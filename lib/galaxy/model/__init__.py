--- conflicted
+++ resolved
@@ -1759,14 +1759,7 @@
         if session and self.id and state not in Job.finished_states:
             # Do not update if job is in a terminal state
             rval = session.execute(
-<<<<<<< HEAD
-                update(Job)
-                .where(Job.id == self.id, ~Job.state.in_((Job.states.DELETING, Job.states.DELETED)))
-=======
-                update(Job.table)
-                .where(Job.id == self.id, ~Job.state.in_((state, *Job.finished_states)))
->>>>>>> e970ae52
-                .values(state=state)
+                update(Job).where(Job.id == self.id, ~Job.state.in_((state, *Job.finished_states))).values(state=state)
             )
             with transaction(session):
                 session.commit()
@@ -3070,7 +3063,7 @@
         "HistoryDatasetAssociation",
         primaryjoin=(
             lambda: and_(
-                HistoryDatasetAssociation.history_id == History.id,  # type: ignore[attr-defined]
+                HistoryDatasetAssociation.history_id == History.id,  # type: ignore[arg-type]
                 not_(HistoryDatasetAssociation.deleted),  # type: ignore[has-type]
             )
         ),
@@ -3095,7 +3088,7 @@
         "HistoryDatasetAssociation",
         primaryjoin=(
             lambda: and_(
-                HistoryDatasetAssociation.history_id == History.id,  # type: ignore[attr-defined]
+                HistoryDatasetAssociation.history_id == History.id,  # type: ignore[arg-type]
                 not_(HistoryDatasetAssociation.deleted),  # type: ignore[has-type]
                 HistoryDatasetAssociation.visible,  # type: ignore[has-type]
             )
