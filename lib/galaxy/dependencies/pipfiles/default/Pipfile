--- conflicted
+++ resolved
@@ -76,13 +76,8 @@
 "Fabric3" = "*"
 paramiko = "*"
 python-genomespaceclient = "<2.0"
-<<<<<<< HEAD
-social_auth_core = {version = "==3.1.0", extras = ['openidconnect']}
+social_auth_core = {version = "==3.1.0+gx0", extras = ['openidconnect']}
 cloudauthz = "==0.6.0"
-=======
-social_auth_core = {version = "==3.1.0+gx0", extras = ['openidconnect']}
-cloudauthz = "<=0.4.0"
->>>>>>> 71d315cf
 gxformat2 = "*"
 
 [requires]
