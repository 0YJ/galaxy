--- conflicted
+++ resolved
@@ -17,22 +17,13 @@
 deprecated==1.2.10; python_version >= '2.7' and python_version not in '3.0, 3.1, 3.2, 3.3'
 docutils==0.15.2
 gunicorn==20.0.4
-<<<<<<< HEAD
 idna==2.10; python_version >= '2.7' and python_version not in '3.0, 3.1, 3.2, 3.3'
 imagesize==1.2.0; python_version >= '2.7' and python_version not in '3.0, 3.1, 3.2, 3.3'
 importlib-metadata==2.0.0; python_version == '3.6' and python_version < '3.8'
 iniconfig==1.1.1
 jinja2==2.11.2; python_version >= '2.7' and python_version not in '3.0, 3.1, 3.2, 3.3, 3.4'
-lxml==4.6.1; python_version >= '2.7' and python_version not in '3.0, 3.1, 3.2, 3.3, 3.4'
+lxml==4.6.2; python_version >= '2.7' and python_version not in '3.0, 3.1, 3.2, 3.3, 3.4'
 markdown==3.3.3
-=======
-idna==2.9
-imagesize==1.2.0
-importlib-metadata==1.6.1 ; python_version < '3.8'
-jinja2==2.11.2
-lxml==4.6.2
-markdown==3.2.2
->>>>>>> 7f2fe6a0
 markupsafe==1.1.1
 mirakuru==2.3.0; python_version >= '3.6'
 nose==1.3.7
