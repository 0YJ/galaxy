"""
Manager and Serializer for Users.
"""
import logging
import random
import socket
from datetime import datetime

from markupsafe import escape
from sqlalchemy import and_, desc, exc, func, true

from galaxy import (
    exceptions,
    model,
    util
)
from galaxy.managers import (
    api_keys,
    base,
    deletable
)
from galaxy.security.validate_user_input import validate_email, validate_password, validate_publicname
from galaxy.web import url_for

log = logging.getLogger(__name__)

PASSWORD_RESET_TEMPLATE = """
To reset your Galaxy password for the instance at %s use the following link,
which will expire %s.

%s%s

If you did not make this request, no action is necessary on your part, though
you may want to notify an administrator.

If you're having trouble using the link when clicking it from email client, you
can also copy and paste it into your browser.
"""


class UserManager(base.ModelManager, deletable.PurgableManagerMixin):
    foreign_key_name = 'user'

    # TODO: there is quite a bit of functionality around the user (authentication, permissions, quotas, groups/roles)
    #   most of which it may be unneccessary to have here

    # TODO: incorp BaseAPIController.validate_in_users_and_groups
    # TODO: incorp CreatesApiKeysMixin
    # TODO: incorporate UsesFormDefinitionsMixin?
    def __init__(self, app):
        self.model_class = app.model.User
        super(UserManager, self).__init__(app)

    def register(self, trans, email=None, username=None, password=None, confirm=None, subscribe=False, **kwd):
        """
        Register a new user.
        """
        if not trans.app.config.allow_user_creation and not trans.user_is_admin:
            message = "User registration is disabled.  Please contact your local Galaxy administrator for an account."
            if trans.app.config.error_email_to is not None:
                message += " Contact: %s" % trans.app.config.error_email_to
            return None, message
        if not email or not username or not password or not confirm:
            return None, "Please provide email, username and password."
        message = "\n".join([validate_email(trans, email),
                             validate_password(trans, password, confirm),
                             validate_publicname(trans, username)]).rstrip()
        if message:
            return None, message
        email = util.restore_text(email)
        username = util.restore_text(username)
        message, status = trans.app.auth_manager.check_registration_allowed(email, username, password)
        if message:
            return None, message
        if subscribe:
            message = self.send_subscription_email(email)
            if message:
                return None, message
        if self.app.config.user_activation_on:
            is_activation_sent = self.send_activation_email(trans, email, username)
            if not is_activation_sent:
                message = "Unable to send activation email, please contact your local Galaxy administrator."
                if self.app.config.error_email_to is not None:
                    message += " Contact: %s" % self.app.config.error_email_to
                return None, message
        user = self.create(email=email, username=username, password=password)
        return user, None

    def create(self, email=None, username=None, password=None, **kwargs):
        """
        Create a new user.
        """
        self._error_on_duplicate_email(email)
        user = self.model_class(email=email)
        user.set_password_cleartext(password)
        user.username = username
        if self.app.config.user_activation_on:
            user.active = False
        else:
            # Activation is off, every new user is active by default.
            user.active = True
        self.session().add(user)
        try:
            self.session().flush()
            # TODO:?? flush needed for permissions below? If not, make optional
        except exc.IntegrityError as db_err:
            raise exceptions.Conflict(str(db_err))
        # can throw an sqlalx.IntegrityError if username not unique
        self.app.security_agent.create_private_user_role(user)
        # We set default user permissions, before we log in and set the default history permissions
        if hasattr(self.app.config, "new_user_dataset_access_role_default_private"):
            permissions = self.app.config.new_user_dataset_access_role_default_private
            self.app.security_agent.user_set_default_permissions(user, default_access_private=permissions)
        return user

    def delete(self, user):
        user.deleted = True
        self.session().add(user)
        self.session().flush()

    def _error_on_duplicate_email(self, email):
        """
        Check for a duplicate email and raise if found.

        :raises exceptions.Conflict: if any are found
        """
        # TODO: remove this check when unique=True is added to the email column
        if self.by_email(email) is not None:
            raise exceptions.Conflict('Email must be unique', email=email)

    # ---- filters
    def by_email(self, email, filters=None, **kwargs):
        """
        Find a user by their email.
        """
        filters = self._munge_filters(self.model_class.email == email, filters)
        try:
            # TODO: use one_or_none
            return super(UserManager, self).one(filters=filters, **kwargs)
        except exceptions.ObjectNotFound:
            return None

    def by_email_like(self, email_with_wildcards, filters=None, order_by=None, **kwargs):
        """
        Find a user searching with SQL wildcards.
        """
        filters = self._munge_filters(self.model_class.email.like(email_with_wildcards), filters)
        order_by = order_by or (model.User.email, )
        return super(UserManager, self).list(filters=filters, order_by=order_by, **kwargs)

    # ---- admin
    def is_admin(self, user, trans=None):
        """Return True if this user is an admin (or session is authenticated as admin).

        Do not pass trans to simply check if an existing user object is an admin user,
        pass trans when checking permissions.
        """
        admin_emails = self._admin_emails()
        if user is None:
            # Anonymous session or master_api_key used, if master_api_key is detected
            # return True.
            rval = bool(trans and trans.user_is_admin)
            return rval
        return bool(admin_emails and user.email in admin_emails)

    def _admin_emails(self):
        """
        Return a list of admin email addresses from the config file.
        """
        return [email.strip() for email in self.app.config.get("admin_users", "").split(",")]

    def admins(self, filters=None, **kwargs):
        """
        Return a list of admin Users.
        """
        filters = self._munge_filters(self.model_class.email.in_(self._admin_emails()), filters)
        return super(UserManager, self).list(filters=filters, **kwargs)

    def error_unless_admin(self, user, msg="Administrators only", **kwargs):
        """
        Raise an error if `user` is not an admin.

        :raises exceptions.AdminRequiredException: if `user` is not an admin.
        """
        # useful in admin only methods
        if not self.is_admin(user, trans=kwargs.get("trans", None)):
            raise exceptions.AdminRequiredException(msg, **kwargs)
        return user

    # ---- anonymous
    def is_anonymous(self, user):
        """
        Return True if `user` is anonymous.
        """
        # define here for single point of change and make more readable
        return user is None

    def error_if_anonymous(self, user, msg="Log-in required", **kwargs):
        """
        Raise an error if `user` is anonymous.
        """
        if user is None:
            # TODO: code is correct (401) but should be named AuthenticationRequired (401 and 403 are flipped)
            raise exceptions.AuthenticationFailed(msg, **kwargs)
        return user

    # ---- current
    def current_user(self, trans):
        # define here for single point of change and make more readable
        # TODO: trans
        return trans.user

    # ---- api keys
    def create_api_key(self, user):
        """
        Create and return an API key for `user`.
        """
        # TODO: seems like this should return the model
        return api_keys.ApiKeyManager(self.app).create_api_key(user)

    # TODO: possibly move to ApiKeyManager
    def valid_api_key(self, user):
        """
        Return this most recent APIKey for this user or None if none have been created.
        """
        query = (self.session().query(model.APIKeys)
                 .filter_by(user=user)
                 .order_by(desc(model.APIKeys.create_time)))
        all = query.all()
        if len(all):
            return all[0]
        return None

    # TODO: possibly move to ApiKeyManager
    def get_or_create_valid_api_key(self, user):
        """
        Return this most recent APIKey for this user or create one if none have been
        created.
        """
        existing = self.valid_api_key(user)
        if existing:
            return existing
        return self.create_api_key(self, user)

    # ---- preferences
    def preferences(self, user):
        return dict((key, value) for key, value in user.preferences.items())

    # ---- roles and permissions
    def private_role(self, user):
        return self.app.security_agent.get_private_user_role(user)

    def sharing_roles(self, user):
        return self.app.security_agent.get_sharing_roles(user)

    def default_permissions(self, user):
        return self.app.security_agent.user_get_default_permissions(user)

    def quota(self, user, total=False):
        if total:
            return self.app.quota_agent.get_quota(user, nice_size=True)
        return self.app.quota_agent.get_percent(user=user)

    def tags_used(self, user, tag_models=None):
        """
        Return a list of distinct 'user_tname:user_value' strings that the
        given user has used.
        """
        # TODO: simplify and unify with tag manager
        if self.is_anonymous(user):
            return []

        # get all the taggable model TagAssociations
        if not tag_models:
            tag_models = [v.tag_assoc_class for v in self.app.tag_handler.item_tag_assoc_info.values()]
        # create a union of subqueries for each for this user - getting only the tname and user_value
        all_tags_query = None
        for tag_model in tag_models:
            subq = (self.session().query(tag_model.user_tname, tag_model.user_value)
                    .filter(tag_model.user == user))
            all_tags_query = subq if all_tags_query is None else all_tags_query.union(subq)

        # if nothing init'd the query, bail
        if all_tags_query is None:
            return []

        # boil the tag tuples down into a sorted list of DISTINCT name:val strings
        tags = all_tags_query.distinct().all()
        tags = [((name + ':' + val) if val else name) for name, val in tags]
        return sorted(tags)

    def change_password(self, trans, password=None, confirm=None, token=None, id=None, current=None):
        """
        Allows to change a user password with a token.
        """
        if not token and not id:
            return None, "Please provide a token or a user and password."
        if token:
            token_result = trans.sa_session.query(self.app.model.PasswordResetToken).get(token)
            if not token_result or not token_result.expiration_time > datetime.utcnow():
                return None, "Invalid or expired password reset token, please request a new one."
            user = token_result.user
            message = self.__set_password(trans, user, password, confirm)
            if message:
                return None, message
            token_result.expiration_time = datetime.utcnow()
            trans.sa_session.add(token_result)
            return user, "Password has been changed. Token has been invalidated."
        else:
            user = self.by_id(self.app.security.decode_id(id))
            if user:
                message = self.app.auth_manager.check_change_password(user, current)
                if message:
                    return None, message
                message = self.__set_password(trans, user, password, confirm)
                if message:
                    return None, message
                return user, "Password has been changed."
            else:
                return user, "User not found."

    def __set_password(self, trans, user, password, confirm):
        if not password:
            return "Please provide a new password."
        if user:
            # Validate the new password
            message = validate_password(trans, password, confirm)
            if message:
                return message
            else:
                # Save new password
                user.set_password_cleartext(password)
                # Invalidate all other sessions
                if trans.galaxy_session:
                    for other_galaxy_session in trans.sa_session.query(self.app.model.GalaxySession) \
                                                     .filter(and_(self.app.model.GalaxySession.table.c.user_id == user.id,
                                                                  self.app.model.GalaxySession.table.c.is_valid == true(),
                                                                  self.app.model.GalaxySession.table.c.id != trans.galaxy_session.id)):
                        other_galaxy_session.is_valid = False
                        trans.sa_session.add(other_galaxy_session)
                trans.sa_session.add(user)
                trans.sa_session.flush()
                trans.log_event("User change password")
        else:
            return "Failed to determine user, access denied."

    def send_activation_email(self, trans, email, username):
        """
        Send the verification email containing the activation link to the user's email.
        """
        activation_token = self.__get_activation_token(trans, escape(email))
        activation_link = url_for(controller='user', action='activate', activation_token=activation_token, email=escape(email), qualified=True)
        host = self.__get_host(trans)
        body = ("Hello %s,\n\n"
                "In order to complete the activation process for %s begun on %s at %s, please click on the following link to verify your account:\n\n"
                "%s \n\n"
                "By clicking on the above link and opening a Galaxy account you are also confirming that you have read and agreed to Galaxy's Terms and Conditions for use of this service (%s). This includes a quota limit of one account per user. Attempts to subvert this limit by creating multiple accounts or through any other method may result in termination of all associated accounts and data.\n\n"
                "Please contact us if you need help with your account at: %s. You can also browse resources available at: %s. \n\n"
                "More about the Galaxy Project can be found at galaxyproject.org\n\n"
                "Your Galaxy Team" % (escape(username), escape(email),
                                      datetime.utcnow().strftime("%D"),
                                      trans.request.host, activation_link,
                                      self.app.config.terms_url,
                                      self.app.config.error_email_to,
                                      self.app.config.instance_resource_url))
        to = email
        frm = self.app.config.email_from or 'galaxy-no-reply@' + host
        subject = 'Galaxy Account Activation'
        try:
            util.send_mail(frm, to, subject, body, self.app.config)
            return True
        except Exception:
            log.debug(body)
            log.exception('Unable to send the activation email.')
            return False

    def __get_activation_token(self, trans, email):
        """
        Check for the activation token. Create new activation token and store it in the database if no token found.
        """
        user = trans.sa_session.query(self.app.model.User).filter(self.app.model.User.table.c.email == email).first()
        activation_token = user.activation_token
        if activation_token is None:
            activation_token = util.hash_util.new_secure_hash(str(random.getrandbits(256)))
            user.activation_token = activation_token
            trans.sa_session.add(user)
            trans.sa_session.flush()
        return activation_token

    def send_reset_email(self, trans, payload={}, **kwd):
        """Reset the user's password. Send an email with token that allows a password change."""
        if self.app.config.smtp_server is None:
            return "Mail is not configured for this Galaxy instance and password reset information cannot be sent. Please contact your local Galaxy administrator."
        email = payload.get("email")
        if not email:
            return "Please provide your email."
        message = validate_email(trans, email, check_dup=False)
        if message:
            return message
        else:
            reset_user, prt = self.get_reset_token(trans, email)
            if prt:
                host = self.__get_host(trans)
                reset_url = url_for(controller='root', action='login', token=prt.token)
<<<<<<< HEAD
                body = PASSWORD_RESET_TEMPLATE % (host, prt.expiration_time.strftime(self.app.config.pretty_datetime_format),
                                                  reset_url)
                frm = self.app.config.email_from or 'galaxy-no-reply@' + host
=======
                body = PASSWORD_RESET_TEMPLATE % (host, prt.expiration_time.strftime(trans.app.config.pretty_datetime_format),
                                                  trans.request.host, reset_url)
                frm = trans.app.config.email_from or 'galaxy-no-reply@' + host
>>>>>>> ce113af1
                subject = 'Galaxy Password Reset'
                try:
                    util.send_mail(frm, email, subject, body, self.app.config)
                    trans.sa_session.add(reset_user)
                    trans.sa_session.flush()
                    trans.log_event('User reset password: %s' % email)
                except Exception as e:
                    log.debug(body)
                    return "Failed to submit email. Please contact the administrator: %s" % str(e)
            else:
                return "Failed to produce password reset token. User not found."

    def get_reset_token(self, trans, email):
        reset_user = trans.sa_session.query(self.app.model.User).filter(self.app.model.User.table.c.email == email).first()
        if not reset_user:
            # Perform a case-insensitive check only if the user wasn't found
            reset_user = trans.sa_session.query(self.app.model.User).filter(func.lower(self.app.model.User.table.c.email) == func.lower(email)).first()
        if reset_user:
            prt = self.app.model.PasswordResetToken(reset_user)
            trans.sa_session.add(prt)
            trans.sa_session.flush()
            return reset_user, prt
        return None, None

    def __get_host(self, trans):
        host = trans.request.host.split(':')[0]
        if host in ['localhost', '127.0.0.1', '0.0.0.0']:
            host = socket.getfqdn()
        return host

    def send_subscription_email(self, email):
        if self.app.config.smtp_server is None:
            return "Subscribing to the mailing list has failed because mail is not configured for this Galaxy instance. Please contact your local Galaxy administrator."
        else:
            body = 'Join Mailing list.\n'
            to = self.app.config.mailing_join_addr
            frm = email
            subject = 'Join Mailing List'
            try:
                util.send_mail(frm, to, subject, body, self.app.config)
            except Exception:
                log.exception('Subscribing to the mailing list has failed.')
                return "Subscribing to the mailing list has failed."


class UserSerializer(base.ModelSerializer, deletable.PurgableSerializerMixin):
    model_manager_class = UserManager

    def __init__(self, app):
        """
        Convert a User and associated data to a dictionary representation.
        """
        super(UserSerializer, self).__init__(app)
        self.user_manager = self.manager

        self.default_view = 'summary'
        self.add_view('summary', [
            'id', 'email', 'username'
        ])
        self.add_view('detailed', [
            # 'update_time',
            # 'create_time',
            'is_admin',
            'total_disk_usage',
            'nice_total_disk_usage',
            'quota_percent',
            'quota',
            'deleted',
            'purged',
            # 'active',

            'preferences',
            #  all tags
            'tags_used',
            # all annotations
            # 'annotations'
        ], include_keys_from='summary')

    def add_serializers(self):
        super(UserSerializer, self).add_serializers()
        deletable.PurgableSerializerMixin.add_serializers(self)

        self.serializers.update({
            'id'            : self.serialize_id,
            'create_time'   : self.serialize_date,
            'update_time'   : self.serialize_date,
            'is_admin'      : lambda i, k, **c: self.user_manager.is_admin(i),

            'preferences'   : lambda i, k, **c: self.user_manager.preferences(i),

            'total_disk_usage' : lambda i, k, **c: float(i.total_disk_usage),
            'quota_percent' : lambda i, k, **c: self.user_manager.quota(i),
            'quota'         : lambda i, k, **c: self.user_manager.quota(i, total=True),

            'tags_used'     : lambda i, k, **c: self.user_manager.tags_used(i),
        })


class UserDeserializer(base.ModelDeserializer):
    """
    Service object for validating and deserializing dictionaries that
    update/alter users.
    """
    model_manager_class = UserManager

    def add_deserializers(self):
        super(UserDeserializer, self).add_deserializers()
        self.deserializers.update({
            'username'  : self.deserialize_username,
        })

    def deserialize_username(self, item, key, username, trans=None, **context):
        # TODO: validate_user_input requires trans and should(?) raise exceptions
        # move validation to UserValidator and use self.app, exceptions instead
        validation_error = validate_publicname(trans, username, user=item)
        if validation_error:
            raise base.ModelDeserializingError(validation_error)
        return self.default_deserializer(item, key, username, trans=trans, **context)


class CurrentUserSerializer(UserSerializer):
    model_manager_class = UserManager

    def serialize(self, user, keys, **kwargs):
        """
        Override to return at least some usage info if user is anonymous.
        """
        kwargs['current_user'] = user
        if self.user_manager.is_anonymous(user):
            return self.serialize_current_anonymous_user(user, keys, **kwargs)
        return super(UserSerializer, self).serialize(user, keys, **kwargs)

    def serialize_current_anonymous_user(self, user, keys, trans=None, **kwargs):
        # use the current history if any to get usage stats for trans' anonymous user
        # TODO: might be better as sep. Serializer class
        usage = 0
        percent = None

        history = trans.history
        if history:
            usage = self.app.quota_agent.get_usage(trans, history=trans.history)
            percent = self.app.quota_agent.get_percent(trans=trans, usage=usage)

        # a very small subset of keys available
        values = {
            'id'                    : None,
            'total_disk_usage'      : float(usage),
            'nice_total_disk_usage' : util.nice_size(usage),
            'quota_percent'         : percent,
        }
        serialized = {}
        for key in keys:
            if key in values:
                serialized[key] = values[key]
        return serialized


class AdminUserFilterParser(base.ModelFilterParser, deletable.PurgableFiltersMixin):
    model_manager_class = UserManager
    model_class = model.User

    def _add_parsers(self):
        super(AdminUserFilterParser, self)._add_parsers()
        deletable.PurgableFiltersMixin._add_parsers(self)

        # PRECONDITION: user making the query has been verified as an admin
        self.orm_filter_parsers.update({
            'email'         : {'op': ('eq', 'contains', 'like')},
            'username'      : {'op': ('eq', 'contains', 'like')},
            'active'        : {'op': ('eq')},
            'disk_usage'    : {'op': ('le', 'ge')}
        })

        self.fn_filter_parsers.update({})<|MERGE_RESOLUTION|>--- conflicted
+++ resolved
@@ -402,15 +402,9 @@
             if prt:
                 host = self.__get_host(trans)
                 reset_url = url_for(controller='root', action='login', token=prt.token)
-<<<<<<< HEAD
-                body = PASSWORD_RESET_TEMPLATE % (host, prt.expiration_time.strftime(self.app.config.pretty_datetime_format),
-                                                  reset_url)
-                frm = self.app.config.email_from or 'galaxy-no-reply@' + host
-=======
                 body = PASSWORD_RESET_TEMPLATE % (host, prt.expiration_time.strftime(trans.app.config.pretty_datetime_format),
                                                   trans.request.host, reset_url)
                 frm = trans.app.config.email_from or 'galaxy-no-reply@' + host
->>>>>>> ce113af1
                 subject = 'Galaxy Password Reset'
                 try:
                     util.send_mail(frm, email, subject, body, self.app.config)
