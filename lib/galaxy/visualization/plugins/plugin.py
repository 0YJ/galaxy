"""
Visualization plugins: instantiate/deserialize data and models
from a query string and render a webpage based on those data.
"""
import copy
import logging
import os

import mako.lookup

from galaxy.managers import api_keys
from galaxy.visualization.plugins import (
    interactive_environments,
    resource_parser,
    utils
)

log = logging.getLogger(__name__)

<<<<<<< HEAD
import logging
log = logging.getLogger(__name__)


# =============================================================================
# TODO:
# move mixins to facade'd objects
# allow config to override static/template settings
# allow config detection in alternate places: galaxy-visualization.xml
# =============================================================================
=======

>>>>>>> 2f2acb98
class ServesStaticPluginMixin(object):
    """
    An object that serves static files from the server.
    """

    def _set_up_static_plugin(self, **kwargs):
        """
        Detect and set up static paths and urls if needed.
        """
        # TODO: allow config override
        self.serves_static = False
        if self._is_static_plugin():
            self.static_path = self._build_static_path()
            self.static_url = self._build_static_url()
            self.serves_static = True
        return self.serves_static

    def _is_static_plugin(self):
        """
        Detect whether this plugin should serve static resources.
        """
        return os.path.isdir(self._build_static_path())

    def _build_static_path(self):
        return os.path.join(self.path, 'static')

    def _build_static_url(self):
        return '/'.join([self.base_url, 'static'])


<<<<<<< HEAD
# =============================================================================
=======
>>>>>>> 2f2acb98
class ServesTemplatesPluginMixin(object):
    """
    An object that renders (mako) template files from the server.
    """

    #: default number of templates to search for plugin template lookup
    DEFAULT_TEMPLATE_COLLECTION_SIZE = 10
    #: default encoding of plugin templates
    DEFAULT_TEMPLATE_ENCODING = 'utf-8'

    def _set_up_template_plugin(self, template_cache_dir, additional_template_paths=None, **kwargs):
        """
        Detect and set up template paths if the plugin serves templates.
        """
        self.serves_templates = False
        if self._is_template_plugin():
            self.template_path = self._build_template_path()
            self.template_lookup = self._build_template_lookup(template_cache_dir,
                                                               additional_template_paths=additional_template_paths)
            self.serves_templates = True
        return self.serves_templates

    def _is_template_plugin(self):
        return os.path.isdir(self._build_template_path())

    def _build_template_path(self):
        return os.path.join(self.path, 'templates')

    def _build_template_lookup(self, template_cache_dir, additional_template_paths=None,
                               collection_size=DEFAULT_TEMPLATE_COLLECTION_SIZE, output_encoding=DEFAULT_TEMPLATE_ENCODING):
        """
        Build a mako template filename lookup for the plugin.
        """
        template_lookup_paths = self.template_path
        if additional_template_paths:
            template_lookup_paths = [template_lookup_paths] + additional_template_paths
        return mako.lookup.TemplateLookup(
            directories=template_lookup_paths,
            module_directory=template_cache_dir,
            collection_size=collection_size,
            output_encoding=output_encoding)


<<<<<<< HEAD
# =============================================================================
class VisualizationPlugin(pluginframework.Plugin, ServesStaticPluginMixin, ServesTemplatesPluginMixin):
=======
class VisualizationPlugin(ServesStaticPluginMixin, ServesTemplatesPluginMixin):
>>>>>>> 2f2acb98
    """
    A plugin that instantiates resources, serves static files, and uses mako
    templates to render web pages.
    """
    # AKA: MakoVisualizationPlugin
    # config[ 'entry_point' ][ 'type' ] == 'mako'
    # TODO: concept/name collision between plugin config and visualization config

    def __init__(self, app, path, name, config, context=None, **kwargs):
<<<<<<< HEAD
        super(VisualizationPlugin, self).__init__(app, path, name, config, context=None, **kwargs)
=======
>>>>>>> 2f2acb98
        context = context or {}
        self.app = app
        self.path = path
        self.name = name
        self.config = config

        base_url = context.get('base_url', '')
        self.base_url = '/'.join([base_url, self.name]) if base_url else self.name
        self._set_up_static_plugin()

        template_cache_dir = context.get('template_cache_dir', None)
        additional_template_paths = context.get('additional_template_paths', [])
        self._set_up_template_plugin(template_cache_dir, additional_template_paths=additional_template_paths)

        self.resource_parser = resource_parser.ResourceParser(app)

    def render(self, trans=None, embedded=None, **kwargs):
        """
        Render and return the text of the non-saved plugin webpage/fragment.
        """
        # not saved - no existing config
        config = {}
        # set up render vars based on plugin.config and kwargs
        render_vars = self._build_render_vars(config, trans=trans, **kwargs)
        return self._render(render_vars, trans=trans, embedded=embedded)

    def render_saved(self, visualization, trans=None, embedded=None, **kwargs):
        """
        Render and return the text of the plugin webpage/fragment using the
        config/data of a saved visualization.
        """
        config = self._get_saved_visualization_config(visualization, **kwargs)
        # pass the saved visualization config for parsing into render vars
        render_vars = self._build_render_vars(config, trans=trans, **kwargs)
        # update any values that were loaded from the saved Visualization
        render_vars.update(dict(
            title=visualization.latest_revision.title,
            saved_visualization=visualization,
            visualization_id=trans.security.encode_id(visualization.id),
        ))
        return self._render(render_vars, trans=trans, embedded=embedded)

    def _get_saved_visualization_config(self, visualization, revision=None, **kwargs):
        """
        Return the config of a saved visualization and revision.

        If no revision given, default to latest revision.
        """
        # TODO: allow loading a specific revision - should be part of UsesVisualization
        return copy.copy(visualization.latest_revision.config)

    # ---- non-public
    def _build_render_vars(self, config, trans=None, **kwargs):
        """
        Build all the variables that will be passed into the renderer.
        """
        render_vars = {}
        # Meta variables passed to the template/renderer to describe the visualization being rendered.
        render_vars.update(
            visualization_name=self.name,
            visualization_display_name=self.config['name'],
            title=kwargs.get('title', None),
            saved_visualization=None,
            visualization_id=None,
            # NOTE: passing *unparsed* kwargs as query
            query=kwargs,
        )
        # config based on existing or kwargs
        config = self._build_config(config, trans=trans, **kwargs)
        render_vars['config'] = config
        # further parse config to resources (models, etc.) used in template based on registry config
        resources = self._config_to_resources(trans, config)
        render_vars.update(resources)

        return render_vars

    def _build_config(self, config, trans=None, **kwargs):
        """
        Build the configuration for this new/saved visualization by combining
        any existing config and the kwargs (gen. from the url query).
        """
        # first, pull from any existing config
        if config:
            config = copy.copy(config)
        else:
            config = {}
        # then, overwrite with keys/values from kwargs (gen. a query string)
        config_from_kwargs = self._kwargs_to_config(trans, kwargs)
        config.update(config_from_kwargs)
        # to object format for easier querying
        config = utils.OpenObject(**config)
        return config

    # TODO: the difference between config & resources is unclear in this section - is it needed?
    def _kwargs_to_config(self, trans, kwargs):
        """
        Given a kwargs dict (gen. a query string dict from a controller action), parse
        and return any key/value pairs found in the plugin's `params` section.
        """
        expected_params = self.config.get('params', {})
        config = self.resource_parser.parse_config(trans, expected_params, kwargs)
        return config

    def _config_to_resources(self, trans, config):
        """
        Instantiate/deserialize the resources (HDAs, LDDAs, etc.) given in a
        visualization config into models/variables a visualization renderer can use.
        """
        expected_params = self.config.get('params', {})
        param_modifiers = self.config.get('param_modifiers', {})
        resources = self.resource_parser.parse_parameter_dictionary(trans, expected_params, config, param_modifiers)
        return resources

    def _render(self, render_vars, trans=None, embedded=None, **kwargs):
        """
        Render the visualization via Mako and the plugin's template file.
        """
        render_vars['embedded'] = self._parse_embedded(embedded)
        # NOTE: (mako specific) vars is a dictionary for shared data in the template
        #   this feels hacky to me but it's what mako recommends:
        #   http://docs.makotemplates.org/en/latest/runtime.html
        render_vars.update(vars={})
        template_filename = self.config['entry_point']['file']
        return trans.fill_template(template_filename, template_lookup=self.template_lookup, **render_vars)

    def _parse_embedded(self, embedded):
        """
        Parse information on dimensions, readonly, etc. from the embedded query val.
        """
        # as is for now
        return embedded


<<<<<<< HEAD
# =============================================================================
=======
>>>>>>> 2f2acb98
class InteractiveEnvironmentPlugin(VisualizationPlugin):
    """
    Serves web-based REPLs such as Jupyter and RStudio.
    """
    INTENV_REQUEST_FACTORY = interactive_environments.InteractiveEnvironmentRequest

    def __init__(self, app, path, name, config, context=None, **kwargs):
        # TODO: this is a hack until we can get int envs seperated from the vis reg and into their own framework
        context['base_url'] = 'interactive_environments'
        super(InteractiveEnvironmentPlugin, self).__init__(app, path, name, config, context=context, **kwargs)

    def _render(self, render_vars, trans=None, embedded=None, **kwargs):
        """
        Override to add interactive environment specific template vars.
        """
        render_vars['embedded'] = self._parse_embedded(embedded)
        # NOTE: (mako specific) vars is a dictionary for shared data in the template
        #   this feels hacky to me but it's what mako recommends:
        #   http://docs.makotemplates.org/en/latest/runtime.html
        render_vars.update(vars={})
        # No longer needed but being left around for a few releases as jupyter-galaxy
        # as an external visualization plugin is deprecated in favor of core interactive
        # environment plugin.
        if 'get_api_key' not in render_vars:
            def get_api_key():
                return api_keys.ApiKeyManager(trans.app).get_or_create_api_key(trans.user)
            render_vars['get_api_key'] = get_api_key

        if 'plugin_path' not in render_vars:
            render_vars['plugin_path'] = os.path.abspath(self.path)

        if self.config.get('plugin_type', 'visualization') == "interactive_environment":
            try:
                request = self.INTENV_REQUEST_FACTORY(trans, self)
            except:
                log.exception("IE plugin request handling failed")
                return trans.fill_template('message.mako',
                    message='Loading the interactive environment failed, please contact the {admin_tag} for assistance'.format(
                        admin_tag='<a href="mailto:{admin_mail}">Galaxy administrator</a>'.format(
                            admin_mail=trans.app.config.error_email_to)
                        if trans.app.config.error_email_to else 'Galaxy administrator'),
                    status='error')
            render_vars["ie_request"] = request

        template_filename = self.config['entry_point']['file']
        return trans.fill_template(template_filename, template_lookup=self.template_lookup, **render_vars)


<<<<<<< HEAD
# =============================================================================
=======
>>>>>>> 2f2acb98
class ScriptVisualizationPlugin(VisualizationPlugin):
    """
    A visualization plugin that starts by loading a single (js) script.

    The script is loaded into a pre-defined mako template:
        `config/plugins/visualizations/common/templates/script_entry_point.mako`
    """
    MAKO_TEMPLATE = 'script_entry_point.mako'

    def _is_template_plugin(self):
        """
        Override to always yield true since this plugin type always uses the
        pre-determined mako template.
        """
        return True

    def _render(self, render_vars, trans=None, embedded=None, **kwargs):
        """
        Override to add script attributes and point mako at the script entry point
        template.
        """
        render_vars['embedded'] = self._parse_embedded(embedded)
        render_vars.update(vars={})
        render_vars.update({
            "script_tag_attributes" : self.config['entry_point']['attr']
        })
        template_filename = os.path.join(self.MAKO_TEMPLATE)
        return trans.fill_template(template_filename, template_lookup=self.template_lookup, **render_vars)


<<<<<<< HEAD
# =============================================================================
=======
>>>>>>> 2f2acb98
class StaticFileVisualizationPlugin(VisualizationPlugin):
    """
    A visualiztion plugin that starts by loading a static html file defined
    in the visualization's config file.
    """
    # TODO: these are not embeddable by their nature - update config
    # TODO: should do render/render_saved here since most of the calc done there is unneeded in this case

    def _render(self, render_vars, trans=None, embedded=None, **kwargs):
        """
        Render the static file simply by reading and returning it.
        """
        render_vars['embedded'] = self._parse_embedded(embedded)
        render_vars.update(vars={})
<<<<<<< HEAD

        static_file_path = self.config['entry_point']['file']
        static_file_path = os.path.join(self.path, static_file_path)
        with open(static_file_path, 'r') as outfile:
            return outfile.read()

=======
>>>>>>> 2f2acb98

        static_file_path = self.config['entry_point']['file']
        static_file_path = os.path.join(self.path, static_file_path)
        with open(static_file_path, 'r') as outfile:
            return outfile.read()<|MERGE_RESOLUTION|>--- conflicted
+++ resolved
@@ -17,20 +17,7 @@
 
 log = logging.getLogger(__name__)
 
-<<<<<<< HEAD
-import logging
-log = logging.getLogger(__name__)
-
-
-# =============================================================================
-# TODO:
-# move mixins to facade'd objects
-# allow config to override static/template settings
-# allow config detection in alternate places: galaxy-visualization.xml
-# =============================================================================
-=======
-
->>>>>>> 2f2acb98
+
 class ServesStaticPluginMixin(object):
     """
     An object that serves static files from the server.
@@ -61,10 +48,6 @@
         return '/'.join([self.base_url, 'static'])
 
 
-<<<<<<< HEAD
-# =============================================================================
-=======
->>>>>>> 2f2acb98
 class ServesTemplatesPluginMixin(object):
     """
     An object that renders (mako) template files from the server.
@@ -108,12 +91,7 @@
             output_encoding=output_encoding)
 
 
-<<<<<<< HEAD
-# =============================================================================
-class VisualizationPlugin(pluginframework.Plugin, ServesStaticPluginMixin, ServesTemplatesPluginMixin):
-=======
 class VisualizationPlugin(ServesStaticPluginMixin, ServesTemplatesPluginMixin):
->>>>>>> 2f2acb98
     """
     A plugin that instantiates resources, serves static files, and uses mako
     templates to render web pages.
@@ -123,10 +101,6 @@
     # TODO: concept/name collision between plugin config and visualization config
 
     def __init__(self, app, path, name, config, context=None, **kwargs):
-<<<<<<< HEAD
-        super(VisualizationPlugin, self).__init__(app, path, name, config, context=None, **kwargs)
-=======
->>>>>>> 2f2acb98
         context = context or {}
         self.app = app
         self.path = path
@@ -260,10 +234,6 @@
         return embedded
 
 
-<<<<<<< HEAD
-# =============================================================================
-=======
->>>>>>> 2f2acb98
 class InteractiveEnvironmentPlugin(VisualizationPlugin):
     """
     Serves web-based REPLs such as Jupyter and RStudio.
@@ -312,10 +282,6 @@
         return trans.fill_template(template_filename, template_lookup=self.template_lookup, **render_vars)
 
 
-<<<<<<< HEAD
-# =============================================================================
-=======
->>>>>>> 2f2acb98
 class ScriptVisualizationPlugin(VisualizationPlugin):
     """
     A visualization plugin that starts by loading a single (js) script.
@@ -346,10 +312,6 @@
         return trans.fill_template(template_filename, template_lookup=self.template_lookup, **render_vars)
 
 
-<<<<<<< HEAD
-# =============================================================================
-=======
->>>>>>> 2f2acb98
 class StaticFileVisualizationPlugin(VisualizationPlugin):
     """
     A visualiztion plugin that starts by loading a static html file defined
@@ -364,15 +326,6 @@
         """
         render_vars['embedded'] = self._parse_embedded(embedded)
         render_vars.update(vars={})
-<<<<<<< HEAD
-
-        static_file_path = self.config['entry_point']['file']
-        static_file_path = os.path.join(self.path, static_file_path)
-        with open(static_file_path, 'r') as outfile:
-            return outfile.read()
-
-=======
->>>>>>> 2f2acb98
 
         static_file_path = self.config['entry_point']['file']
         static_file_path = os.path.join(self.path, static_file_path)
