import logging
import os
import json
from collections import namedtuple

from galaxy.util.filelock import FileLock
from galaxy.util import sockets
from galaxy.util.lazy_process import LazyProcess, NoOpLazyProcess
from galaxy.util import sqlite
from galaxy.util import unique_id
import time

<<<<<<< HEAD
=======
import requests

>>>>>>> 2f2acb98
log = logging.getLogger(__name__)


DEFAULT_PROXY_TO_HOST = "localhost"
SECURE_COOKIE = "galaxysession"
# Randomly generate a password every launch


class ProxyManager(object):

    def __init__(self, config):
        for option in ["manage_dynamic_proxy", "dynamic_proxy_bind_port",
                       "dynamic_proxy_bind_ip", "dynamic_proxy_debug",
                       "dynamic_proxy_external_proxy", "dynamic_proxy_prefix",
                       "proxy_session_map",
                       "dynamic_proxy", "cookie_path",
                       "dynamic_proxy_golang_noaccess",
                       "dynamic_proxy_golang_clean_interval",
                       "dynamic_proxy_golang_docker_address",
                       "dynamic_proxy_golang_api_key"]:

            setattr(self, option, getattr(config, option))

        if self.manage_dynamic_proxy:
            self.lazy_process = self.__setup_lazy_process(config)
        else:
            self.lazy_process = NoOpLazyProcess()

        if self.dynamic_proxy_golang_api_key is None:
            self.dynamic_proxy_golang_api_key = unique_id()

        self.proxy_ipc = proxy_ipc(config)

    def shutdown(self):
        self.lazy_process.shutdown()

    def setup_proxy(self, trans, host=DEFAULT_PROXY_TO_HOST, port=None, proxy_prefix="", route_name="", container_ids=None, container_interface=None):
        if self.manage_dynamic_proxy:
            log.info("Attempting to start dynamic proxy process")
            log.debug("Cmd: " + ' '.join(self.lazy_process.command_and_args))
            self.lazy_process.start_process()

        if container_ids is None:
            container_ids = []

        authentication = AuthenticationToken(trans)
        proxy_requests = ProxyRequests(host=host, port=port)
        self.proxy_ipc.handle_requests(
            authentication,
            proxy_requests,
            '/%s' % route_name,
            container_ids,
            container_interface,
        )
        # TODO: These shouldn't need to be request.host and request.scheme -
        # though they are reasonable defaults.
        host = trans.request.host
        if ':' in host:
            host = host[0:host.index(':')]
        scheme = trans.request.scheme
        if not self.dynamic_proxy_external_proxy:
            proxy_url = '%s://%s:%d' % (scheme, host, self.dynamic_proxy_bind_port)
        else:
            proxy_url = '%s://%s%s' % (scheme, host, proxy_prefix)
        return {
            'proxy_url': proxy_url,
            'proxied_port': proxy_requests.port,
            'proxied_host': proxy_requests.host,
        }

    def query_proxy(self, trans):
        authentication = AuthenticationToken(trans)
        return self.proxy_ipc.fetch_requests(authentication)

    def __setup_lazy_process(self, config):
        launcher = self.proxy_launcher()
        command = launcher.launch_proxy_command(config)
        return LazyProcess(command)

    def proxy_launcher(self):
        if self.dynamic_proxy == "node":
            return NodeProxyLauncher()
        elif self.dynamic_proxy == "golang":
            return GolangProxyLauncher()
        else:
            raise Exception("Unknown proxy type")


class ProxyLauncher(object):

    def launch_proxy_command(self, config):
        raise NotImplementedError()


class NodeProxyLauncher(object):

    def launch_proxy_command(self, config):
        args = [
            "--sessions", config.proxy_session_map,
            "--ip", config.dynamic_proxy_bind_ip,
            "--port", str(config.dynamic_proxy_bind_port),
            "--reverseProxy",
        ]
        if config.dynamic_proxy_debug:
            args.append("--verbose")

        parent_directory = os.path.dirname(__file__)
        path_to_application = os.path.join(parent_directory, "js", "lib", "main.js")
        command = [path_to_application] + args
        return command


class GolangProxyLauncher(object):

    def launch_proxy_command(self, config):
        args = [
            "gxproxy",  # Must be on path. TODO: wheel?
            "--listenAddr", '%s:%d' % (
                config.dynamic_proxy_bind_ip,
                config.dynamic_proxy_bind_port,
            ),
            "--listenPath", "/".join((
                config.cookie_path,
                config.dynamic_proxy_prefix
            )),
            "--cookieName", "galaxysession",
            "--storage", config.proxy_session_map.replace('.sqlite', '.xml'),  # just in case.
            "--apiKey", config.dynamic_proxy_golang_api_key,
            "--noAccess", config.dynamic_proxy_golang_noaccess,
            "--cleanInterval", config.dynamic_proxy_golang_clean_interval,
            "--dockerAddr", config.dynamic_proxy_golang_docker_address,
        ]
        if config.dynamic_proxy_debug:
            args.append("--verbose")
        return args


class AuthenticationToken(object):

    def __init__(self, trans):
        self.cookie_name = SECURE_COOKIE
        self.cookie_value = trans.get_cookie(self.cookie_name)


class ProxyRequests(object):

    def __init__(self, host=None, port=None):
        if host is None:
            host = DEFAULT_PROXY_TO_HOST
        if port is None:
            port = sockets.unused_port()
            log.info("Obtained unused port %d" % port)
        self.host = host
        self.port = port


def proxy_ipc(config):
    proxy_session_map = config.proxy_session_map
    if config.dynamic_proxy == "node":
        if proxy_session_map.endswith(".sqlite"):
            return SqliteProxyIpc(proxy_session_map)
        else:
            return JsonFileProxyIpc(proxy_session_map)
    elif config.dynamic_proxy == "golang":
        return RestGolangProxyIpc(config)


class ProxyIpc(object):

    def handle_requests(self, authentication, proxy_requests, route_name, container_ids, container_interface):
        raise NotImplementedError()

    def fetch_requests(self, authentication, key):
        raise NotImplementedError()


class JsonFileProxyIpc(object):

    def __init__(self, proxy_session_map):
        self.proxy_session_map = proxy_session_map

    def handle_requests(self, authentication, proxy_requests, route_name, container_ids, container_interface):
        key = authentication.cookie_value
        with FileLock(self.proxy_session_map):
            if not os.path.exists(self.proxy_session_map):
                open(self.proxy_session_map, "w").write("{}")
            json_data = open(self.proxy_session_map, "r").read()
            session_map = json.loads(json_data)
            session_map[key] = {
                'host': proxy_requests.host,
                'port': proxy_requests.port,
                'container_ids': container_ids,
                'container_interface': container_interface,
            }
            new_json_data = json.dumps(session_map)
            open(self.proxy_session_map, "w").write(new_json_data)

    def fetch_requests(self, authentication):
        key = authentication.cookie_value
        try:
            with open(self.proxy_session_map) as fh:
                session_map = json.load(fh)
                m = session_map[key]
                return ProxyMapping(
                    host=m['host'],
                    port=m['port'],
                    container_ids=m['container_ids'],
                    container_interface=m['container_interface'],
                )
        except (TypeError, KeyError):
            log.warning('fetch_requests(): invalid key: %s', key)
            return None


class SqliteProxyIpc(object):

    def __init__(self, proxy_session_map):
        self.proxy_session_map = proxy_session_map

    def handle_requests(self, authentication, proxy_requests, route_name, container_ids, container_interface):
        key = authentication.cookie_value
        with FileLock(self.proxy_session_map):
            conn = sqlite.connect(self.proxy_session_map)
            try:
                c = conn.cursor()
                try:
                    # Create table
                    c.execute('''CREATE TABLE gxproxy2
                                 (key text PRIMARY KEY,
                                  host text,
                                  port integer,
                                  container_ids text,
                                  container_interface text)''')
                except Exception:
                    pass
                delete = '''DELETE FROM gxproxy2 WHERE key=?'''
                c.execute(delete, (key,))
                insert = '''INSERT INTO gxproxy2
                            (key, host, port, container_ids, container_interface)
                            VALUES (?, ?, ?, ?, ?)'''
                c.execute(insert,
                          (key,
                           proxy_requests.host,
                           proxy_requests.port,
                           json.dumps(container_ids),
                           container_interface))
                conn.commit()
            finally:
                conn.close()

    def fetch_requests(self, authentication):
        key = authentication.cookie_value
        with FileLock(self.proxy_session_map):
            conn = sqlite.connect(self.proxy_session_map)
            try:
                c = conn.cursor()
                select = '''SELECT host, port, container_ids, container_interface
                            FROM gxproxy2
                            WHERE key=?'''
                c.execute(select, (key,))
                try:
                    host, port, container_ids, container_interface = c.fetchone()
                except TypeError:
                    log.warning('fetch_requests(): invalid key: %s', key)
                    return None
                return ProxyMapping(
                    host=host,
                    port=port,
                    container_ids=json.loads(container_ids),
                    container_interface=container_interface)
            finally:
                conn.close()


class RestGolangProxyIpc(object):

    def __init__(self, config):
        self.config = config
        self.api_url = 'http://127.0.0.1:%s/api?api_key=%s' % (self.config.dynamic_proxy_bind_port, self.config.dynamic_proxy_golang_api_key)

    def handle_requests(self, authentication, proxy_requests, route_name, container_ids, container_interface, sleep=1):
        """Make a POST request to the GO proxy to register a route
        """
        values = {
            'FrontendPath': route_name,
            'BackendAddr': "%s:%s" % (proxy_requests.host, proxy_requests.port),
            'AuthorizedCookie': authentication.cookie_value,
            'ContainerIds': container_ids,
        }

        # Sometimes it takes our poor little proxy a second or two to get
        # going, so if this fails, re-call ourselves with an increased timeout.
        try:
            requests.get(self.api_url, headers={'Content-Type': 'application/json'}, data=json.dumps(values))
        except requests.exceptions.ConnectionError as err:
            log.exception(err)
            if sleep > 5:
                excp = "Could not contact proxy after %s seconds" % sum(range(sleep + 1))
                raise Exception(excp)
            time.sleep(sleep)
            self.handle_requests(authentication, proxy_requests, route_name, container_ids, container_interface, sleep=sleep + 1)


ProxyMapping = namedtuple('ProxyMapping', ['host', 'port', 'container_ids', 'container_interface'])


# TODO: MQ diven proxy?<|MERGE_RESOLUTION|>--- conflicted
+++ resolved
@@ -10,11 +10,8 @@
 from galaxy.util import unique_id
 import time
 
-<<<<<<< HEAD
-=======
 import requests
 
->>>>>>> 2f2acb98
 log = logging.getLogger(__name__)
 
 
