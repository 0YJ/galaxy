"""
Classes encapsulating galaxy tools and tool configuration.
"""
import json
import logging
import os
import re
import tarfile
import tempfile
import threading
from collections import OrderedDict
from datetime import datetime
from xml.etree import ElementTree

import packaging.version
import webob.exc
from mako.template import Template
from six import itervalues, string_types
from six.moves.urllib.parse import unquote_plus
from webob.compat import cgi_FieldStorage

import tool_shed.util.repository_util as repository_util
import tool_shed.util.shed_util_common
from galaxy import (
    exceptions,
    model
)
from galaxy.managers.jobs import JobSearch
from galaxy.metadata import get_metadata_compute_strategy
from galaxy.model.tags import GalaxyTagHandler
from galaxy.queue_worker import send_control_task
from galaxy.tools import expressions
from galaxy.tools.actions import DefaultToolAction
from galaxy.tools.actions.data_manager import DataManagerToolAction
from galaxy.tools.actions.data_source import DataSourceToolAction
from galaxy.tools.actions.model_operations import ModelOperationToolAction
from galaxy.tools.deps import (
    CachedDependencyManager,
)
from galaxy.tools.actions.realtime import RealTimeToolAction
from galaxy.tools.fetcher import ToolLocationFetcher
from galaxy.tools.parameters import (
    check_param,
    params_from_strings,
    params_to_incoming,
    params_to_strings,
    populate_state,
    visit_input_values
)
from galaxy.tools.parameters import output_collect
from galaxy.tools.parameters.basic import (
    BaseURLToolParameter,
    DataCollectionToolParameter,
    DataToolParameter,
    HiddenToolParameter,
    SelectToolParameter,
    ToolParameter,
    workflow_building_modes,
)
from galaxy.tools.parameters.dataset_matcher import (
    set_dataset_matcher_factory,
    unset_dataset_matcher_factory,
)
from galaxy.tools.parameters.grouping import Conditional, ConditionalWhen, Repeat, Section, UploadDataset
from galaxy.tools.parameters.input_translation import ToolInputTranslator
from galaxy.tools.parameters.meta import expand_meta_parameters
from galaxy.tools.parameters.wrapped_json import json_wrap
from galaxy.tools.parser import (
    get_tool_source,
    get_tool_source_from_representation,
    ToolOutputCollectionPart
)
from galaxy.tools.parser.xml import XmlPageSource
from galaxy.tools.test import parse_tests
from galaxy.tools.toolbox import BaseGalaxyToolBox
from galaxy.util import (
    ExecutionTimer,
    in_directory,
    listify,
    Params,
    rst_to_html,
    string_as_bool,
    unicodify
)
from galaxy.util.bunch import Bunch
from galaxy.util.dictifiable import Dictifiable
from galaxy.util.expressions import ExpressionContext
from galaxy.util.form_builder import SelectField
from galaxy.util.json import safe_loads
from galaxy.util.odict import odict
from galaxy.util.rules_dsl import RuleSet
from galaxy.util.template import fill_template
from galaxy.version import VERSION_MAJOR
from galaxy.work.context import WorkRequestContext
from tool_shed.util import common_util
from .execute import (
    execute as execute_job,
    MappingParameters,
)
from .loader import (
    imported_macro_paths,
    raw_tool_xml_tree,
    template_macro_params
)
from .provided_metadata import parse_tool_provided_metadata

log = logging.getLogger(__name__)

REQUIRES_JS_RUNTIME_MESSAGE = ("The tool [%s] requires a nodejs runtime to execute "
                               "but node or nodejs could not be found. Please contact the Galaxy adminstrator")

HELP_UNINITIALIZED = threading.Lock()
MODEL_TOOLS_PATH = os.path.abspath(os.path.dirname(__file__))
# Tools that require Galaxy's Python environment to be preserved.
GALAXY_LIB_TOOLS_UNVERSIONED = [
    "upload1",
    "send_to_cloud",
    "__DATA_FETCH__",
    # Legacy tools bundled with Galaxy.
    "vcf_to_maf_customtrack1",
    "laj_1",
    "meme_fimo",
    "secure_hash_message_digest",
    "join1",
    "gff2bed1",
    "gff_filter_by_feature_count",
    "aggregate_scores_in_intervals2",
    "Interval_Maf_Merged_Fasta2",
    "GeneBed_Maf_Fasta2",
    "maf_stats1",
    "Interval2Maf1",
    "Interval2Maf_pairwise1",
    "MAF_To_Interval1",
    "MAF_filter",
    "MAF_To_Fasta1",
    "MAF_Reverse_Complement_1",
    "MAF_split_blocks_by_species1",
    "MAF_Limit_To_Species1",
    "maf_by_block_number1",
    "wiggle2simple1",
    # Converters
    "CONVERTER_bed_to_fli_0",
    "CONVERTER_fastq_to_fqtoc0",
    "CONVERTER_gff_to_fli_0",
    "CONVERTER_gff_to_interval_index_0",
    "CONVERTER_maf_to_fasta_0",
    "CONVERTER_maf_to_interval_0",
    "CONVERTER_wiggle_to_interval_0",
    "CONVERTER_tar_to_directory",
    # Tools improperly migrated to the tool shed (devteam)
    "qualityFilter",
    "winSplitter",
    "pileup_interval",
    "count_gff_features",
    "Convert characters1",
    "lastz_paired_reads_wrapper",
    "subRate1",
    "substitutions1",
    "sam_pileup",
    "find_diag_hits",
    "cufflinks",
    # Tools improperly migrated to the tool shed (iuc)
    "tabular_to_dbnsfp",
    # Tools improperly migrated using Galaxy (from shed other)
    "column_join",
    "gd_coverage_distributions",  # Genome Diversity tools from miller-lab
    "gd_dpmix",
    "gd_pca",
    "gd_phylogenetic_tree",
    "gd_population_structure",
    "gd_prepare_population_structure",
    # Datasources
    "genomespace_importer"
]
# Tools that needed galaxy on the PATH in the past but no longer do along
# with the version at which they were fixed.
GALAXY_LIB_TOOLS_VERSIONED = {
    "sam_to_bam": packaging.version.parse("1.1.3"),
    "PEsortedSAM2readprofile": packaging.version.parse("1.1.1"),
    "fetchflank": packaging.version.parse("1.0.1"),
    "Extract genomic DNA 1": packaging.version.parse("3.0.0"),
    "lastz_wrapper_2": packaging.version.parse("1.3"),
}


class ToolErrorLog(object):
    def __init__(self):
        self.error_stack = []
        self.max_errors = 100

    def add_error(self, file, phase, exception):
        self.error_stack.insert(0, {
            "file": file,
            "time": str(datetime.now()),
            "phase": phase,
            "error": str(exception)
        })
        if len(self.error_stack) > self.max_errors:
            self.error_stack.pop()


global_tool_errors = ToolErrorLog()


class ToolInputsNotReadyException(Exception):
    pass


class ToolNotFoundException(Exception):
    pass


def create_tool_from_source(app, tool_source, config_file=None, **kwds):
    # Allow specifying a different tool subclass to instantiate
    tool_module = tool_source.parse_tool_module()
    if tool_module is not None:
        module, cls = tool_module
        mod = __import__(module, globals(), locals(), [cls])
        ToolClass = getattr(mod, cls)
    elif tool_source.parse_tool_type():
        tool_type = tool_source.parse_tool_type()
        ToolClass = tool_types.get(tool_type)
    else:
        # Normal tool
        root = getattr(tool_source, 'root', None)
        ToolClass = Tool
    tool = ToolClass(config_file, tool_source, app, **kwds)
    return tool


class ToolBox(BaseGalaxyToolBox):
    """ A derivative of AbstractToolBox with knowledge about Tool internals -
    how to construct them, action types, dependency management, etc....
    """

    def __init__(self, config_filenames, tool_root_dir, app):
        self._reload_count = 0
        self.tool_location_fetcher = ToolLocationFetcher()
        super(ToolBox, self).__init__(
            config_filenames=config_filenames,
            tool_root_dir=tool_root_dir,
            app=app,
        )

    def handle_panel_update(self, section_dict):
        """
        Sends a panel update to all threads/processes.
        """
        send_control_task(self.app, 'create_panel_section', kwargs=section_dict)
        # The following local call to self.create_section should be unnecessary
        # but occasionally the local ToolPanelElements instance appears to not
        # get updated.
        self.create_section(section_dict)

    def has_reloaded(self, other_toolbox):
        return self._reload_count != other_toolbox._reload_count

    @property
    def all_requirements(self):
        reqs = set([req for _, tool in self.tools() for req in tool.tool_requirements])
        return [r.to_dict() for r in reqs]

    @property
    def tools_by_id(self):
        # Deprecated method, TODO - eliminate calls to this in test/.
        return self._tools_by_id

    def create_tool(self, config_file, **kwds):
        try:
            tool_source = get_tool_source(
                config_file,
                enable_beta_formats=getattr(self.app.config, "enable_beta_tool_formats", False),
                tool_location_fetcher=self.tool_location_fetcher,
            )
        except Exception as e:
            # capture and log parsing errors
            global_tool_errors.add_error(config_file, "Tool XML parsing", e)
            raise e
        return self._create_tool_from_source(tool_source, config_file=config_file, **kwds)

    def _create_tool_from_source(self, tool_source, **kwds):
        return create_tool_from_source(self.app, tool_source, **kwds)

    def create_dynamic_tool(self, dynamic_tool, **kwds):
        tool_format = dynamic_tool.tool_format
        tool_representation = dynamic_tool.value
        tool_source = get_tool_source_from_representation(
            tool_format=tool_format,
            tool_representation=tool_representation,
        )
        kwds["dynamic"] = True
        tool = self._create_tool_from_source(tool_source, **kwds)
        tool.dynamic_tool = dynamic_tool
        tool.uuid = dynamic_tool.uuid
        if not tool.id:
            tool.id = dynamic_tool.tool_id
        if not tool.name:
            tool.name = tool.id
        return tool

    def get_tool_components(self, tool_id, tool_version=None, get_loaded_tools_by_lineage=False, set_selected=False):
        """
        Retrieve all loaded versions of a tool from the toolbox and return a select list enabling
        selection of a different version, the list of the tool's loaded versions, and the specified tool.
        """
        toolbox = self
        tool_version_select_field = None
        tools = []
        tool = None
        # Backwards compatibility for datasource tools that have default tool_id configured, but which
        # are now using only GALAXY_URL.
        tool_ids = listify(tool_id)
        for tool_id in tool_ids:
            if get_loaded_tools_by_lineage:
                tools = toolbox.get_loaded_tools_by_lineage(tool_id)
            else:
                tools = toolbox.get_tool(tool_id, tool_version=tool_version, get_all_versions=True)
            if tools:
                tool = toolbox.get_tool(tool_id, tool_version=tool_version, get_all_versions=False)
                if len(tools) > 1:
                    tool_version_select_field = self.__build_tool_version_select_field(tools, tool.id, set_selected)
                break
        return tool_version_select_field, tools, tool

    def _path_template_kwds(self):
        return {
            "model_tools_path": MODEL_TOOLS_PATH,
        }

    def _get_tool_shed_repository(self, tool_shed, name, owner, installed_changeset_revision):
        # Abstract toolbox doesn't have a dependency on the the database, so
        # override _get_tool_shed_repository here to provide this information.

        return repository_util.get_installed_repository(
            self.app,
            tool_shed=tool_shed,
            name=name,
            owner=owner,
            installed_changeset_revision=installed_changeset_revision
        )

    def __build_tool_version_select_field(self, tools, tool_id, set_selected):
        """Build a SelectField whose options are the ids for the received list of tools."""
        options = []
        for tool in tools:
            options.insert(0, (tool.version, tool.id))
        select_field = SelectField(name='tool_id')
        for option_tup in options:
            selected = set_selected and option_tup[1] == tool_id
            if selected:
                select_field.add_option('version %s' % option_tup[0], option_tup[1], selected=True)
            else:
                select_field.add_option('version %s' % option_tup[0], option_tup[1])
        return select_field


class DefaultToolState(object):
    """
    Keeps track of the state of a users interaction with a tool between
    requests.
    """

    def __init__(self):
        self.page = 0
        self.rerun_remap_job_id = None
        self.inputs = {}

    def initialize(self, trans, tool):
        """
        Create a new `DefaultToolState` for this tool. It will be initialized
        with default values for inputs. Grouping elements are filled in recursively.
        """
        self.inputs = {}
        context = ExpressionContext(self.inputs)
        for input in tool.inputs.values():
            self.inputs[input.name] = input.get_initial_value(trans, context)

    def encode(self, tool, app, nested=False):
        """
        Convert the data to a string
        """
        value = params_to_strings(tool.inputs, self.inputs, app, nested=nested)
        value["__page__"] = self.page
        value["__rerun_remap_job_id__"] = self.rerun_remap_job_id
        return value

    def decode(self, values, tool, app):
        """
        Restore the state from a string
        """
        values = safe_loads(values) or {}
        self.page = values.pop("__page__") if "__page__" in values else None
        self.rerun_remap_job_id = values.pop("__rerun_remap_job_id__") if "__rerun_remap_job_id__" in values else None
        self.inputs = params_from_strings(tool.inputs, values, app, ignore_errors=True)

    def copy(self):
        """
        Shallow copy of the state
        """
        new_state = DefaultToolState()
        new_state.page = self.page
        new_state.rerun_remap_job_id = self.rerun_remap_job_id
        new_state.inputs = self.inputs
        return new_state


class Tool(Dictifiable):
    """
    Represents a computational tool that can be executed through Galaxy.
    """

    tool_type = 'default'
    requires_setting_metadata = True
    default_tool_action = DefaultToolAction
    dict_collection_visible_keys = ['id', 'name', 'version', 'description', 'labels']

    def __init__(self, config_file, tool_source, app, guid=None, repository_id=None, tool_shed_repository=None, allow_code_files=True, dynamic=False):
        """Load a tool from the config named by `config_file`"""
        # Determine the full path of the directory where the tool config is
        if config_file is not None:
            self.config_file = config_file
            self.tool_dir = os.path.dirname(config_file)
        else:
            self.config_file = None
            self.tool_dir = None

        self.app = app
        self.repository_id = repository_id
        self._allow_code_files = allow_code_files
        # setup initial attribute values
        self.inputs = odict()
        self.stdio_exit_codes = list()
        self.stdio_regexes = list()
        self.inputs_by_page = list()
        self.display_by_page = list()
        self.action = '/tool_runner/index'
        self.target = 'galaxy_main'
        self.method = 'post'
        self.labels = []
        self.check_values = True
        self.nginx_upload = False
        self.input_required = False
        self.display_interface = True
        self.require_login = False
        self.rerun = False
        # This will be non-None for tools loaded from the database (DynamicTool objects).
        self.dynamic_tool = None
        # Define a place to keep track of all input   These
        # differ from the inputs dictionary in that inputs can be page
        # elements like conditionals, but input_params are basic form
        # parameters like SelectField objects.  This enables us to more
        # easily ensure that parameter dependencies like index files or
        # tool_data_table_conf.xml entries exist.
        self.input_params = []
        # Attributes of tools installed from Galaxy tool sheds.
        self.tool_shed = None
        self.repository_name = None
        self.repository_owner = None
        self.changeset_revision = None
        self.installed_changeset_revision = None
        self.sharable_url = None
        # The tool.id value will be the value of guid, but we'll keep the
        # guid attribute since it is useful to have.
        self.guid = guid
        self.old_id = None
        self.version = None
        self._lineage = None
        self.dependencies = []
        # populate toolshed repository info, if available
        self.populate_tool_shed_info(tool_shed_repository)
        # add tool resource parameters
        self.populate_resource_parameters(tool_source)
        self.tool_errors = None
        # Parse XML element containing configuration
        try:
            self.parse(tool_source, guid=guid, dynamic=dynamic)
        except Exception as e:
            global_tool_errors.add_error(config_file, "Tool Loading", e)
            raise e
        # The job search is only relevant in a galaxy context, and breaks
        # loading tools into the toolshed for validation.
        if self.app.name == 'galaxy':
            self.job_search = JobSearch(app=self.app)

    @property
    def history_manager(self):
        return self.app.history_manager

    @property
    def _view(self):
        return self.app.dependency_resolvers_view

    @property
    def version_object(self):
        return packaging.version.parse(self.version)

    @property
    def sa_session(self):
        """Returns a SQLAlchemy session"""
        return self.app.model.context

    @property
    def lineage(self):
        """Return ToolLineage for this tool."""
        return self._lineage

    @property
    def tool_versions(self):
        # If we have versions, return them.
        if self.lineage:
            return self.lineage.tool_versions
        else:
            return []

    @property
    def tool_shed_repository(self):
        # If this tool is included in an installed tool shed repository, return it.
        if self.tool_shed:
            return repository_util.get_installed_repository(self.app,
                                                            tool_shed=self.tool_shed,
                                                            name=self.repository_name,
                                                            owner=self.repository_owner,
                                                            installed_changeset_revision=self.installed_changeset_revision,
                                                            repository_id=self.repository_id)

    @property
    def produces_collections_with_unknown_structure(self):

        def output_is_dynamic(output):
            if not output.collection:
                return False
            return output.dynamic_structure

        return any(map(output_is_dynamic, self.outputs.values()))

    @property
    def valid_input_states(self):
        return model.Dataset.valid_input_states

    @property
    def requires_galaxy_python_environment(self):
        """Indicates this tool's runtime requires Galaxy's Python environment."""
        # All special tool types (data source, history import/export, etc...)
        # seem to require Galaxy's Python.
        # FIXME: the (instantiated) tool class should emit this behavior, and not
        #        use inspection by string check
        if self.tool_type not in ["default", "manage_data", "realtime"]:
            return True

        if self.tool_type == "manage_data" and self.profile < 18.09:
            return True

        config = self.app.config
        preserve_python_environment = config.preserve_python_environment
        if preserve_python_environment == "always":
            return True
        elif preserve_python_environment == "legacy_and_local" and self.tool_shed is None:
            return True
        else:
            unversioned_legacy_tool = self.old_id in GALAXY_LIB_TOOLS_UNVERSIONED
            versioned_legacy_tool = self.old_id in GALAXY_LIB_TOOLS_VERSIONED
            legacy_tool = unversioned_legacy_tool or \
                (versioned_legacy_tool and self.version_object < GALAXY_LIB_TOOLS_VERSIONED[self.old_id])
            return legacy_tool

    def __get_job_tool_configuration(self, job_params=None):
        """Generalized method for getting this tool's job configuration.

        :type job_params: dict or None
        :returns: `galaxy.jobs.JobToolConfiguration` -- JobToolConfiguration that matches this `Tool` and the given `job_params`
        """
        rval = None
        if len(self.job_tool_configurations) == 1:
            # If there's only one config, use it rather than wasting time on comparisons
            rval = self.job_tool_configurations[0]
        elif job_params is None:
            for job_tool_config in self.job_tool_configurations:
                if not job_tool_config.params:
                    rval = job_tool_config
                    break
        else:
            for job_tool_config in self.job_tool_configurations:
                if job_tool_config.params:
                    # There are job params and this config has params defined
                    for param, value in job_params.items():
                        if param not in job_tool_config.params or job_tool_config.params[param] != value:
                            break
                    else:
                        # All params match, use this config
                        rval = job_tool_config
                        break
                else:
                    rval = job_tool_config
        assert rval is not None, 'Could not get a job tool configuration for Tool %s with job_params %s, this is a bug' % (self.id, job_params)
        return rval

    def get_configured_job_handler(self, job_params=None):
        """Get the configured job handler for this `Tool` given the provided `job_params`.

        Unlike the former ``get_job_handler()`` method, this does not perform "preassignment" (random selection of
        a configured handler ID from a tag).

        :param job_params: Any params specific to this job (e.g. the job source)
        :type job_params: dict or None

        :returns: str or None -- The configured handler for a job run of this `Tool`
        """
        return self.__get_job_tool_configuration(job_params=job_params).handler

    def get_job_destination(self, job_params=None):
        """
        :returns: galaxy.jobs.JobDestination -- The destination definition and runner parameters.
        """
        return self.app.job_config.get_destination(self.__get_job_tool_configuration(job_params=job_params).destination)

    def get_panel_section(self):
        return self.app.toolbox.get_integrated_section_for_tool(self)

    def allow_user_access(self, user, attempting_access=True):
        """
        :returns: bool -- Whether the user is allowed to access the tool.
        """
        if self.require_login and user is None:
            return False
        return True

    def parse(self, tool_source, guid=None, dynamic=False):
        """
        Read tool configuration from the element `root` and fill in `self`.
        """
        self.profile = float(tool_source.parse_profile())
        # Get the UNIQUE id for the tool
        self.old_id = tool_source.parse_id()
        if guid is None:
            self.id = self.old_id
        else:
            self.id = guid

        if not dynamic and not self.id:
            raise Exception("Missing tool 'id' for tool at '%s'" % tool_source)

        profile = packaging.version.parse(str(self.profile))
        if profile >= packaging.version.parse("16.04") and packaging.version.parse(VERSION_MAJOR) < profile:
            template = "The tool %s targets version %s of Galaxy, you should upgrade Galaxy to ensure proper functioning of this tool."
            message = template % (self.id, self.profile)
            raise Exception(message)

        # Get the (user visible) name of the tool
        self.name = tool_source.parse_name()
        if not self.name and dynamic:
            self.name = self.id
        if not dynamic and not self.name:
            raise Exception("Missing tool 'name' for tool with id '%s' at '%s'" % (self.id, tool_source))

        self.version = tool_source.parse_version()
        if not self.version:
            if self.profile < 16.04:
                # For backward compatibility, some tools may not have versions yet.
                self.version = "1.0.0"
            else:
                raise Exception("Missing tool 'version' for tool with id '%s' at '%s'" % (self.id, tool_source))

        self.edam_operations = tool_source.parse_edam_operations()
        self.edam_topics = tool_source.parse_edam_topics()

        # Support multi-byte tools
        self.is_multi_byte = tool_source.parse_is_multi_byte()
        # Legacy feature, ignored by UI.
        self.force_history_refresh = False

        self.display_interface = tool_source.parse_display_interface(default=self.display_interface)

        self.require_login = tool_source.parse_require_login(self.require_login)

        request_param_translation_elem = tool_source.parse_request_param_translation_elem()
        if request_param_translation_elem is not None:
            # Load input translator, used by datasource tools to change names/values of incoming parameters
            self.input_translator = ToolInputTranslator.from_element(request_param_translation_elem)
        else:
            self.input_translator = None

        self.parse_command(tool_source)
        self.environment_variables = self.parse_environment_variables(tool_source)
        self.tmp_directory_vars = tool_source.parse_tmp_directory_vars()

        home_target = tool_source.parse_home_target()
        tmp_target = tool_source.parse_tmp_target()
        # If a tool explicitly sets one of these variables just respect that and turn off
        # explicit processing by Galaxy.
        for environment_variable in self.environment_variables:
            if environment_variable.get("name") == "HOME":
                home_target = None
                continue
            for tmp_directory_var in self.tmp_directory_vars:
                if environment_variable.get("name") == tmp_directory_var:
                    tmp_target = None
                    break
        self.home_target = home_target
        self.tmp_target = tmp_target
        self.docker_env_pass_through = tool_source.parse_docker_env_pass_through()

        # Parameters used to build URL for redirection to external app
        redirect_url_params = tool_source.parse_redirect_url_params_elem()
        if redirect_url_params is not None and redirect_url_params.text is not None:
            # get rid of leading / trailing white space
            redirect_url_params = redirect_url_params.text.strip()
            # Replace remaining white space with something we can safely split on later
            # when we are building the params
            self.redirect_url_params = redirect_url_params.replace(' ', '**^**')
        else:
            self.redirect_url_params = ''

        # Short description of the tool
        self.description = tool_source.parse_description()

        # Versioning for tools
        self.version_string_cmd = None
        version_command = tool_source.parse_version_command()
        if version_command is not None:
            self.version_string_cmd = version_command.strip()

            version_cmd_interpreter = tool_source.parse_version_command_interpreter()
            if version_cmd_interpreter:
                executable = self.version_string_cmd.split()[0]
                abs_executable = os.path.abspath(os.path.join(self.tool_dir, executable))
                command_line = self.version_string_cmd.replace(executable, abs_executable, 1)
                self.version_string_cmd = version_cmd_interpreter + " " + command_line

        # Parallelism for tasks, read from tool config.
        self.parallelism = tool_source.parse_parallelism()

        # Get JobToolConfiguration(s) valid for this particular Tool.  At least
        # a 'default' will be provided that uses the 'default' handler and
        # 'default' destination.  I thought about moving this to the
        # job_config, but it makes more sense to store here. -nate
        if self.id:
            self_ids = [self.id.lower()]
            if self.old_id != self.id:
                # Handle toolshed guids
                self_ids = [self.id.lower(), self.id.lower().rsplit('/', 1)[0], self.old_id.lower()]
        else:
            self_ids = []
        self.all_ids = self_ids

        # In the toolshed context, there is no job config.
        if hasattr(self.app, 'job_config'):
            self.job_tool_configurations = self.app.job_config.get_job_tool_configurations(self_ids)

        # Is this a 'hidden' tool (hidden in tool menu)
        self.hidden = tool_source.parse_hidden()

        self.__parse_legacy_features(tool_source)

        # Load any tool specific options (optional)
        self.options = dict(
            sanitize=tool_source.parse_sanitize(),
            refresh=tool_source.parse_refresh(),
        )
        self.options = Bunch(** self.options)

        # Read in name of galaxy.json metadata file and how to parse it.
        self.provided_metadata_file = tool_source.parse_provided_metadata_file()
        self.provided_metadata_style = tool_source.parse_provided_metadata_style()

        # Parse tool inputs (if there are any required)
        self.parse_inputs(tool_source)

        # Parse tool help
        self.parse_help(tool_source)

        # Description of outputs produced by an invocation of the tool
        self.parse_outputs(tool_source)

        # Parse result handling for tool exit codes and stdout/stderr messages:
        self.parse_stdio(tool_source)

        self.strict_shell = tool_source.parse_strict_shell()

        # Any extra generated config files for the tool
        self.__parse_config_files(tool_source)
        # Action
        action = tool_source.parse_action_module()
        if action is None:
            self.tool_action = self.default_tool_action()
        else:
            module, cls = action
            mod = __import__(module, globals(), locals(), [cls])
            self.tool_action = getattr(mod, cls)()
            if getattr(self.tool_action, "requires_js_runtime", False):
                try:
                    expressions.find_engine(self.app.config)
                except Exception:
                    message = REQUIRES_JS_RUNTIME_MESSAGE % self.tool_id or self.tool_uuid
                    raise Exception(message)
        # Tests
        self.__parse_tests(tool_source)

        # Requirements (dependencies)
        requirements, containers = tool_source.parse_requirements_and_containers()
        self.requirements = requirements
        self.containers = containers

        self.citations = self._parse_citations(tool_source)

        # Determine if this tool can be used in workflows
        self.is_workflow_compatible = self.check_workflow_compatible(tool_source)
        self.__parse_trackster_conf(tool_source)
        # Record macro paths so we can reload a tool if any of its macro has changes
        self._macro_paths = tool_source.macro_paths()
        self.tool_ports = tool_source.parse_tool_ports()

    def __parse_legacy_features(self, tool_source):
        self.code_namespace = dict()
        self.hook_map = {}
        self.uihints = {}

        if not hasattr(tool_source, 'root'):
            return

        # TODO: Move following logic into XmlToolSource.
        root = tool_source.root
        # Load any tool specific code (optional) Edit: INS 5/29/2007,
        # allow code files to have access to the individual tool's
        # "module" if it has one.  Allows us to reuse code files, etc.
        for code_elem in root.findall("code"):
            for hook_elem in code_elem.findall("hook"):
                for key, value in hook_elem.items():
                    # map hook to function
                    self.hook_map[key] = value
            file_name = code_elem.get("file")
            code_path = os.path.join(self.tool_dir, file_name)
            with open(code_path) as f:
                compiled_code = compile(f.read(), code_path, 'exec')
            if self._allow_code_files:
                exec(compiled_code, self.code_namespace)

        # User interface hints
        uihints_elem = root.find("uihints")
        if uihints_elem is not None:
            for key, value in uihints_elem.attrib.items():
                self.uihints[key] = value

    def __parse_tests(self, tool_source):
        self.__tests_source = tool_source
        self.__tests_populated = False

    def __parse_config_files(self, tool_source):
        self.config_files = []
        if not hasattr(tool_source, 'root'):
            return

        root = tool_source.root
        conf_parent_elem = root.find("configfiles")
        if conf_parent_elem is not None:
            inputs_elem = conf_parent_elem.find("inputs")
            if inputs_elem is not None:
                name = inputs_elem.get("name")
                filename = inputs_elem.get("filename", None)
                format = inputs_elem.get("format", "json")
                data_style = inputs_elem.get("data_style", "skip")
                content = dict(format=format, handle_files=data_style)
                self.config_files.append((name, filename, content))
            for conf_elem in conf_parent_elem.findall("configfile"):
                name = conf_elem.get("name")
                filename = conf_elem.get("filename", None)
                content = conf_elem.text
                self.config_files.append((name, filename, content))

    def __parse_trackster_conf(self, tool_source):
        self.trackster_conf = None
        if not hasattr(tool_source, 'root'):
            return

        # Trackster configuration.
        trackster_conf = tool_source.root.find("trackster_conf")
        if trackster_conf is not None:
            self.trackster_conf = TracksterConfig.parse(trackster_conf)

    @property
    def tests(self):
        if not self.__tests_populated:
            tests_source = self.__tests_source
            if tests_source:
                try:
                    self.__tests = parse_tests(self, tests_source)
                except Exception:
                    self.__tests = None
                    log.exception("Failed to parse tool tests")
            else:
                self.__tests = None
            self.__tests_populated = True
        return self.__tests

    @property
    def _repository_dir(self):
        """If tool shed installed tool, the base directory of the repository installed."""
        repository_dir = None

        if getattr(self, 'tool_shed', None):
            repository_dir = self.tool_dir
            while True:
                repository_dir_name = os.path.basename(repository_dir)
                if repository_dir_name == self.repository_name:
                    break

                parent_repository_dir = os.path.dirname(repository_dir)
                if repository_dir == parent_repository_dir:
                    log.error("Problem finding repository dir for tool [%s]" % self.id)
                    repository_dir = None

        return repository_dir

    def test_data_path(self, filename):
        repository_dir = self._repository_dir
        test_data = None
        if repository_dir:
            return self.__walk_test_data(dir=repository_dir, filename=filename)
        else:
            if self.tool_dir:
                tool_dir = self.tool_dir
                if isinstance(self, DataManagerTool):
                    tool_dir = os.path.dirname(self.tool_dir)
                test_data = self.__walk_test_data(tool_dir, filename=filename)
        if not test_data:
            test_data = self.app.test_data_resolver.get_filename(filename)
        return test_data

    def __walk_test_data(self, dir, filename):
        for root, dirs, files in os.walk(dir):
            if '.hg' in dirs:
                dirs.remove('.hg')
            if 'test-data' in dirs:
                test_data_dir = os.path.join(root, 'test-data')
                result = os.path.abspath(os.path.join(test_data_dir, filename))
                if not in_directory(result, test_data_dir):
                    # Don't raise an explicit exception and reveal details about what
                    # files are or are not on the path, simply return None and let the
                    # API raise a 404.
                    return None
                else:
                    if os.path.exists(result):
                        return result

    def tool_provided_metadata(self, job_wrapper):
        meta_file = os.path.join(job_wrapper.tool_working_directory, self.provided_metadata_file)
        return parse_tool_provided_metadata(meta_file, provided_metadata_style=self.provided_metadata_style, job_wrapper=job_wrapper)

    def parse_command(self, tool_source):
        """
        """
        # Command line (template). Optional for tools that do not invoke a local program
        command = tool_source.parse_command()
        if command is not None:
            self.command = command.lstrip()  # get rid of leading whitespace
            # Must pre-pend this AFTER processing the cheetah command template
            self.interpreter = tool_source.parse_interpreter()
        else:
            self.command = ''
            self.interpreter = None

    def parse_environment_variables(self, tool_source):
        return tool_source.parse_environment_variables()

    def parse_inputs(self, tool_source):
        """
        Parse the "<inputs>" element and create appropriate `ToolParameter`s.
        This implementation supports multiple pages and grouping constructs.
        """
        # Load parameters (optional)
        pages = tool_source.parse_input_pages()
        enctypes = set()
        if pages.inputs_defined:
            if hasattr(pages, "input_elem"):
                input_elem = pages.input_elem
                # Handle properties of the input form
                self.check_values = string_as_bool(input_elem.get("check_values", self.check_values))
                self.nginx_upload = string_as_bool(input_elem.get("nginx_upload", self.nginx_upload))
                self.action = input_elem.get('action', self.action)
                # If we have an nginx upload, save the action as a tuple instead of
                # a string. The actual action needs to get url_for run to add any
                # prefixes, and we want to avoid adding the prefix to the
                # nginx_upload_path.
                if self.nginx_upload and self.app.config.nginx_upload_path:
                    if '?' in unquote_plus(self.action):
                        raise Exception('URL parameters in a non-default tool action can not be used '
                                        'in conjunction with nginx upload.  Please convert them to '
                                        'hidden POST parameters')
                    self.action = (self.app.config.nginx_upload_path + '?nginx_redir=',
                                   unquote_plus(self.action))
                self.target = input_elem.get("target", self.target)
                self.method = input_elem.get("method", self.method)
                # Parse the actual parameters
                # Handle multiple page case
            for page_source in pages.page_sources:
                inputs = self.parse_input_elem(page_source, enctypes)
                display = page_source.parse_display()
                self.inputs_by_page.append(inputs)
                self.inputs.update(inputs)
                self.display_by_page.append(display)
        else:
            self.inputs_by_page.append(self.inputs)
            self.display_by_page.append(None)
        self.display = self.display_by_page[0]
        self.npages = len(self.inputs_by_page)
        self.last_page = len(self.inputs_by_page) - 1
        self.has_multiple_pages = bool(self.last_page)
        # Determine the needed enctype for the form
        if len(enctypes) == 0:
            self.enctype = "application/x-www-form-urlencoded"
        elif len(enctypes) == 1:
            self.enctype = enctypes.pop()
        else:
            raise Exception("Conflicting required enctypes: %s" % str(enctypes))
        # Check if the tool either has no parameters or only hidden (and
        # thus hardcoded)  FIXME: hidden parameters aren't
        # parameters at all really, and should be passed in a different
        # way, making this check easier.
        template_macros = {}
        if hasattr(tool_source, 'root'):
            template_macros = template_macro_params(tool_source.root)
        self.template_macro_params = template_macros
        for param in self.inputs.values():
            if not isinstance(param, (HiddenToolParameter, BaseURLToolParameter)):
                self.input_required = True
                break

    def parse_help(self, tool_source):
        """
        Parse the help text for the tool. Formatted in reStructuredText, but
        stored as Mako to allow for dynamic image paths.
        This implementation supports multiple pages.
        """
        # TODO: Allow raw HTML or an external link.
        self.__help = HELP_UNINITIALIZED
        self.__help_by_page = HELP_UNINITIALIZED
        self.__help_source = tool_source

    def parse_outputs(self, tool_source):
        """
        Parse <outputs> elements and fill in self.outputs (keyed by name)
        """
        self.outputs, self.output_collections = tool_source.parse_outputs(self)

    # TODO: Include the tool's name in any parsing warnings.
    def parse_stdio(self, tool_source):
        """
        Parse <stdio> element(s) and fill in self.return_codes,
        self.stderr_rules, and self.stdout_rules. Return codes have a range
        and an error type (fault or warning).  Stderr and stdout rules have
        a regular expression and an error level (fault or warning).
        """
        exit_codes, regexes = tool_source.parse_stdio()
        self.stdio_exit_codes = exit_codes
        self.stdio_regexes = regexes

    def _parse_citations(self, tool_source):
        # TODO: Move following logic into ToolSource abstraction.
        if not hasattr(tool_source, 'root'):
            return []

        root = tool_source.root
        citations = []
        citations_elem = root.find("citations")
        if citations_elem is None:
            return citations

        for citation_elem in citations_elem:
            if citation_elem.tag != "citation":
                pass
            if hasattr(self.app, 'citations_manager'):
                citation = self.app.citations_manager.parse_citation(citation_elem, self.tool_dir)
                if citation:
                    citations.append(citation)
        return citations

    def parse_input_elem(self, page_source, enctypes, context=None):
        """
        Parse a parent element whose children are inputs -- these could be
        groups (repeat, conditional) or param elements. Groups will be parsed
        recursively.
        """
        rval = odict()
        context = ExpressionContext(rval, context)
        for input_source in page_source.parse_input_sources():
            # Repeat group
            input_type = input_source.parse_input_type()
            if input_type == "repeat":
                group = Repeat()
                group.name = input_source.get("name")
                group.title = input_source.get("title")
                group.help = input_source.get("help", None)
                page_source = input_source.parse_nested_inputs_source()
                group.inputs = self.parse_input_elem(page_source, enctypes, context)
                group.default = int(input_source.get("default", 0))
                group.min = int(input_source.get("min", 0))
                # Use float instead of int so that 'inf' can be used for no max
                group.max = float(input_source.get("max", "inf"))
                assert group.min <= group.max, \
                    ValueError("Min repeat count must be less-than-or-equal to the max.")
                # Force default to be within min-max range
                group.default = min(max(group.default, group.min), group.max)
                rval[group.name] = group
            elif input_type == "conditional":
                group = Conditional()
                group.name = input_source.get("name")
                group.value_ref = input_source.get('value_ref', None)
                group.value_ref_in_group = input_source.get_bool('value_ref_in_group', True)
                value_from = input_source.get("value_from", None)
                if value_from:
                    value_from = value_from.split(':')
                    group.value_from = locals().get(value_from[0])
                    group.test_param = rval[group.value_ref]
                    group.test_param.refresh_on_change = True
                    for attr in value_from[1].split('.'):
                        group.value_from = getattr(group.value_from, attr)
                    for case_value, case_inputs in group.value_from(context, group, self).items():
                        case = ConditionalWhen()
                        case.value = case_value
                        if case_inputs:
                            page_source = XmlPageSource(ElementTree.XML("<when>%s</when>" % case_inputs))
                            case.inputs = self.parse_input_elem(page_source, enctypes, context)
                        else:
                            case.inputs = odict()
                        group.cases.append(case)
                else:
                    # Should have one child "input" which determines the case
                    test_param_input_source = input_source.parse_test_input_source()
                    group.test_param = self.parse_param_elem(test_param_input_source, enctypes, context)
                    if group.test_param.optional:
                        log.warning("Tool with id %s declares a conditional test parameter as optional, this is invalid and will be ignored." % self.id)
                        group.test_param.optional = False
                    possible_cases = list(group.test_param.legal_values)  # store possible cases, undefined whens will have no inputs
                    # Must refresh when test_param changes
                    group.test_param.refresh_on_change = True
                    # And a set of possible cases
                    for (value, case_inputs_source) in input_source.parse_when_input_sources():
                        case = ConditionalWhen()
                        case.value = value
                        case.inputs = self.parse_input_elem(case_inputs_source, enctypes, context)
                        group.cases.append(case)
                        try:
                            possible_cases.remove(case.value)
                        except Exception:
                            log.warning("Tool %s: a when tag has been defined for '%s (%s) --> %s', but does not appear to be selectable." %
                                        (self.id, group.name, group.test_param.name, case.value))
                    for unspecified_case in possible_cases:
                        log.warning("Tool %s: a when tag has not been defined for '%s (%s) --> %s', assuming empty inputs." %
                                    (self.id, group.name, group.test_param.name, unspecified_case))
                        case = ConditionalWhen()
                        case.value = unspecified_case
                        case.inputs = odict()
                        group.cases.append(case)
                rval[group.name] = group
            elif input_type == "section":
                group = Section()
                group.name = input_source.get("name")
                group.title = input_source.get("title")
                group.help = input_source.get("help", None)
                group.expanded = input_source.get_bool("expanded", False)
                page_source = input_source.parse_nested_inputs_source()
                group.inputs = self.parse_input_elem(page_source, enctypes, context)
                rval[group.name] = group
            elif input_type == "upload_dataset":
                elem = input_source.elem()
                group = UploadDataset()
                group.name = elem.get("name")
                group.title = elem.get("title")
                group.file_type_name = elem.get('file_type_name', group.file_type_name)
                group.default_file_type = elem.get('default_file_type', group.default_file_type)
                group.metadata_ref = elem.get('metadata_ref', group.metadata_ref)
                try:
                    rval[group.file_type_name].refresh_on_change = True
                except KeyError:
                    pass
                group_page_source = XmlPageSource(elem)
                group.inputs = self.parse_input_elem(group_page_source, enctypes, context)
                rval[group.name] = group
            elif input_type == "param":
                param = self.parse_param_elem(input_source, enctypes, context)
                rval[param.name] = param
                if hasattr(param, 'data_ref'):
                    param.ref_input = context[param.data_ref]
                self.input_params.append(param)
        return rval

    def parse_param_elem(self, input_source, enctypes, context):
        """
        Parse a single "<param>" element and return a ToolParameter instance.
        Also, if the parameter has a 'required_enctype' add it to the set
        enctypes.
        """
        param = ToolParameter.build(self, input_source)
        param_enctype = param.get_required_enctype()
        if param_enctype:
            enctypes.add(param_enctype)
        # If parameter depends on any other paramters, we must refresh the
        # form when it changes
        for name in param.get_dependencies():
            # Let it throw exception, but give some hint what the problem might be
            if name not in context:
                log.error("Could not find dependency '%s' of parameter '%s' in tool %s" % (name, param.name, self.name))
            context[name].refresh_on_change = True
        return param

    def populate_resource_parameters(self, tool_source):
        root = getattr(tool_source, 'root', None)
        if root is not None and hasattr(self.app, 'job_config') and hasattr(self.app.job_config, 'get_tool_resource_xml'):
            resource_xml = self.app.job_config.get_tool_resource_xml(root.get('id'), self.tool_type)
            if resource_xml is not None:
                inputs = root.find('inputs')
                if inputs is None:
                    inputs = ElementTree.fromstring('<inputs/>')
                    root.append(inputs)
                inputs.append(resource_xml)

    def populate_tool_shed_info(self, tool_shed_repository):
        if tool_shed_repository:
            self.tool_shed = tool_shed_repository.tool_shed
            self.repository_name = tool_shed_repository.name
            self.repository_owner = tool_shed_repository.owner
            self.changeset_revision = tool_shed_repository.changeset_revision
            self.installed_changeset_revision = tool_shed_repository.installed_changeset_revision
            self.sharable_url = common_util.get_tool_shed_repository_url(
                self.app, self.tool_shed, self.repository_owner, self.repository_name
            )

    @property
    def help(self):
        if self.__help is HELP_UNINITIALIZED:
            self.__ensure_help()
        return self.__help

    @property
    def help_by_page(self):
        if self.__help_by_page is HELP_UNINITIALIZED:
            self.__ensure_help()
        return self.__help_by_page

    def __ensure_help(self):
        with HELP_UNINITIALIZED:
            if self.__help is HELP_UNINITIALIZED:
                self.__inititalize_help()

    def __inititalize_help(self):
        tool_source = self.__help_source
        self.__help = None
        self.__help_by_page = []
        help_footer = ""
        help_text = tool_source.parse_help()
        if help_text is not None:
            try:
                if help_text.find('.. image:: ') >= 0 and (self.tool_shed_repository or self.repository_id):
                    help_text = tool_shed.util.shed_util_common.set_image_paths(
                        self.app, help_text, encoded_repository_id=self.repository_id, tool_shed_repository=self.tool_shed_repository, tool_id=self.old_id, tool_version=self.version
                    )
            except Exception:
                log.exception("Exception in parse_help, so images may not be properly displayed")
            try:
                self.__help = Template(rst_to_html(help_text), input_encoding='utf-8',
                                       default_filters=['decode.utf8'],
                                       encoding_errors='replace')
            except Exception:
                log.exception("Exception while parsing help for tool with id '%s'", self.id)

            # Handle deprecated multi-page help text in XML case.
            if hasattr(tool_source, "root"):
                help_elem = tool_source.root.find("help")
                help_header = help_text
                help_pages = help_elem.findall("page")
                # Multiple help page case
                if help_pages:
                    for help_page in help_pages:
                        self.__help_by_page.append(help_page.text)
                        help_footer = help_footer + help_page.tail
                # Each page has to rendered all-together because of backreferences allowed by rst
                try:
                    self.__help_by_page = [Template(rst_to_html(help_header + x + help_footer),
                                                    input_encoding='utf-8',
                                                    default_filters=['decode.utf8'],
                                                    encoding_errors='replace')
                                           for x in self.__help_by_page]
                except Exception:
                    log.exception("Exception while parsing multi-page help for tool with id '%s'", self.id)
        # Pad out help pages to match npages ... could this be done better?
        while len(self.__help_by_page) < self.npages:
            self.__help_by_page.append(self.__help)

    def find_output_def(self, name):
        # name is JobToOutputDatasetAssociation name.
        # TODO: to defensive, just throw IndexError and catch somewhere
        # up that stack.
        if ToolOutputCollectionPart.is_named_collection_part_name(name):
            collection_name, part = ToolOutputCollectionPart.split_output_name(name)
            collection_def = self.output_collections.get(collection_name, None)
            if not collection_def:
                return None
            return collection_def.outputs.get(part, None)
        else:
            return self.outputs.get(name, None)

    def check_workflow_compatible(self, tool_source):
        """
        Determine if a tool can be used in workflows. External tools and the
        upload tool are currently not supported by workflows.
        """
        # Multiple page tools are not supported -- we're eliminating most
        # of these anyway
        if self.has_multiple_pages:
            return False
        # This is probably the best bet for detecting external web tools
        # right now
        if self.tool_type.startswith('data_source'):
            return False

        if hasattr(tool_source, "root"):
            root = tool_source.root
            if not string_as_bool(root.get("workflow_compatible", "True")):
                return False

        # TODO: Anyway to capture tools that dynamically change their own
        #       outputs?
        return True

    def new_state(self, trans):
        """
        Create a new `DefaultToolState` for this tool. It will be initialized
        with default values for inputs. Grouping elements are filled in recursively.
        """
        state = DefaultToolState()
        state.initialize(trans, self)
        return state

    def get_param(self, key):
        """
        Returns the parameter named `key` or None if there is no such
        parameter.
        """
        return self.inputs.get(key, None)

    def get_hook(self, name):
        """
        Returns an object from the code file referenced by `code_namespace`
        (this will normally be a callable object)
        """
        if self.code_namespace:
            # Try to look up hook in self.hook_map, otherwise resort to default
            if name in self.hook_map and self.hook_map[name] in self.code_namespace:
                return self.code_namespace[self.hook_map[name]]
            elif name in self.code_namespace:
                return self.code_namespace[name]
        return None

    def visit_inputs(self, values, callback):
        """
        Call the function `callback` on each parameter of this tool. Visits
        grouping parameters recursively and constructs unique prefixes for
        each nested set of  The callback method is then called as:

        `callback( level_prefix, parameter, parameter_value )`
        """
        # HACK: Yet another hack around check_values -- WHY HERE?
        if self.check_values:
            visit_input_values(self.inputs, values, callback)

    def expand_incoming(self, trans, incoming, request_context):
        rerun_remap_job_id = None
        if 'rerun_remap_job_id' in incoming:
            try:
                rerun_remap_job_id = trans.app.security.decode_id(incoming['rerun_remap_job_id'])
            except Exception as exception:
                log.error(str(exception))
                raise exceptions.MessageException('Failure executing tool (attempting to rerun invalid job).')

        set_dataset_matcher_factory(request_context, self)

        # Fixed set of input parameters may correspond to any number of jobs.
        # Expand these out to individual parameters for given jobs (tool executions).
        expanded_incomings, collection_info = expand_meta_parameters(trans, self, incoming)

        # Remapping a single job to many jobs doesn't make sense, so disable
        # remap if multi-runs of tools are being used.
        if rerun_remap_job_id and len(expanded_incomings) > 1:
            raise exceptions.MessageException(
                'Failure executing tool (cannot create multiple jobs when remapping existing job).')

        # Process incoming data
        validation_timer = ExecutionTimer()
        all_errors = []
        all_params = []
        for expanded_incoming in expanded_incomings:
            params = {}
            errors = {}
            if self.input_translator:
                self.input_translator.translate(expanded_incoming)
            if not self.check_values:
                # If `self.check_values` is false we don't do any checking or
                # processing on input  This is used to pass raw values
                # through to/from external sites.
                params = expanded_incoming
            else:
                # Update state for all inputs on the current page taking new
                # values from `incoming`.
                populate_state(request_context, self.inputs, expanded_incoming, params, errors)
                # If the tool provides a `validate_input` hook, call it.
                validate_input = self.get_hook('validate_input')
                if validate_input:
                    validate_input(request_context, errors, params, self.inputs)
            all_errors.append(errors)
            all_params.append(params)
        unset_dataset_matcher_factory(request_context)

        log.debug('Validated and populated state for tool request %s' % validation_timer)
        return all_params, all_errors, rerun_remap_job_id, collection_info

    def handle_input(self, trans, incoming, history=None, use_cached_job=False):
        """
        Process incoming parameters for this tool from the dict `incoming`,
        update the tool state (or create if none existed), and either return
        to the form or execute the tool (only if 'execute' was clicked and
        there were no errors).
        """
        request_context = WorkRequestContext(app=trans.app, user=trans.user, history=history or trans.history)
        all_params, all_errors, rerun_remap_job_id, collection_info = self.expand_incoming(trans=trans, incoming=incoming, request_context=request_context)
        # If there were errors, we stay on the same page and display them
        if any(all_errors):
            err_data = {key: value for d in all_errors for (key, value) in d.items()}
            raise exceptions.MessageException(', '.join(msg for msg in err_data.values()), err_data=err_data)
        else:
            mapping_params = MappingParameters(incoming, all_params)
            completed_jobs = {}
            for i, param in enumerate(all_params):
                if use_cached_job:
                    completed_jobs[i] = self.job_search.by_tool_input(
                        trans=trans,
                        tool_id=self.id,
                        tool_version=self.version,
                        param=param,
                        param_dump=self.params_to_strings(param, self.app, nested=True),
                        job_state=None,
                    )
                else:
                    completed_jobs[i] = None
            execution_tracker = execute_job(trans, self, mapping_params, history=request_context.history, rerun_remap_job_id=rerun_remap_job_id, collection_info=collection_info, completed_jobs=completed_jobs)
            # Raise an exception if there were jobs to execute and none of them were submitted,
            # if at least one is submitted or there are no jobs to execute - return aggregate
            # information including per-job errors. Arguably we should just always return the
            # aggregate information - we just haven't done that historically.
            raise_execution_exception = not execution_tracker.successful_jobs and len(all_params) > 0

            if raise_execution_exception:
                raise exceptions.MessageException(execution_tracker.execution_errors[0])

            return dict(out_data=execution_tracker.output_datasets,
                        num_jobs=len(execution_tracker.successful_jobs),
                        job_errors=execution_tracker.execution_errors,
                        jobs=execution_tracker.successful_jobs,
                        output_collections=execution_tracker.output_collections,
                        implicit_collections=execution_tracker.implicit_collections,
                        view_result=execution_tracker.view_result)

    def handle_single_execution(self, trans, rerun_remap_job_id, execution_slice, history, execution_cache=None, completed_job=None, collection_info=None):
        """
        Return a pair with whether execution is successful as well as either
        resulting output data or an error message indicating the problem.
        """
        try:
            job, out_data = self.execute(
                trans,
                incoming=execution_slice.param_combination,
                history=history,
                rerun_remap_job_id=rerun_remap_job_id,
                execution_cache=execution_cache,
                dataset_collection_elements=execution_slice.dataset_collection_elements,
                completed_job=completed_job,
                collection_info=collection_info,
            )
        except webob.exc.HTTPFound as e:
            # if it's a webob redirect exception, pass it up the stack
            raise e
        except ToolInputsNotReadyException as e:
            return False, e
        except Exception as e:
            log.exception('Exception caught while attempting tool execution:')
            message = 'Error executing tool: %s' % str(e)
            return False, message
        if isinstance(out_data, odict):
            return job, list(out_data.items())
        else:
            if isinstance(out_data, string_types):
                message = out_data
            else:
                message = 'Failure executing tool (invalid data returned from tool execution)'
            return False, message

    def find_fieldstorage(self, x):
        if isinstance(x, cgi_FieldStorage):
            raise InterruptedUpload(None)
        elif isinstance(x, dict):
            [self.find_fieldstorage(y) for y in x.values()]
        elif isinstance(x, list):
            [self.find_fieldstorage(y) for y in x]

    @property
    def params_with_missing_data_table_entry(self):
        """
        Return all parameters that are dynamically generated select lists whose
        options require an entry not currently in the tool_data_table_conf.xml file.
        """
        params = []
        for input_param in self.input_params:
            if isinstance(input_param, SelectToolParameter) and input_param.is_dynamic:
                options = input_param.options
                if options and options.missing_tool_data_table_name and input_param not in params:
                    params.append(input_param)
        return params

    @property
    def params_with_missing_index_file(self):
        """
        Return all parameters that are dynamically generated
        select lists whose options refer to a  missing .loc file.
        """
        params = []
        for input_param in self.input_params:
            if isinstance(input_param, SelectToolParameter) and input_param.is_dynamic:
                options = input_param.options
                if options and options.tool_data_table and options.tool_data_table.missing_index_file and input_param not in params:
                    params.append(input_param)
        return params

    def get_static_param_values(self, trans):
        """
        Returns a map of parameter names and values if the tool does not
        require any user input. Will raise an exception if any parameter
        does require input.
        """
        args = dict()
        for key, param in self.inputs.items():
            # BaseURLToolParameter is now a subclass of HiddenToolParameter, so
            # we must check if param is a BaseURLToolParameter first
            if isinstance(param, BaseURLToolParameter):
                args[key] = param.get_initial_value(trans, None)
            elif isinstance(param, HiddenToolParameter):
                args[key] = model.User.expand_user_properties(trans.user, param.value)
            else:
                raise Exception("Unexpected parameter type")
        return args

    def execute(self, trans, incoming={}, set_output_hid=True, history=None, **kwargs):
        """
        Execute the tool using parameter values in `incoming`. This just
        dispatches to the `ToolAction` instance specified by
        `self.tool_action`. In general this will create a `Job` that
        when run will build the tool's outputs, e.g. `DefaultToolAction`.
        """
        try:
            return self.tool_action.execute(self, trans, incoming=incoming, set_output_hid=set_output_hid, history=history, **kwargs)
        except exceptions.ToolExecutionError as exc:
            job = exc.job
            job_id = 'unknown'
            if job is not None:
                job.mark_failed(info=exc.err_msg, blurb=exc.err_code.default_error_message)
                job_id = job.id
            log.error("Tool execution failed for job: %s", job_id)
            raise

    def params_to_strings(self, params, app, nested=False):
        return params_to_strings(self.inputs, params, app, nested)

    def params_from_strings(self, params, app, ignore_errors=False):
        return params_from_strings(self.inputs, params, app, ignore_errors)

    def check_and_update_param_values(self, values, trans, update_values=True, workflow_building_mode=False):
        """
        Check that all parameters have values, and fill in with default
        values where necessary. This could be called after loading values
        from a database in case new parameters have been added.
        """
        messages = {}
        request_context = WorkRequestContext(app=trans.app, user=trans.user, history=trans.history, workflow_building_mode=workflow_building_mode)

        def validate_inputs(input, value, error, parent, context, prefixed_name, prefixed_label, **kwargs):
            if not error:
                value, error = check_param(request_context, input, value, context)
            if error:
                if update_values and not hasattr(input, 'data_ref'):
                    try:
                        previous_value = value
                        value = input.get_initial_value(request_context, context)
                        if not prefixed_name.startswith('__'):
                            messages[prefixed_name] = error if previous_value == value else '%s Using default: \'%s\'.' % (error, value)
                        parent[input.name] = value
                    except Exception:
                        messages[prefixed_name] = 'Attempt to replace invalid value for \'%s\' failed.' % (prefixed_label)
                else:
                    messages[prefixed_name] = error

        visit_input_values(self.inputs, values, validate_inputs)
        return messages

    def build_dependency_cache(self, **kwds):
        if isinstance(self.app.toolbox.dependency_manager, CachedDependencyManager):
            self.app.toolbox.dependency_manager.build_cache(
                requirements=self.requirements,
                installed_tool_dependencies=self.installed_tool_dependencies,
                tool_dir=self.tool_dir,
                job_directory=None,
                metadata=False,
                tool_instance=self,
                **kwds
            )

    def build_dependency_shell_commands(self, job_directory=None, metadata=False):
        """
        Return a list of commands to be run to populate the current environment to include this tools requirements.
        """
        return self.app.toolbox.dependency_manager.dependency_shell_commands(
            requirements=self.requirements,
            installed_tool_dependencies=self.installed_tool_dependencies,
            tool_dir=self.tool_dir,
            job_directory=job_directory,
            preserve_python_environment=self.requires_galaxy_python_environment,
            metadata=metadata,
            tool_instance=self
        )

    @property
    def installed_tool_dependencies(self):
        if self.tool_shed_repository:
            installed_tool_dependencies = self.tool_shed_repository.tool_dependencies_installed_or_in_error
        else:
            installed_tool_dependencies = None
        return installed_tool_dependencies

    @property
    def tool_requirements(self):
        """
        Return all requiremens of type package
        """
        return self.requirements.packages

    @property
    def tool_requirements_status(self):
        """
        Return a list of dictionaries for all tool dependencies with their associated status
        """
        return self._view.get_requirements_status({self.id: self.tool_requirements}, self.installed_tool_dependencies)

    def build_redirect_url_params(self, param_dict):
        """
        Substitute parameter values into self.redirect_url_params
        """
        if not self.redirect_url_params:
            return
        redirect_url_params = None
        # Substituting parameter values into the url params
        redirect_url_params = fill_template(self.redirect_url_params, context=param_dict)
        # Remove newlines
        redirect_url_params = redirect_url_params.replace("\n", " ").replace("\r", " ")
        return redirect_url_params

    def parse_redirect_url(self, data, param_dict):
        """
        Parse the REDIRECT_URL tool param. Tools that send data to an external
        application via a redirect must include the following 3 tool params:

        1) REDIRECT_URL - the url to which the data is being sent

        2) DATA_URL - the url to which the receiving application will send an
           http post to retrieve the Galaxy data

        3) GALAXY_URL - the url to which the external application may post
           data as a response
        """
        redirect_url = param_dict.get('REDIRECT_URL')
        redirect_url_params = self.build_redirect_url_params(param_dict)
        # Add the parameters to the redirect url.  We're splitting the param
        # string on '**^**' because the self.parse() method replaced white
        # space with that separator.
        params = redirect_url_params.split('**^**')
        rup_dict = {}
        for param in params:
            p_list = param.split('=')
            p_name = p_list[0]
            p_val = p_list[1]
            rup_dict[p_name] = p_val
        DATA_URL = param_dict.get('DATA_URL', None)
        assert DATA_URL is not None, "DATA_URL parameter missing in tool config."
        DATA_URL += "/%s/display" % str(data.id)
        redirect_url += "?DATA_URL=%s" % DATA_URL
        # Add the redirect_url_params to redirect_url
        for p_name in rup_dict:
            redirect_url += "&%s=%s" % (p_name, rup_dict[p_name])
        # Add the current user email to redirect_url
        if data.history.user:
            USERNAME = str(data.history.user.email)
        else:
            USERNAME = 'Anonymous'
        redirect_url += "&USERNAME=%s" % USERNAME
        return redirect_url

    def call_hook(self, hook_name, *args, **kwargs):
        """
        Call the custom code hook function identified by 'hook_name' if any,
        and return the results
        """
        try:
            code = self.get_hook(hook_name)
            if code:
                return code(*args, **kwargs)
        except Exception as e:
            original_message = ''
            if len(e.args):
                original_message = e.args[0]
            e.args = ("Error in '%s' hook '%s', original message: %s" % (self.name, hook_name, original_message), )
            raise

    def exec_before_job(self, app, inp_data, out_data, param_dict={}):
        pass

    def exec_after_process(self, app, inp_data, out_data, param_dict, job=None):
        pass

    def job_failed(self, job_wrapper, message, exception=False):
        """
        Called when a job has failed
        """
        pass

    def discover_outputs(self, out_data, out_collections, tool_provided_metadata, tool_working_directory, job, input_ext, input_dbkey, inp_data=None):
        """
        Find any additional datasets generated by a tool and attach (for
        cases where number of outputs is not known in advance).
        """
        tool = self
        permission_provider = output_collect.PermissionProvider(inp_data, tool.app.security_agent, job)
        metadata_source_provider = output_collect.MetadataSourceProvider(inp_data)
        job_context = output_collect.JobContext(
            tool,
            tool_provided_metadata,
            job,
            tool_working_directory,
            permission_provider,
            metadata_source_provider,
            input_dbkey,
            object_store=tool.app.object_store,
        )
        collected = output_collect.collect_primary_datasets(
            job_context,
            out_data,
            input_ext,
        )
        output_collect.collect_dynamic_outputs(
            job_context,
            out_collections,
        )
        # Return value only used in unit tests. Probably should be returning number of collected
        # bytes instead?
        return collected

    def to_archive(self):
        tool = self
        tarball_files = []
        temp_files = []
        tool_xml = open(os.path.abspath(tool.config_file), 'r').read()
        # Retrieve tool help images and rewrite the tool's xml into a temporary file with the path
        # modified to be relative to the repository root.
        image_found = False
        if tool.help is not None:
            tool_help = tool.help._source
            # Check each line of the rendered tool help for an image tag that points to a location under static/
            for help_line in tool_help.split('\n'):
                image_regex = re.compile(r'img alt="[^"]+" src="\${static_path}/([^"]+)"')
                matches = re.search(image_regex, help_line)
                if matches is not None:
                    tool_help_image = matches.group(1)
                    tarball_path = tool_help_image
                    filesystem_path = os.path.abspath(os.path.join(self.app.config.root, 'static', tool_help_image))
                    if os.path.exists(filesystem_path):
                        tarball_files.append((filesystem_path, tarball_path))
                        image_found = True
                        tool_xml = tool_xml.replace('${static_path}/%s' % tarball_path, tarball_path)
        # If one or more tool help images were found, add the modified tool XML to the tarball instead of the original.
        if image_found:
            fd, new_tool_config = tempfile.mkstemp(suffix='.xml')
            os.close(fd)
            open(new_tool_config, 'w').write(tool_xml)
            tool_tup = (os.path.abspath(new_tool_config), os.path.split(tool.config_file)[-1])
            temp_files.append(os.path.abspath(new_tool_config))
        else:
            tool_tup = (os.path.abspath(tool.config_file), os.path.split(tool.config_file)[-1])
        tarball_files.append(tool_tup)
        # TODO: This feels hacky.
        tool_command = tool.command.strip().split()[0]
        tool_path = os.path.dirname(os.path.abspath(tool.config_file))
        # Add the tool XML to the tuple that will be used to populate the tarball.
        if os.path.exists(os.path.join(tool_path, tool_command)):
            tarball_files.append((os.path.join(tool_path, tool_command), tool_command))
        # Find and add macros and code files.
        for external_file in tool.get_externally_referenced_paths(os.path.abspath(tool.config_file)):
            external_file_abspath = os.path.abspath(os.path.join(tool_path, external_file))
            tarball_files.append((external_file_abspath, external_file))
        if os.path.exists(os.path.join(tool_path, "Dockerfile")):
            tarball_files.append((os.path.join(tool_path, "Dockerfile"), "Dockerfile"))
        # Find tests, and check them for test data.
        tests = tool.tests
        if tests is not None:
            for test in tests:
                # Add input file tuples to the list.
                for input in test.inputs:
                    for input_value in test.inputs[input]:
                        input_filename = str(input_value)
                        input_path = os.path.abspath(os.path.join('test-data', input_filename))
                        if os.path.exists(input_path):
                            td_tup = (input_path, os.path.join('test-data', input_filename))
                            tarball_files.append(td_tup)
                # And add output file tuples to the list.
                for label, filename, _ in test.outputs:
                    output_filepath = os.path.abspath(os.path.join('test-data', filename))
                    if os.path.exists(output_filepath):
                        td_tup = (output_filepath, os.path.join('test-data', filename))
                        tarball_files.append(td_tup)
        for param in tool.input_params:
            # Check for tool data table definitions.
            if hasattr(param, 'options'):
                if hasattr(param.options, 'tool_data_table'):
                    data_table = param.options.tool_data_table
                    if hasattr(data_table, 'filenames'):
                        data_table_definitions = []
                        for data_table_filename in data_table.filenames:
                            # FIXME: from_shed_config seems to always be False.
                            if not data_table.filenames[data_table_filename]['from_shed_config']:
                                tar_file = data_table.filenames[data_table_filename]['filename'] + '.sample'
                                sample_file = os.path.join(data_table.filenames[data_table_filename]['tool_data_path'],
                                                           tar_file)
                                # Use the .sample file, if one exists. If not, skip this data table.
                                if os.path.exists(sample_file):
                                    tarfile_path, tarfile_name = os.path.split(tar_file)
                                    tarfile_path = os.path.join('tool-data', tarfile_name)
                                    tarball_files.append((sample_file, tarfile_path))
                                data_table_definitions.append(data_table.xml_string)
                        if len(data_table_definitions) > 0:
                            # Put the data table definition XML in a temporary file.
                            table_definition = '<?xml version="1.0" encoding="utf-8"?>\n<tables>\n    %s</tables>'
                            table_definition = table_definition % '\n'.join(data_table_definitions)
                            fd, table_conf = tempfile.mkstemp()
                            os.close(fd)
                            open(table_conf, 'w').write(table_definition)
                            tarball_files.append((table_conf, os.path.join('tool-data', 'tool_data_table_conf.xml.sample')))
                            temp_files.append(table_conf)
        # Create the tarball.
        fd, tarball_archive = tempfile.mkstemp(suffix='.tgz')
        os.close(fd)
        tarball = tarfile.open(name=tarball_archive, mode='w:gz')
        # Add the files from the previously generated list.
        for fspath, tarpath in tarball_files:
            tarball.add(fspath, arcname=tarpath)
        tarball.close()
        # Delete any temporary files that were generated.
        for temp_file in temp_files:
            os.remove(temp_file)
        return tarball_archive

    def to_dict(self, trans, link_details=False, io_details=False):
        """ Returns dict of tool. """

        # Basic information
        tool_dict = super(Tool, self).to_dict()

        tool_dict["edam_operations"] = self.edam_operations
        tool_dict["edam_topics"] = self.edam_topics

        # Fill in ToolShedRepository info
        if hasattr(self, 'tool_shed') and self.tool_shed:
            tool_dict['tool_shed_repository'] = {
                'name': self.repository_name,
                'owner': self.repository_owner,
                'changeset_revision': self.changeset_revision,
                'tool_shed': self.tool_shed
            }

        # If an admin user, expose the path to the actual tool config XML file.
        if trans.user_is_admin:
            config_file = None if not self.config_file else os.path.abspath(self.config_file)
            tool_dict['config_file'] = config_file

        # Add link details.
        if link_details:
            # Add details for creating a hyperlink to the tool.
            if not isinstance(self, DataSourceTool):
                link = self.app.url_for(controller='tool_runner', tool_id=self.id)
            else:
                link = self.app.url_for(controller='tool_runner', action='data_source_redirect', tool_id=self.id)

            # Basic information
            tool_dict.update({'link': link,
                              'min_width': self.uihints.get('minwidth', -1),
                              'target': self.target})

        # Add input and output details.
        if io_details:
            tool_dict['inputs'] = [input.to_dict(trans) for input in self.inputs.values()]
            tool_dict['outputs'] = [output.to_dict(app=self.app) for output in self.outputs.values()]

        tool_dict['panel_section_id'], tool_dict['panel_section_name'] = self.get_panel_section()

        tool_class = self.__class__
        # FIXME: the Tool class should declare directly, instead of ad hoc inspection
        regular_form = tool_class == Tool or isinstance(self, (DatabaseOperationTool, RealTimeTool))
        tool_dict["form_style"] = "regular" if regular_form else "special"

        return tool_dict

    def to_json(self, trans, kwd={}, job=None, workflow_building_mode=False):
        """
        Recursively creates a tool dictionary containing repeats, dynamic options and updated states.
        """
        history_id = kwd.get('history_id', None)
        history = None
        if workflow_building_mode is workflow_building_modes.USE_HISTORY or workflow_building_mode is workflow_building_modes.DISABLED:
            # We don't need a history when exporting a workflow for the workflow editor or when downloading a workflow
            try:
                if history_id is not None:
                    history = self.history_manager.get_owned(trans.security.decode_id(history_id), trans.user, current_history=trans.history)
                else:
                    history = trans.get_history()
                if history is None and job is not None:
                    history = self.history_manager.get_owned(job.history.id, trans.user, current_history=trans.history)
                if history is None:
                    raise exceptions.MessageException('History unavailable. Please specify a valid history id')
            except Exception as e:
                raise exceptions.MessageException('[history_id=%s] Failed to retrieve history. %s.' % (history_id, str(e)))

        # build request context
        request_context = WorkRequestContext(app=trans.app, user=trans.user, history=history, workflow_building_mode=workflow_building_mode)

        # load job parameters into incoming
        tool_message = ''
        tool_warnings = ''
        if job:
            try:
                job_params = job.get_param_values(self.app, ignore_errors=True)
                tool_warnings = self.check_and_update_param_values(job_params, request_context, update_values=True)
                self._map_source_to_history(request_context, self.inputs, job_params)
                tool_message = self._compare_tool_version(job)
                params_to_incoming(kwd, self.inputs, job_params, self.app)
            except Exception as e:
                raise exceptions.MessageException(str(e))

        # create parameter object
        params = Params(kwd, sanitize=False)

        # expand incoming parameters (parameters might trigger multiple tool executions,
        # here we select the first execution only in order to resolve dynamic parameters)
        expanded_incomings, _ = expand_meta_parameters(trans, self, params.__dict__)
        if expanded_incomings:
            params.__dict__ = expanded_incomings[0]

        # do param translation here, used by datasource tools
        if self.input_translator:
            self.input_translator.translate(params)

        set_dataset_matcher_factory(request_context, self)
        # create tool state
        state_inputs = {}
        state_errors = {}
        populate_state(request_context, self.inputs, params.__dict__, state_inputs, state_errors)

        # create tool model
        tool_model = self.to_dict(request_context)
        tool_model['inputs'] = []
        self.populate_model(request_context, self.inputs, state_inputs, tool_model['inputs'])
        unset_dataset_matcher_factory(request_context)

        # create tool help
        tool_help = ''
        if self.help:
            tool_help = self.help.render(static_path=self.app.url_for('/static'), host_url=self.app.url_for('/', qualified=True))
            tool_help = unicodify(tool_help, 'utf-8')

        # update tool model
        tool_model.update({
            'id'            : self.id,
            'help'          : tool_help,
            'citations'     : bool(self.citations),
            'sharable_url'  : self.sharable_url,
            'message'       : tool_message,
            'warnings'      : tool_warnings,
            'versions'      : self.tool_versions,
            'requirements'  : [{'name' : r.name, 'version' : r.version} for r in self.requirements],
            'errors'        : state_errors,
            'tool_errors'   : self.tool_errors,
            'state_inputs'  : params_to_strings(self.inputs, state_inputs, self.app),
            'job_id'        : trans.security.encode_id(job.id) if job else None,
            'job_remap'     : self._get_job_remap(job),
            'history_id'    : trans.security.encode_id(history.id) if history else None,
            'display'       : self.display_interface,
            'action'        : self.app.url_for(self.action),
            'method'        : self.method,
            'enctype'       : self.enctype
        })
        return tool_model

    def populate_model(self, request_context, inputs, state_inputs, group_inputs, other_values=None):
        """
        Populates the tool model consumed by the client form builder.
        """
        other_values = ExpressionContext(state_inputs, other_values)
        for input_index, input in enumerate(inputs.values()):
            tool_dict = None
            group_state = state_inputs.get(input.name, {})
            if input.type == 'repeat':
                tool_dict = input.to_dict(request_context)
                group_cache = tool_dict['cache'] = {}
                for i in range(len(group_state)):
                    group_cache[i] = []
                    self.populate_model(request_context, input.inputs, group_state[i], group_cache[i], other_values)
            elif input.type == 'conditional':
                tool_dict = input.to_dict(request_context)
                if 'test_param' in tool_dict:
                    test_param = tool_dict['test_param']
                    test_param['value'] = input.test_param.value_to_basic(group_state.get(test_param['name'], input.test_param.get_initial_value(request_context, other_values)), self.app)
                    test_param['text_value'] = input.test_param.value_to_display_text(test_param['value'])
                    for i in range(len(tool_dict['cases'])):
                        current_state = {}
                        if i == group_state.get('__current_case__'):
                            current_state = group_state
                        self.populate_model(request_context, input.cases[i].inputs, current_state, tool_dict['cases'][i]['inputs'], other_values)
            elif input.type == 'section':
                tool_dict = input.to_dict(request_context)
                self.populate_model(request_context, input.inputs, group_state, tool_dict['inputs'], other_values)
            else:
                try:
                    initial_value = input.get_initial_value(request_context, other_values)
                    tool_dict = input.to_dict(request_context, other_values=other_values)
                    tool_dict['value'] = input.value_to_basic(state_inputs.get(input.name, initial_value), self.app, use_security=True)
                    tool_dict['default_value'] = input.value_to_basic(initial_value, self.app, use_security=True)
                    tool_dict['text_value'] = input.value_to_display_text(tool_dict['value'])
                except Exception:
                    tool_dict = input.to_dict(request_context)
                    log.exception("tools::to_json() - Skipping parameter expansion '%s'", input.name)
                    pass
            if input_index >= len(group_inputs):
                group_inputs.append(tool_dict)
            else:
                group_inputs[input_index] = tool_dict

    def get_view_result(self, job=None, dataset=None, **kwd):
        """Returns a special view for a tool and a set of provided objects."""
        return None

    def _get_job_remap(self, job):
        if job:
            if job.state == job.states.ERROR:
                try:
                    if [hda.dependent_jobs for hda in [jtod.dataset for jtod in job.output_datasets] if hda.dependent_jobs]:
                        return True
                    elif job.output_dataset_collection_instances:
                        # We'll want to replace this item
                        return 'job_produced_collection_elements'
                except Exception as exception:
                    log.error(str(exception))
                    pass
        return False

    def _map_source_to_history(self, trans, tool_inputs, params):
        # Need to remap dataset parameters. Job parameters point to original
        # dataset used; parameter should be the analygous dataset in the
        # current history.
        history = trans.history

        # Create index for hdas.
        hda_source_dict = {}
        for hda in history.datasets:
            key = '%s_%s' % (hda.hid, hda.dataset.id)
            hda_source_dict[hda.dataset.id] = hda_source_dict[key] = hda

        # Ditto for dataset collections.
        hdca_source_dict = {}
        for hdca in history.dataset_collections:
            key = '%s_%s' % (hdca.hid, hdca.collection.id)
            hdca_source_dict[hdca.collection.id] = hdca_source_dict[key] = hdca

        # Map dataset or collection to current history
        def map_to_history(value):
            id = None
            source = None
            if isinstance(value, self.app.model.HistoryDatasetAssociation):
                id = value.dataset.id
                source = hda_source_dict
            elif isinstance(value, self.app.model.HistoryDatasetCollectionAssociation):
                id = value.collection.id
                source = hdca_source_dict
            else:
                return None
            key = '%s_%s' % (value.hid, id)
            if key in source:
                return source[key]
            elif id in source:
                return source[id]
            else:
                return None

        def mapping_callback(input, value, **kwargs):
            if isinstance(input, DataToolParameter):
                if isinstance(value, list):
                    values = []
                    for val in value:
                        new_val = map_to_history(val)
                        if new_val:
                            values.append(new_val)
                        else:
                            values.append(val)
                    return values
                else:
                    return map_to_history(value)
            elif isinstance(input, DataCollectionToolParameter):
                return map_to_history(value)
        visit_input_values(tool_inputs, params, mapping_callback)

    def _compare_tool_version(self, job):
        """
        Compares a tool version with the tool version from a job (from ToolRunner).
        """
        tool_id = job.tool_id
        tool_version = job.tool_version
        message = ''
        try:
            select_field, tools, tool = self.app.toolbox.get_tool_components(tool_id, tool_version=tool_version, get_loaded_tools_by_lineage=False, set_selected=True)
            if tool is None:
                raise exceptions.MessageException('This dataset was created by an obsolete tool (%s). Can\'t re-run.' % tool_id)
            if (self.id != tool_id and self.old_id != tool_id) or self.version != tool_version:
                if self.id == tool_id:
                    if tool_version:
                        message = 'This job was run with tool version "%s", which is not available. ' % tool_version
                        if len(tools) > 1:
                            message += 'You can re-run the job with the selected tool or choose another version of the tool. '
                        else:
                            message += 'You can re-run the job with this tool version, which is a different version of the original tool. '
                else:
                    new_tool_shed_url = '%s/%s/' % (tool.sharable_url, tool.changeset_revision)
                    old_tool_shed_url = common_util.get_tool_shed_url_from_tool_shed_registry(self.app, tool_id.split('/repos/')[0])
                    old_tool_shed_url = '%s/view/%s/%s/' % (old_tool_shed_url, tool.repository_owner, tool.repository_name)
                    message = 'This job was run with <a href=\"%s\" target=\"_blank\">tool id \"%s\"</a>, version "%s", which is not available. ' % (old_tool_shed_url, tool_id, tool_version)
                    if len(tools) > 1:
                        message += 'You can re-run the job with the selected <a href=\"%s\" target=\"_blank\">tool id \"%s\"</a> or choose another derivation of the tool. ' % (new_tool_shed_url, self.id)
                    else:
                        message += 'You can re-run the job with <a href=\"%s\" target=\"_blank\">tool id \"%s\"</a>, which is a derivation of the original tool. ' % (new_tool_shed_url, self.id)
            if len(self.tool_versions) > 1 and tool_version != self.tool_versions[-1]:
                message += 'There is a newer version of this tool available.'
        except Exception as e:
            raise exceptions.MessageException(str(e))
        return message

    def get_default_history_by_trans(self, trans, create=False):
        return trans.get_history(create=create)

    @classmethod
    def get_externally_referenced_paths(self, path):
        """ Return relative paths to externally referenced files by the tool
        described by file at `path`. External components should not assume things
        about the structure of tool xml files (this is the tool's responsibility).
        """
        tree = raw_tool_xml_tree(path)
        root = tree.getroot()
        external_paths = []
        for code_elem in root.findall('code'):
            external_path = code_elem.get('file')
            if external_path:
                external_paths.append(external_path)
        external_paths.extend(imported_macro_paths(root))
        # May also need to load external citation files as well at some point.
        return external_paths


class OutputParameterJSONTool(Tool):
    """
    Alternate implementation of Tool that provides parameters and other values
    JSONified within the contents of an output dataset
    """
    tool_type = 'output_parameter_json'

    def _prepare_json_list(self, param_list):
        rval = []
        for value in param_list:
            if isinstance(value, dict):
                rval.append(self._prepare_json_param_dict(value))
            elif isinstance(value, list):
                rval.append(self._prepare_json_list(value))
            else:
                rval.append(str(value))
        return rval

    def _prepare_json_param_dict(self, param_dict):
        rval = {}
        for key, value in param_dict.items():
            if isinstance(value, dict):
                rval[key] = self._prepare_json_param_dict(value)
            elif isinstance(value, list):
                rval[key] = self._prepare_json_list(value)
            else:
                rval[key] = str(value)
        return rval

    def exec_before_job(self, app, inp_data, out_data, param_dict=None):
        if param_dict is None:
            param_dict = {}
        json_params = {}
        json_params['param_dict'] = self._prepare_json_param_dict(param_dict)  # it would probably be better to store the original incoming parameters here, instead of the Galaxy modified ones?
        json_params['output_data'] = []
        json_params['job_config'] = dict(GALAXY_DATATYPES_CONF_FILE=param_dict.get('GALAXY_DATATYPES_CONF_FILE'), GALAXY_ROOT_DIR=param_dict.get('GALAXY_ROOT_DIR'), TOOL_PROVIDED_JOB_METADATA_FILE=self.provided_metadata_file)
        json_filename = None
        for i, (out_name, data) in enumerate(out_data.items()):
            # use wrapped dataset to access certain values
            wrapped_data = param_dict.get(out_name)
            # allow multiple files to be created
            file_name = str(wrapped_data)
            extra_files_path = str(wrapped_data.files_path)
            data_dict = dict(out_data_name=out_name,
                             ext=data.ext,
                             dataset_id=data.dataset.id,
                             hda_id=data.id,
                             file_name=file_name,
                             extra_files_path=extra_files_path)
            json_params['output_data'].append(data_dict)
            if json_filename is None:
                json_filename = file_name
        out = open(json_filename, 'w')
        out.write(json.dumps(json_params))
        out.close()


class ExpressionTool(Tool):
    requires_js_runtime = True
    tool_type = 'expression'
    EXPRESSION_INPUTS_NAME = "_expression_inputs_.json"

    def parse_command(self, tool_source):
        self.command = "cd ../; %s" % expressions.EXPRESSION_SCRIPT_CALL
        self.interpreter = None
        self._expression = tool_source.parse_expression().strip()

    def parse_outputs(self, tool_source):
        # Setup self.outputs and self.output_collections
        super(ExpressionTool, self).parse_outputs(tool_source)

        # Validate these outputs for expression tools.
        if len(self.output_collections) != 0:
            message = "Expression tools may not declare output collections at this time."
            raise Exception(message)
        for output in self.outputs.values():
            if not hasattr(output, "from_expression"):
                message = "Expression tools may not declare output datasets at this time."
                raise Exception(message)

    def exec_before_job(self, app, inp_data, out_data, param_dict=None):
        super(ExpressionTool, self).exec_before_job(app, inp_data, out_data, param_dict=param_dict)
        local_working_directory = param_dict["__local_working_directory__"]
        expression_inputs_path = os.path.join(local_working_directory, ExpressionTool.EXPRESSION_INPUTS_NAME)

        outputs = []
        for i, (out_name, data) in enumerate(out_data.items()):
            output_def = self.outputs[out_name]
            wrapped_data = param_dict.get(out_name)
            file_name = str(wrapped_data)

            outputs.append(dict(
                name=out_name,
                from_expression=output_def.from_expression,
                path=file_name,
            ))

        if param_dict is None:
            raise Exception("Internal error - param_dict is empty.")

        job = {}
        json_wrap(self.inputs, param_dict, job, handle_files='OBJECT')
        expression_inputs = {
            'job': job,
            'script': self._expression,
            'outputs': outputs,
        }
        expressions.write_evalute_script(os.path.join(local_working_directory))
        with open(expression_inputs_path, "w") as f:
            json.dump(expression_inputs, f)

    def parse_environment_variables(self, tool_source):
        """ Setup environment variable for inputs file.
        """
        environmnt_variables_raw = super(ExpressionTool, self).parse_environment_variables(tool_source)
        expression_script_inputs = dict(
            name="GALAXY_EXPRESSION_INPUTS",
            template=ExpressionTool.EXPRESSION_INPUTS_NAME,
        )
        environmnt_variables_raw.append(expression_script_inputs)
        return environmnt_variables_raw


class DataSourceTool(OutputParameterJSONTool):
    """
    Alternate implementation of Tool for data_source tools -- those that
    allow the user to query and extract data from another web site.
    """
    tool_type = 'data_source'
    default_tool_action = DataSourceToolAction

    def _build_GALAXY_URL_parameter(self):
        return ToolParameter.build(self, ElementTree.XML('<param name="GALAXY_URL" type="baseurl" value="/tool_runner?tool_id=%s" />' % self.id))

    def parse_inputs(self, tool_source):
        super(DataSourceTool, self).parse_inputs(tool_source)
        # Open all data_source tools in _top.
        self.target = '_top'
        if 'GALAXY_URL' not in self.inputs:
            self.inputs['GALAXY_URL'] = self._build_GALAXY_URL_parameter()
            self.inputs_by_page[0]['GALAXY_URL'] = self.inputs['GALAXY_URL']

    def exec_before_job(self, app, inp_data, out_data, param_dict=None):
        if param_dict is None:
            param_dict = {}
        dbkey = param_dict.get('dbkey')
        info = param_dict.get('info')
        data_type = param_dict.get('data_type')
        name = param_dict.get('name')

        json_params = {}
        json_params['param_dict'] = self._prepare_json_param_dict(param_dict)  # it would probably be better to store the original incoming parameters here, instead of the Galaxy modified ones?
        json_params['output_data'] = []
        json_params['job_config'] = dict(GALAXY_DATATYPES_CONF_FILE=param_dict.get('GALAXY_DATATYPES_CONF_FILE'), GALAXY_ROOT_DIR=param_dict.get('GALAXY_ROOT_DIR'), TOOL_PROVIDED_JOB_METADATA_FILE=self.provided_metadata_file)
        json_filename = None
        for i, (out_name, data) in enumerate(out_data.items()):
            # use wrapped dataset to access certain values
            wrapped_data = param_dict.get(out_name)
            # allow multiple files to be created
            cur_base_param_name = 'GALAXY|%s|' % out_name
            cur_name = param_dict.get(cur_base_param_name + 'name', name)
            cur_dbkey = param_dict.get(cur_base_param_name + 'dkey', dbkey)
            cur_info = param_dict.get(cur_base_param_name + 'info', info)
            cur_data_type = param_dict.get(cur_base_param_name + 'data_type', data_type)
            if cur_name:
                data.name = cur_name
            if not data.info and cur_info:
                data.info = cur_info
            if cur_dbkey:
                data.dbkey = cur_dbkey
            if cur_data_type:
                data.extension = cur_data_type
            file_name = str(wrapped_data)
            extra_files_path = str(wrapped_data.files_path)
            data_dict = dict(out_data_name=out_name,
                             ext=data.ext,
                             dataset_id=data.dataset.id,
                             hda_id=data.id,
                             file_name=file_name,
                             extra_files_path=extra_files_path)
            json_params['output_data'].append(data_dict)
            if json_filename is None:
                json_filename = file_name
        out = open(json_filename, 'w')
        out.write(json.dumps(json_params))
        out.close()


class AsyncDataSourceTool(DataSourceTool):
    tool_type = 'data_source_async'

    def _build_GALAXY_URL_parameter(self):
        return ToolParameter.build(self, ElementTree.XML('<param name="GALAXY_URL" type="baseurl" value="/async/%s" />' % self.id))


class DataDestinationTool(Tool):
    tool_type = 'data_destination'


class SetMetadataTool(Tool):
    """
    Tool implementation for special tool that sets metadata on an existing
    dataset.
    """
    tool_type = 'set_metadata'
    requires_setting_metadata = False

    def regenerate_imported_metadata_if_needed(self, hda, history, job):
        if len(hda.metadata_file_types) > 0:
            self.tool_action.execute_via_app(
                self, self.app, job.session_id,
                history.id, job.user, incoming={'input1': hda}, overwrite=False
            )

    def exec_after_process(self, app, inp_data, out_data, param_dict, job=None):
        working_directory = app.object_store.get_filename(
            job, base_dir='job_work', dir_only=True, obj_dir=True
        )
        for name, dataset in inp_data.items():
            external_metadata = get_metadata_compute_strategy(app, job.id)
            sa_session = app.model.context
            if external_metadata.external_metadata_set_successfully(dataset, name, sa_session, working_directory=working_directory):
                external_metadata.load_metadata(dataset, name, sa_session, working_directory=working_directory)
            else:
                dataset._state = model.Dataset.states.FAILED_METADATA
                self.sa_session.add(dataset)
                self.sa_session.flush()
                return
            # If setting external metadata has failed, how can we inform the
            # user? For now, we'll leave the default metadata and set the state
            # back to its original.
            dataset.datatype.after_setting_metadata(dataset)
            if job and job.tool_id == '1.0.0':
                dataset.state = param_dict.get('__ORIGINAL_DATASET_STATE__')
            else:
                # Revert dataset.state to fall back to dataset.dataset.state
                dataset._state = None
            # Need to reset the peek, which may rely on metadata
            dataset.set_peek()
            self.sa_session.add(dataset)
            self.sa_session.flush()

    def job_failed(self, job_wrapper, message, exception=False):
        job = job_wrapper.sa_session.query(model.Job).get(job_wrapper.job_id)
        if job:
            inp_data = {}
            for dataset_assoc in job.input_datasets:
                inp_data[dataset_assoc.name] = dataset_assoc.dataset
            return self.exec_after_process(job_wrapper.app, inp_data, {}, job_wrapper.get_param_dict(), job=job)


class ExportHistoryTool(Tool):
    tool_type = 'export_history'


class ImportHistoryTool(Tool):
    tool_type = 'import_history'


class RealTimeTool(Tool):
    tool_type = 'realtime'
    default_tool_action = RealTimeToolAction

    def __remove_realtime_by_job(self, job):
        if job:
            eps = job.realtimetool_entry_points
            log.debug('__remove_realtime_by_job: %s', eps)
            self.app.realtime_manager.remove_entry_points(eps)
        else:
            log.warning("Could not determine job to stop RealTimeTool: %s", job)

    def exec_after_process(self, app, inp_data, out_data, param_dict, job=None, **kwds):
        # run original exec_after_process
        super(RealTimeTool, self).exec_after_process(app, inp_data, out_data, param_dict, job=job, **kwds)
        self.__remove_realtime_by_job(job)

    def job_failed(self, job_wrapper, message, exception=False):
        super(RealTimeTool, self).job_failed(job_wrapper, message, exception=exception)
        job = job_wrapper.sa_session.query(model.Job).get(job_wrapper.job_id)
        self.__remove_realtime_by_job(job)

    def get_view_result(self, job=None):
        if job:
            eps = job.realtimetool_entry_points
            if eps:
                return self.app.url_for(controller='realtime', action='index', entry_point_id=[self.app.security.encode_id(ep.id) for ep in eps])
        return None


class DataManagerTool(OutputParameterJSONTool):
    tool_type = 'manage_data'
    default_tool_action = DataManagerToolAction

    def __init__(self, config_file, root, app, guid=None, data_manager_id=None, **kwds):
        self.data_manager_id = data_manager_id
        super(DataManagerTool, self).__init__(config_file, root, app, guid=guid, **kwds)
        if self.data_manager_id is None:
            self.data_manager_id = self.id

    def exec_after_process(self, app, inp_data, out_data, param_dict, job=None, **kwds):
        assert self.allow_user_access(job.user), "You must be an admin to access this tool."
        # run original exec_after_process
        super(DataManagerTool, self).exec_after_process(app, inp_data, out_data, param_dict, job=job, **kwds)
        # process results of tool
        if job and job.state == job.states.ERROR:
            return
        # Job state may now be 'running' instead of previous 'error', but datasets are still set to e.g. error
        for dataset in out_data.values():
            if dataset.state != dataset.states.OK:
                return
        data_manager_id = job.data_manager_association.data_manager_id
        data_manager = self.app.data_managers.get_manager(data_manager_id, None)
        assert data_manager is not None, "Invalid data manager (%s) requested. It may have been removed before the job completed." % (data_manager_id)
        data_manager.process_result(out_data)

    def get_default_history_by_trans(self, trans, create=False):
        def _create_data_manager_history(user):
            history = trans.app.model.History(name='Data Manager History (automatically created)', user=user)
            data_manager_association = trans.app.model.DataManagerHistoryAssociation(user=user, history=history)
            trans.sa_session.add_all((history, data_manager_association))
            trans.sa_session.flush()
            return history
        user = trans.user
        assert user, 'You must be logged in to use this tool.'
        assert self.allow_user_access(user), "You must be an admin to access this tool."
        dm_history_associations = user.data_manager_histories
        if not dm_history_associations:
            # create
            if create:
                history = _create_data_manager_history(user)
            else:
                history = None
        else:
            for dm_history_association in reversed(dm_history_associations):
                history = dm_history_association.history
                if not history.deleted:
                    break
            if history.deleted:
                if create:
                    history = _create_data_manager_history(user)
                else:
                    history = None
        return history

    def allow_user_access(self, user, attempting_access=True):
        """
        :param user: model object representing user.
        :type user: galaxy.model.User
        :param attempting_access: is the user attempting to do something with the
                               the tool (set false for incidental checks like toolbox
                               listing)
        :type attempting_access:  bool

        :returns: bool -- Whether the user is allowed to access the tool.
        Data Manager tools are only accessible to admins.
        """
        if super(DataManagerTool, self).allow_user_access(user) and self.app.config.is_admin_user(user):
            return True
        # If this is just an incidental check - do not log the scary message
        # about users attempting to do something problematic.
        if attempting_access:
            if user:
                user = user.id
            log.debug("User (%s) attempted to access a data manager tool (%s), but is not an admin.", user, self.id)
        return False


class DatabaseOperationTool(Tool):
    default_tool_action = ModelOperationToolAction
    require_dataset_ok = True

    @property
    def valid_input_states(self):
        if self.require_dataset_ok:
            return (model.Dataset.states.OK,)
        else:
            return model.Dataset.terminal_states

    @property
    def allow_errored_inputs(self):
        return not self.require_dataset_ok

    def check_inputs_ready(self, input_datasets, input_dataset_collections):
        def check_dataset_instance(input_dataset):
            if input_dataset.is_pending:
                raise ToolInputsNotReadyException("An input dataset is pending.")

            if self.require_dataset_ok:
                if input_dataset.state != input_dataset.dataset.states.OK:
                    raise ValueError("Tool requires inputs to be in valid state.")

        for input_dataset in input_datasets.values():
            check_dataset_instance(input_dataset)

        for input_dataset_collection_pairs in input_dataset_collections.values():
            for input_dataset_collection, is_mapped in input_dataset_collection_pairs:
                if not input_dataset_collection.collection.populated:
                    raise ToolInputsNotReadyException("An input collection is not populated.")

            map(check_dataset_instance, input_dataset_collection.dataset_instances)

    def _add_datasets_to_history(self, history, elements, datasets_visible=False):
        datasets = []
        for element_object in elements:
            if getattr(element_object, "history_content_type", None) == "dataset":
                element_object.visible = datasets_visible
                datasets.append(element_object)

        if datasets:
            history.add_datasets(self.sa_session, datasets, set_hid=True)

    def produce_outputs(self, trans, out_data, output_collections, incoming, history):
        return self._outputs_dict()

    def _outputs_dict(self):
        return odict()


class UnzipCollectionTool(DatabaseOperationTool):
    tool_type = 'unzip_collection'

    def produce_outputs(self, trans, out_data, output_collections, incoming, history, tags=None):
        has_collection = incoming["input"]
        if hasattr(has_collection, "element_type"):
            # It is a DCE
            collection = has_collection.element_object
        else:
            # It is an HDCA
            collection = has_collection.collection

        assert collection.collection_type == "paired"
        forward_o, reverse_o = collection.dataset_instances
        forward, reverse = forward_o.copy(copy_tags=tags), reverse_o.copy(copy_tags=tags)
        self._add_datasets_to_history(history, [forward, reverse])

        out_data["forward"] = forward
        out_data["reverse"] = reverse


class ZipCollectionTool(DatabaseOperationTool):
    tool_type = 'zip_collection'

    def produce_outputs(self, trans, out_data, output_collections, incoming, history, **kwds):
        forward_o = incoming["input_forward"]
        reverse_o = incoming["input_reverse"]

        forward, reverse = forward_o.copy(), reverse_o.copy()
        new_elements = odict()
        new_elements["forward"] = forward
        new_elements["reverse"] = reverse
        self._add_datasets_to_history(history, [forward, reverse])
        output_collections.create_collection(
            next(iter(self.outputs.values())), "output", elements=new_elements
        )


class BuildListCollectionTool(DatabaseOperationTool):
    tool_type = 'build_list'

    def produce_outputs(self, trans, out_data, output_collections, incoming, history, tags=None):
        new_elements = odict()

        for i, incoming_repeat in enumerate(incoming["datasets"]):
            new_dataset = incoming_repeat["input"].copy(copy_tags=tags)
            new_elements["%d" % i] = new_dataset

        self._add_datasets_to_history(history, itervalues(new_elements))
        output_collections.create_collection(
            next(iter(self.outputs.values())), "output", elements=new_elements
        )


class ExtractDatasetCollectionTool(DatabaseOperationTool):
    tool_type = 'extract_dataset'

    def produce_outputs(self, trans, out_data, output_collections, incoming, history, tags=None):
        has_collection = incoming["input"]
        if hasattr(has_collection, "element_type"):
            # It is a DCE
            collection = has_collection.element_object
        else:
            # It is an HDCA
            collection = has_collection.collection

        collection_type = collection.collection_type
        assert collection_type in ["list", "paired"]
        how = incoming["which"]["which_dataset"]
        if how == "first":
            extracted_element = collection.first_dataset_element
        elif how == "by_identifier":
            extracted_element = collection[incoming["which"]["identifier"]]
        elif how == "by_index":
            extracted_element = collection[int(incoming["which"]["index"])]
        else:
            raise Exception("Invalid tool parameters.")
        extracted = extracted_element.element_object
        extracted_o = extracted.copy(copy_tags=tags, new_name=extracted_element.element_identifier)
        self._add_datasets_to_history(history, [extracted_o], datasets_visible=True)

        out_data["output"] = extracted_o


class MergeCollectionTool(DatabaseOperationTool):
    tool_type = 'merge_collection'

    def produce_outputs(self, trans, out_data, output_collections, incoming, history, **kwds):
        input_lists = []

        for incoming_repeat in incoming["inputs"]:
            input_lists.append(incoming_repeat["input"])

        advanced = incoming.get("advanced", None)
        dupl_actions = "keep_first"
        suffix_pattern = None
        if advanced is not None:
            dupl_actions = advanced["conflict"]['duplicate_options']

            if dupl_actions in ['suffix_conflict', 'suffix_every', 'suffix_conflict_rest']:
                suffix_pattern = advanced['conflict']['suffix_pattern']

        new_element_structure = odict()

        # Which inputs does the identifier appear in.
        identifiers_map = {}
        for input_num, input_list in enumerate(input_lists):
            for dce in input_list.collection.elements:
                element_identifier = dce.element_identifier
                if element_identifier not in identifiers_map:
                    identifiers_map[element_identifier] = []
                elif dupl_actions == "fail":
                    raise Exception("Duplicate collection element identifiers found for [%s]" % element_identifier)
                identifiers_map[element_identifier].append(input_num)

        for copy, input_list in enumerate(input_lists):
            for dce in input_list.collection.elements:
                element = dce.element_object
                valid = False

                # dealing with a single element
                if hasattr(element, "is_ok"):
                    if element.is_ok:
                        valid = True
                elif hasattr(element, "dataset_instances"):
                    # we are probably a list:paired dataset, both need to be in non error state
                    forward_o, reverse_o = element.dataset_instances
                    if forward_o.is_ok and reverse_o.is_ok:
                        valid = True

                if valid:
                    element_identifier = dce.element_identifier
                    identifier_seen = element_identifier in new_element_structure
                    appearances = identifiers_map[element_identifier]
                    add_suffix = False
                    if dupl_actions == "suffix_every":
                        add_suffix = True
                    elif dupl_actions == "suffix_conflict" and len(appearances) > 1:
                        add_suffix = True
                    elif dupl_actions == "suffix_conflict_rest" and len(appearances) > 1 and appearances[0] != copy:
                        add_suffix = True

                    if dupl_actions == "keep_first" and identifier_seen:
                        continue

                    if add_suffix:
                        suffix = suffix_pattern.replace("#", str(copy + 1))
                        effective_identifer = "%s%s" % (element_identifier, suffix)
                    else:
                        effective_identifer = element_identifier

                    new_element_structure[effective_identifer] = element

        # Don't copy until we know everything is fine and we have the structure of the list ready to go.
        new_elements = odict()
        for key, value in new_element_structure.items():
            if getattr(value, "history_content_type", None) == "dataset":
                copied_value = value.copy(force_flush=False)
            else:
                copied_value = value.copy()
            new_elements[key] = copied_value

        self._add_datasets_to_history(history, itervalues(new_elements))
        output_collections.create_collection(
            next(iter(self.outputs.values())), "output", elements=new_elements
        )


class FilterDatasetsTool(DatabaseOperationTool):

    def _get_new_elements(self, history, elements_to_copy):
        new_elements = odict()
        for dce in elements_to_copy:
            element_identifier = dce.element_identifier
            if getattr(dce.element_object, "history_content_type", None) == "dataset":
                copied_value = dce.element_object.copy(force_flush=False)
            else:
                copied_value = dce.element_object.copy()
            new_elements[element_identifier] = copied_value
        return new_elements

    def produce_outputs(self, trans, out_data, output_collections, incoming, history, **kwds):
        collection = incoming["input"]

        if hasattr(collection, 'element_object'):
            # A list
            elements = collection.element_object.elements
            collection_type = collection.element_object.collection_type
        else:
            # A list of pairs
            elements = collection.collection.elements
            collection_type = collection.collection.collection_type
        # We only process list or list of pair collections. Higher order collection will be mapped over
        assert collection_type in ("list", "list:paired")

        elements_to_copy = []
        for element in elements:
            if collection_type == 'list':
                if self.element_is_valid(element):
                    elements_to_copy.append(element)
            else:
                valid = True
                for child_element in element.child_collection.elements:
                    if not self.element_is_valid(child_element):
                        valid = False
                if valid:
                    elements_to_copy.append(element)

        new_elements = self._get_new_elements(history=history, elements_to_copy=elements_to_copy)
        self._add_datasets_to_history(history, itervalues(new_elements))
        output_collections.create_collection(
            next(iter(self.outputs.values())),
            "output",
            elements=new_elements
        )


class FilterFailedDatasetsTool(FilterDatasetsTool):
    tool_type = 'filter_failed_datasets_collection'
    require_dataset_ok = False

    def element_is_valid(self, element):
        return element.element_object.is_ok


class FilterEmptyDatasetsTool(FilterDatasetsTool):
    tool_type = 'filter_empty_datasets_collection'
    require_dataset_ok = False

    def element_is_valid(self, element):
        return element.element_object.has_data()


class FlattenTool(DatabaseOperationTool):
    tool_type = 'flatten_collection'

    def produce_outputs(self, trans, out_data, output_collections, incoming, history, **kwds):
        hdca = incoming["input"]
        join_identifier = incoming["join_identifier"]
        new_elements = odict()
        copied_datasets = []

        def add_elements(collection, prefix=""):
            for dce in collection.elements:
                dce_object = dce.element_object
                dce_identifier = dce.element_identifier
                identifier = "%s%s%s" % (prefix, join_identifier, dce_identifier) if prefix else dce_identifier
                if dce.is_collection:
                    add_elements(dce_object, prefix=identifier)
                else:
                    copied_dataset = dce_object.copy(force_flush=False)
                    new_elements[identifier] = copied_dataset
                    copied_datasets.append(copied_dataset)

        add_elements(hdca.collection)
        self._add_datasets_to_history(history, copied_datasets)
        output_collections.create_collection(
            next(iter(self.outputs.values())), "output", elements=new_elements
        )


class SortTool(DatabaseOperationTool):
    tool_type = 'sort_collection'

    def produce_outputs(self, trans, out_data, output_collections, incoming, history, **kwds):
        hdca = incoming["input"]
        sorttype = incoming["sort_type"]["sort_type"]
        new_elements = odict()
        elements = hdca.collection.elements
        presort_elements = []
        if sorttype == 'alpha':
            presort_elements = [(dce.element_identifier, dce) for dce in elements]
        elif sorttype == 'numeric':
            presort_elements = [(int(re.sub('[^0-9]', '', dce.element_identifier)), dce) for dce in elements]
        if presort_elements:
            sorted_elements = [x[1] for x in sorted(presort_elements, key=lambda x: x[0])]
        if sorttype == 'file':
            hda = incoming["sort_type"]["sort_file"]
            data_lines = hda.metadata.get('data_lines', 0)
            if data_lines == len(elements):
                old_elements_dict = OrderedDict()
                for element in elements:
                    old_elements_dict[element.element_identifier] = element
                try:
                    sorted_elements = [old_elements_dict[line.strip()] for line in open(hda.file_name)]
                except KeyError:
                    hdca_history_name = "%s: %s" % (hdca.hid, hdca.name)
                    message = "List of element identifiers does not match element identifiers in collection '%s'" % hdca_history_name
                    raise Exception(message)
            else:
                message = "Number of lines must match number of list elements (%i), but file has %i lines"
                raise Exception(message % (data_lines, len(elements)))

        for dce in sorted_elements:
            dce_object = dce.element_object
            copied_dataset = dce_object.copy(force_flush=False)
            new_elements[dce.element_identifier] = copied_dataset

        self._add_datasets_to_history(history, itervalues(new_elements))
        output_collections.create_collection(
            next(iter(self.outputs.values())), "output", elements=new_elements
        )


class RelabelFromFileTool(DatabaseOperationTool):
    tool_type = 'relabel_from_file'

    def produce_outputs(self, trans, out_data, output_collections, incoming, history, **kwds):
        hdca = incoming["input"]
        how_type = incoming["how"]["how_select"]
        new_labels_dataset_assoc = incoming["how"]["labels"]
        strict = string_as_bool(incoming["how"]["strict"])
        new_elements = odict()

        def add_copied_value_to_new_elements(new_label, dce_object):
            new_label = new_label.strip()
            if new_label in new_elements:
                raise Exception("New identifier [%s] appears twice in resulting collection, these values must be unique." % new_label)
            if getattr(dce_object, "history_content_type", None) == "dataset":
                copied_value = dce_object.copy(force_flush=False)
            else:
                copied_value = dce_object.copy()
            new_elements[new_label] = copied_value

        new_labels_path = new_labels_dataset_assoc.file_name
        new_labels = open(new_labels_path, "r").readlines(1024 * 1000000)
        if strict and len(hdca.collection.elements) != len(new_labels):
            raise Exception("Relabel mapping file contains incorrect number of identifiers")
        if how_type == "tabular":
            # We have a tabular file, where the first column is an existing element identifier,
            # and the second column is the new element identifier.
            source_new_label = (line.strip().split('\t') for line in new_labels)
            new_labels_dict = {source: new_label for source, new_label in source_new_label}
            for i, dce in enumerate(hdca.collection.elements):
                dce_object = dce.element_object
                element_identifier = dce.element_identifier
                default = None if strict else element_identifier
                new_label = new_labels_dict.get(element_identifier, default)
                if not new_label:
                    raise Exception("Failed to find new label for identifier [%s]" % element_identifier)
                add_copied_value_to_new_elements(new_label, dce_object)
        else:
            # If new_labels_dataset_assoc is not a two-column tabular dataset we label with the current line of the dataset
            for i, dce in enumerate(hdca.collection.elements):
                dce_object = dce.element_object
                add_copied_value_to_new_elements(new_labels[i], dce_object)
        for key in new_elements.keys():
            if not re.match(r"^[\w\-_]+$", key):
                raise Exception("Invalid new colleciton identifier [%s]" % key)
        self._add_datasets_to_history(history, itervalues(new_elements))
        output_collections.create_collection(
            next(iter(self.outputs.values())), "output", elements=new_elements
        )


class ApplyRulesTool(DatabaseOperationTool):
    tool_type = 'apply_rules'

    def produce_outputs(self, trans, out_data, output_collections, incoming, history, **kwds):
        hdca = incoming["input"]
        rule_set = RuleSet(incoming["rules"])
        copied_datasets = []

        def copy_dataset(dataset):
            copied_dataset = dataset.copy(force_flush=False)
            copied_datasets.append(copied_dataset)
            return copied_dataset

        new_elements = self.app.dataset_collections_service.apply_rules(
            hdca, rule_set, copy_dataset
        )
        self._add_datasets_to_history(history, copied_datasets)
        output_collections.create_collection(
            next(iter(self.outputs.values())), "output", collection_type=rule_set.collection_type, elements=new_elements
        )


class TagFromFileTool(DatabaseOperationTool):
    tool_type = 'tag_from_file'

    def produce_outputs(self, trans, out_data, output_collections, incoming, history, **kwds):
        hdca = incoming["input"]
        how = incoming['how']
        new_tags_dataset_assoc = incoming["tags"]
        new_elements = odict()
        tags_manager = GalaxyTagHandler(trans.app.model.context)
        new_datasets = []

        def add_copied_value_to_new_elements(new_tags_dict, dce):
            if getattr(dce.element_object, "history_content_type", None) == "dataset":
                copied_value = dce.element_object.copy(force_flush=False)
                # copy should never be visible, since part of a collection
                copied_value.visble = False
                new_datasets.append(copied_value)
                new_tags = new_tags_dict.get(dce.element_identifier)
                if new_tags:
                    if how in ('add', 'remove') and dce.element_object.tags:
                        # We need get the original tags and update them with the new tags
                        old_tags = set(tag for tag in tags_manager.get_tags_str(dce.element_object.tags).split(',') if tag)
                        if how == 'add':
                            old_tags.update(set(new_tags))
                        elif how == 'remove':
                            old_tags = old_tags - set(new_tags)
                        new_tags = old_tags
                    tags_manager.add_tags_from_list(user=history.user, item=copied_value, new_tags_list=new_tags)
            else:
                # We have a collection, and we copy the elements so that we don't manipulate the original tags
                copied_value = dce.element_object.copy(element_destination=history)
                for new_element, old_element in zip(copied_value.dataset_elements, dce.element_object.dataset_elements):
                    # TODO: This should be eliminated, but collections created by the collection builder
                    # don't set `visible` to `False` if you don't hide the original elements.
                    new_element.element_object.visible = False
                    new_tags = new_tags_dict.get(new_element.element_identifier)
                    if how in ('add', 'remove'):
                        old_tags = set(tag for tag in tags_manager.get_tags_str(old_element.element_object.tags).split(',') if tag)
                        if new_tags:
                            if how == 'add':
                                old_tags.update(set(new_tags))
                            elif how == 'remove':
                                old_tags = old_tags - set(new_tags)
                        new_tags = old_tags
                    tags_manager.add_tags_from_list(user=history.user, item=new_element.element_object, new_tags_list=new_tags)
            new_elements[dce.element_identifier] = copied_value

        new_tags_path = new_tags_dataset_assoc.file_name
        new_tags = open(new_tags_path, "r").readlines(1024 * 1000000)
        # We have a tabular file, where the first column is an existing element identifier,
        # and the remaining columns represent new tags.
        source_new_tags = (line.strip().split('\t') for line in new_tags)
        new_tags_dict = {item[0]: item[1:] for item in source_new_tags}
        for i, dce in enumerate(hdca.collection.elements):
            add_copied_value_to_new_elements(new_tags_dict, dce)
        self._add_datasets_to_history(history, new_datasets)
        output_collections.create_collection(
            next(iter(self.outputs.values())), "output", elements=new_elements
        )


class FilterFromFileTool(DatabaseOperationTool):
    tool_type = 'filter_from_file'

    def produce_outputs(self, trans, out_data, output_collections, incoming, history, **kwds):
        hdca = incoming["input"]
        how_filter = incoming["how"]["how_filter"]
        filter_dataset_assoc = incoming["how"]["filter_source"]
        filtered_elements = odict()
        discarded_elements = odict()

        filtered_path = filter_dataset_assoc.file_name
        filtered_identifiers_raw = open(filtered_path, "r").readlines(1024 * 1000000)
        filtered_identifiers = [i.strip() for i in filtered_identifiers_raw]

        # If filtered_dataset_assoc is not a two-column tabular dataset we label with the current line of the dataset
        for i, dce in enumerate(hdca.collection.elements):
            dce_object = dce.element_object
            element_identifier = dce.element_identifier
            in_filter_file = element_identifier in filtered_identifiers
            passes_filter = in_filter_file if how_filter == "remove_if_absent" else not in_filter_file

            if getattr(dce_object, "history_content_type", None) == "dataset":
                copied_value = dce_object.copy(force_flush=False)
            else:
                copied_value = dce_object.copy()

            if passes_filter:
                filtered_elements[element_identifier] = copied_value
            else:
                discarded_elements[element_identifier] = copied_value

        self._add_datasets_to_history(history, itervalues(filtered_elements))
        self._add_datasets_to_history(history, itervalues(discarded_elements))
        output_collections.create_collection(
            self.outputs["output_filtered"], "output_filtered", elements=filtered_elements
        )
        output_collections.create_collection(
            self.outputs["output_discarded"], "output_discarded", elements=discarded_elements
        )


# Populate tool_type to ToolClass mappings
tool_types = {}
<<<<<<< HEAD
for tool_class in [Tool, SetMetadataTool, OutputParameterJSONTool, RealTimeTool,
=======
for tool_class in [Tool, SetMetadataTool, OutputParameterJSONTool, ExpressionTool,
>>>>>>> e65604bc
                   DataManagerTool, DataSourceTool, AsyncDataSourceTool,
                   UnzipCollectionTool, ZipCollectionTool, MergeCollectionTool, RelabelFromFileTool, FilterFromFileTool,
                   BuildListCollectionTool, ExtractDatasetCollectionTool,
                   DataDestinationTool]:
    tool_types[tool_class.tool_type] = tool_class


# ---- Utility classes to be factored out -----------------------------------
class TracksterConfig(object):
    """ Trackster configuration encapsulation. """

    def __init__(self, actions):
        self.actions = actions

    @staticmethod
    def parse(root):
        actions = []
        for action_elt in root.findall("action"):
            actions.append(SetParamAction.parse(action_elt))
        return TracksterConfig(actions)


class SetParamAction(object):
    """ Set parameter action. """

    def __init__(self, name, output_name):
        self.name = name
        self.output_name = output_name

    @staticmethod
    def parse(elt):
        """ Parse action from element. """
        return SetParamAction(elt.get("name"), elt.get("output_name"))


class BadValue(object):
    def __init__(self, value):
        self.value = value


class InterruptedUpload(Exception):
    pass<|MERGE_RESOLUTION|>--- conflicted
+++ resolved
@@ -3072,11 +3072,7 @@
 
 # Populate tool_type to ToolClass mappings
 tool_types = {}
-<<<<<<< HEAD
-for tool_class in [Tool, SetMetadataTool, OutputParameterJSONTool, RealTimeTool,
-=======
-for tool_class in [Tool, SetMetadataTool, OutputParameterJSONTool, ExpressionTool,
->>>>>>> e65604bc
+for tool_class in [Tool, SetMetadataTool, OutputParameterJSONTool, ExpressionTool, RealTimeTool
                    DataManagerTool, DataSourceTool, AsyncDataSourceTool,
                    UnzipCollectionTool, ZipCollectionTool, MergeCollectionTool, RelabelFromFileTool, FilterFromFileTool,
                    BuildListCollectionTool, ExtractDatasetCollectionTool,
