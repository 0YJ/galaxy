--- conflicted
+++ resolved
@@ -209,7 +209,11 @@
         # Parameters added after this line are not sanitized
         self.__populate_non_job_params(param_dict)
 
-<<<<<<< HEAD
+        # MinimalJobWrapper.__prepare_upload_paramfile copies the paramfile to the job working directory
+        # so we should use it (otherwise the upload tool does not work in real user setups)
+        if self.job.tool_id == "upload1":
+            param_dict["paramfile"] = os.path.join(job_working_directory, "upload_params.json")
+
         if "input" not in param_dict.data:
 
             def input():
@@ -221,15 +225,6 @@
 
         # Return the dictionary of parameters without injected parameters
         return param_dict.clean_copy()
-=======
-        # MinimalJobWrapper.__prepare_upload_paramfile copies the paramfile to the job working directory
-        # so we should use it (otherwise the upload tool does not work in real user setups)
-        if self.job.tool_id == "upload1":
-            param_dict["paramfile"] = os.path.join(job_working_directory, "upload_params.json")
-
-        # Return the dictionary of parameters
-        return param_dict
->>>>>>> 57fd91c4
 
     def _materialize_objects(
         self, deferred_objects: Dict[str, DeferrableObjectsT], job_working_directory: str
