--- conflicted
+++ resolved
@@ -201,11 +201,7 @@
     def parse_provided_metadata_style(self):
         style = None
         out_elem = self.root.find("outputs")
-<<<<<<< HEAD
-        if out_elem and "provided_metadata_style" in out_elem.attrib:
-=======
         if out_elem is not None and "provided_metadata_style" in out_elem.attrib:
->>>>>>> 2f2acb98
             style = out_elem.attrib["provided_metadata_style"]
 
         if style is None:
@@ -217,11 +213,7 @@
     def parse_provided_metadata_file(self):
         provided_metadata_file = "galaxy.json"
         out_elem = self.root.find("outputs")
-<<<<<<< HEAD
-        if out_elem and "provided_metadata_file" in out_elem.attrib:
-=======
         if out_elem is not None and "provided_metadata_file" in out_elem.attrib:
->>>>>>> 2f2acb98
             provided_metadata_file = out_elem.attrib["provided_metadata_file"]
 
         return provided_metadata_file
