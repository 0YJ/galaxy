--- conflicted
+++ resolved
@@ -38,104 +38,80 @@
     >>> d = Repeat()
     >>> e = TextToolParameter(None, XML('<param name="e"/>'))
     >>> f = Conditional()
-<<<<<<< HEAD
     >>> g = BooleanToolParameter(None, XML('<param name="g"/>'))
     >>> h = TextToolParameter(None, XML('<param name="h"/>'))
     >>> i = TextToolParameter(None, XML('<param name="i"/>'))
-    >>> b.name = 'b'
-    >>> b.inputs = odict([('c', c), ('d', d)])
-    >>> d.name = 'd'
-    >>> d.inputs = odict([('e', e), ('f', f)])
-=======
-    >>> g = BooleanToolParameter( None, XML( '<param name="g"/>' ) )
-    >>> h = TextToolParameter( None, XML( '<param name="h"/>' ) )
-    >>> i = TextToolParameter( None, XML( '<param name="i"/>' ) )
-    >>> j = TextToolParameter( None, XML( '<param name="j"/>' ) )
+    >>> j = TextToolParameter(None, XML('<param name="j"/>'))
     >>> b.name = b.title = 'b'
     >>> b.inputs = odict([ ('c', c), ('d', d) ])
     >>> d.name = d.title = 'd'
     >>> d.inputs = odict([ ('e', e), ('f', f) ])
->>>>>>> a82d325d
     >>> f.test_param = g
     >>> f.name = 'f'
-    >>> f.cases = [Bunch(value='true', inputs= { 'h': h }), Bunch(value='false', inputs= { 'i': i })]
+    >>> f.cases = [Bunch(value='true', inputs= {'h': h}), Bunch(value='false', inputs= { 'i': i })]
     >>>
-<<<<<<< HEAD
-    >>> def visitor(input, value, prefix, prefixed_name, **kwargs):
-    ...     print('name=%s, prefix=%s, prefixed_name=%s, value=%s' % (input.name, prefix, prefixed_name, value))
-    >>> inputs = odict([('a',a),('b',b)])
-    >>> nested = odict([('a', 1), ('b', [odict([('c', 3), ('d', [odict([('e', 5), ('f', odict([('g', True), ('h', 7)]))])])])])])
-    >>> visit_input_values(inputs, nested, visitor)
-    name=a, prefix=, prefixed_name=a, value=1
-    name=c, prefix=b_0|, prefixed_name=b_0|c, value=3
-    name=e, prefix=b_0|d_0|, prefixed_name=b_0|d_0|e, value=5
-    name=g, prefix=b_0|d_0|, prefixed_name=b_0|d_0|f|g, value=True
-    name=h, prefix=b_0|d_0|, prefixed_name=b_0|d_0|f|h, value=7
+    >>> def visitor(input, value, prefix, prefixed_name, prefixed_label, error, **kwargs):
+    ...     print('name=%s, prefix=%s, prefixed_name=%s, prefixed_label=%s, value=%s' % (input.name, prefix, prefixed_name, prefixed_label, value))
+    ...     if error:
+    ...         print(error)
+    >>> inputs = odict([('a', a),('b', b)])
+    >>> nested = odict([('a', 1), ('b', [odict([('c', 3), ('d', [odict([ ('e', 5), ('f', odict([ ('g', True), ('h', 7)]))])])])])])
+    >>> visit_input_values(inputs, nested, visitor)
+    name=a, prefix=, prefixed_name=a, prefixed_label=a, value=1
+    name=c, prefix=b_0|, prefixed_name=b_0|c, prefixed_label=b 1 > c, value=3
+    name=e, prefix=b_0|d_0|, prefixed_name=b_0|d_0|e, prefixed_label=b 1 > d 1 > e, value=5
+    name=g, prefix=b_0|d_0|, prefixed_name=b_0|d_0|f|g, prefixed_label=b 1 > d 1 > g, value=True
+    name=h, prefix=b_0|d_0|, prefixed_name=b_0|d_0|f|h, prefixed_label=b 1 > d 1 > h, value=7
     >>> params_from_strings(inputs, params_to_strings(inputs, nested, None), None)['b'][0]['d'][0]['f']['g'] is True
-=======
-    >>> def visitor( input, value, prefix, prefixed_name, prefixed_label, error, **kwargs ):
-    ...     print 'name=%s, prefix=%s, prefixed_name=%s, prefixed_label=%s,value=%s' % ( input.name, prefix, prefixed_name, prefixed_label, value )
-    ...     if error:
-    ...         print error
-    >>> inputs = odict([('a', a),('b', b)])
-    >>> nested = odict([ ('a', 1), ('b', [ odict([('c', 3), ( 'd', [odict([ ('e', 5), ('f', odict([ ('g', True), ('h', 7) ])) ]) ])]) ]) ])
-    >>> visit_input_values( inputs, nested, visitor )
-    name=a, prefix=, prefixed_name=a, prefixed_label=a,value=1
-    name=c, prefix=b_0|, prefixed_name=b_0|c, prefixed_label=b 1 > c,value=3
-    name=e, prefix=b_0|d_0|, prefixed_name=b_0|d_0|e, prefixed_label=b 1 > d 1 > e,value=5
-    name=g, prefix=b_0|d_0|, prefixed_name=b_0|d_0|f|g, prefixed_label=b 1 > d 1 > g,value=True
-    name=h, prefix=b_0|d_0|, prefixed_name=b_0|d_0|f|h, prefixed_label=b 1 > d 1 > h,value=7
-    >>> params_from_strings( inputs, params_to_strings( inputs, nested, None ), None )[ 'b' ][ 0 ][ 'd' ][ 0 ][ 'f' ][ 'g' ] is True
->>>>>>> a82d325d
     True
 
     >>> # Conditional test parameter value does not match any case, warning is shown and child values are not visited
     >>> f.test_param = j
     >>> nested['b'][0]['d'][0]['f']['j'] = 'j'
-    >>> visit_input_values( inputs, nested, visitor )
-    name=a, prefix=, prefixed_name=a, prefixed_label=a,value=1
-    name=c, prefix=b_0|, prefixed_name=b_0|c, prefixed_label=b 1 > c,value=3
-    name=e, prefix=b_0|d_0|, prefixed_name=b_0|d_0|e, prefixed_label=b 1 > d 1 > e,value=5
-    name=j, prefix=b_0|d_0|, prefixed_name=b_0|d_0|f|j, prefixed_label=b 1 > d 1 > j,value=j
+    >>> visit_input_values(inputs, nested, visitor)
+    name=a, prefix=, prefixed_name=a, prefixed_label=a, value=1
+    name=c, prefix=b_0|, prefixed_name=b_0|c, prefixed_label=b 1 > c, value=3
+    name=e, prefix=b_0|d_0|, prefixed_name=b_0|d_0|e, prefixed_label=b 1 > d 1 > e, value=5
+    name=j, prefix=b_0|d_0|, prefixed_name=b_0|d_0|f|j, prefixed_label=b 1 > d 1 > j, value=j
     The selected case is unavailable/invalid.
 
     >>> # Test parameter missing in state, value error
     >>> del nested['b'][0]['d'][0]['f']['j']
-    >>> visit_input_values( inputs, nested, visitor )
-    name=a, prefix=, prefixed_name=a, prefixed_label=a,value=1
-    name=c, prefix=b_0|, prefixed_name=b_0|c, prefixed_label=b 1 > c,value=3
-    name=e, prefix=b_0|d_0|, prefixed_name=b_0|d_0|e, prefixed_label=b 1 > d 1 > e,value=5
-    name=j, prefix=b_0|d_0|, prefixed_name=b_0|d_0|f|j, prefixed_label=b 1 > d 1 > j,value=None
+    >>> visit_input_values(inputs, nested, visitor)
+    name=a, prefix=, prefixed_name=a, prefixed_label=a, value=1
+    name=c, prefix=b_0|, prefixed_name=b_0|c, prefixed_label=b 1 > c, value=3
+    name=e, prefix=b_0|d_0|, prefixed_name=b_0|d_0|e, prefixed_label=b 1 > d 1 > e, value=5
+    name=j, prefix=b_0|d_0|, prefixed_name=b_0|d_0|f|j, prefixed_label=b 1 > d 1 > j, value=None
     No value found for 'b 1 > d 1 > j'.
 
     >>> # Conditional parameter missing in state, value error
     >>> del nested['b'][0]['d'][0]['f']
-    >>> visit_input_values( inputs, nested, visitor )
-    name=a, prefix=, prefixed_name=a, prefixed_label=a,value=1
-    name=c, prefix=b_0|, prefixed_name=b_0|c, prefixed_label=b 1 > c,value=3
-    name=e, prefix=b_0|d_0|, prefixed_name=b_0|d_0|e, prefixed_label=b 1 > d 1 > e,value=5
-    name=j, prefix=b_0|d_0|, prefixed_name=b_0|d_0|f|j, prefixed_label=b 1 > d 1 > j,value=None
+    >>> visit_input_values(inputs, nested, visitor)
+    name=a, prefix=, prefixed_name=a, prefixed_label=a, value=1
+    name=c, prefix=b_0|, prefixed_name=b_0|c, prefixed_label=b 1 > c, value=3
+    name=e, prefix=b_0|d_0|, prefixed_name=b_0|d_0|e, prefixed_label=b 1 > d 1 > e, value=5
+    name=j, prefix=b_0|d_0|, prefixed_name=b_0|d_0|f|j, prefixed_label=b 1 > d 1 > j, value=None
     No value found for 'b 1 > d 1 > j'.
 
     >>> # Conditional input name has changed e.g. due to tool changes, key error
     >>> f.name = 'f_1'
-    >>> visit_input_values( inputs, nested, visitor )
-    name=a, prefix=, prefixed_name=a, prefixed_label=a,value=1
-    name=c, prefix=b_0|, prefixed_name=b_0|c, prefixed_label=b 1 > c,value=3
-    name=e, prefix=b_0|d_0|, prefixed_name=b_0|d_0|e, prefixed_label=b 1 > d 1 > e,value=5
-    name=j, prefix=b_0|d_0|, prefixed_name=b_0|d_0|f_1|j, prefixed_label=b 1 > d 1 > j,value=None
+    >>> visit_input_values(inputs, nested, visitor)
+    name=a, prefix=, prefixed_name=a, prefixed_label=a, value=1
+    name=c, prefix=b_0|, prefixed_name=b_0|c, prefixed_label=b 1 > c, value=3
+    name=e, prefix=b_0|d_0|, prefixed_name=b_0|d_0|e, prefixed_label=b 1 > d 1 > e, value=5
+    name=j, prefix=b_0|d_0|, prefixed_name=b_0|d_0|f_1|j, prefixed_label=b 1 > d 1 > j, value=None
     No value found for 'b 1 > d 1 > j'.
 
     >>> # Other parameters are missing in state
-    >>> nested = odict([ ('b', [ odict([ ( 'd', [odict([ ('f', odict([ ('g', True), ('h', 7) ])) ]) ])]) ]) ])
-    >>> visit_input_values( inputs, nested, visitor )
-    name=a, prefix=, prefixed_name=a, prefixed_label=a,value=None
+    >>> nested = odict([('b', [odict([( 'd', [odict([('f', odict([('g', True), ('h', 7)]))])])])])])
+    >>> visit_input_values(inputs, nested, visitor)
+    name=a, prefix=, prefixed_name=a, prefixed_label=a, value=None
     No value found for 'a'.
-    name=c, prefix=b_0|, prefixed_name=b_0|c, prefixed_label=b 1 > c,value=None
+    name=c, prefix=b_0|, prefixed_name=b_0|c, prefixed_label=b 1 > c, value=None
     No value found for 'b 1 > c'.
-    name=e, prefix=b_0|d_0|, prefixed_name=b_0|d_0|e, prefixed_label=b 1 > d 1 > e,value=None
+    name=e, prefix=b_0|d_0|, prefixed_name=b_0|d_0|e, prefixed_label=b 1 > d 1 > e, value=None
     No value found for 'b 1 > d 1 > e'.
-    name=j, prefix=b_0|d_0|, prefixed_name=b_0|d_0|f_1|j, prefixed_label=b 1 > d 1 > j,value=None
+    name=j, prefix=b_0|d_0|, prefixed_name=b_0|d_0|f_1|j, prefixed_label=b 1 > d 1 > j, value=None
     No value found for 'b 1 > d 1 > j'.
     """
     def callback_helper(input, input_values, name_prefix, label_prefix, parent_prefix, context=None, error=None):
@@ -178,16 +154,7 @@
         elif isinstance(input, Conditional):
             values = input_values[input.name] = input_values.get(input.name, {})
             new_name_prefix = name_prefix + input.name + '|'
-<<<<<<< HEAD
-            case_error = None
-            try:
-                input.get_current_case(values[input.test_param.name])
-            except Exception:
-                case_error = 'The selected case is unavailable/invalid.'
-                pass
-=======
             case_error = None if get_current_case(input, values) >= 0 else 'The selected case is unavailable/invalid.'
->>>>>>> a82d325d
             callback_helper(input.test_param, values, new_name_prefix, label_prefix, parent_prefix=name_prefix, context=context, error=case_error)
             values['__current_case__'] = get_current_case(input, values)
             if values['__current_case__'] >= 0:
