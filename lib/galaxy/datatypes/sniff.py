--- conflicted
+++ resolved
@@ -325,11 +325,9 @@
     >>> fname = get_test_fname('test.mz5')
     >>> guess_ext(fname, sniff_order)
     'h5'
-<<<<<<< HEAD
     >>> fname = get_test_fname('issue1818.tabular')
     >>> guess_ext(fname, sniff_order)
     'tabular'
-=======
     >>> fname = get_test_fname('drugbank_drugs.cml')
     >>> guess_ext(fname, sniff_order)
     'cml'
@@ -348,8 +346,8 @@
     >>> fname = get_test_fname('5e5z.pdb')
     >>> guess_ext(fname, sniff_order)
     'pdb'
->>>>>>> 67e6ced2
-    """
+    """
+    file_ext = None
     for datatype in sniff_order:
         """
         Some classes may not have a sniff function, which is ok.  In fact, the
@@ -361,9 +359,19 @@
         """
         try:
             if datatype.sniff( fname ):
-                return datatype.file_ext
+                file_ext = datatype.file_ext
+                break
         except:
             pass
+    # Ugly hack for tsv vs tabular sniffing, we want to prefer tabular
+    # to tsv but it doesn't have a sniffer - is TSV was sniffed just check
+    # if it is an okay tabular and use that instead.
+    if file_ext == 'tsv':
+        if is_column_based( fname, '\t', 1, is_multi_byte=is_multi_byte ):
+            file_ext = 'tabular'
+    if file_ext is not None:
+        return file_ext
+
     headers = get_headers( fname, None )
     is_binary = False
     if is_multi_byte:
