--- conflicted
+++ resolved
@@ -408,13 +408,8 @@
             if data.extension in composite_extensions:
                 return self._archive_composite_dataset(trans, data, do_action=kwd.get('do_action', 'zip'))
             else:
-<<<<<<< HEAD
                 trans.response.headers['Content-Length'] = str(os.stat(data.file_name).st_size)
-                filename = self._download_filename(data, to_ext, hdca=kwd.get("hdca"), element_identifier=kwd.get("element_identifier"), filename_pattern=kwd.get("filename_pattern"))
-=======
-                trans.response.headers['Content-Length'] = int(os.stat(data.file_name).st_size)
                 filename = self._download_filename(data, to_ext, hdca=kwd.get("hdca"), element_identifier=kwd.get("element_identifier"))
->>>>>>> e10a0d52
                 trans.response.set_content_type("application/octet-stream")  # force octet-stream so Safari doesn't append mime extensions to filename
                 trans.response.headers["Content-Disposition"] = 'attachment; filename="%s"' % filename
                 return open(data.file_name, 'rb')
