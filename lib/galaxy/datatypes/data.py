import logging, os, sys, time, sets, tempfile
from galaxy import util
from galaxy.util.odict import odict
from galaxy.util.bunch import Bunch
from cgi import escape
import metadata
from metadata import MetadataElement #import directly to maintain ease of use in Datatype class definitions

log = logging.getLogger(__name__)

# Valid first column and strand column values vor bed, other formats
col1_startswith = ['chr', 'chl', 'groupun', 'reftig_', 'scaffold', 'super_', 'vcho']
valid_strand = ['+', '-', '.']

class DataMeta( type ):
    """
    Metaclass for Data class.  Sets up metadata spec.
    """
    def __init__( cls, name, bases, dict_ ):
        cls.metadata_spec = metadata.MetadataSpecCollection()
        for base in bases: #loop through bases (class/types) of cls
            if hasattr( base, "metadata_spec" ): #base of class Data (object) has no metadata
                cls.metadata_spec.update( base.metadata_spec ) #add contents of metadata spec of base class to cls
        metadata.Statement.process( cls )

class Data( object ):
    """
    Base class for all datatypes.  Implements basic interfaces as well
    as class methods for metadata.

    >>> class DataTest( Data ):
    ...     MetadataElement( name="test" )
    ...
    >>> DataTest.metadata_spec.test.name
    'test'
    >>> DataTest.metadata_spec.test.desc
    'test'
    >>> DataTest.metadata_spec.test.param
    <class 'galaxy.datatypes.metadata.MetadataParameter'>
    
    """
    __metaclass__ = DataMeta
    
    """Add metadata elements"""
    MetadataElement( name="dbkey", desc="Database/Build", default="?", param=metadata.DBKeyParameter, multiple=False, no_value="?" )
    
    """Stores the set of display applications, and viewing methods, supported by this datatype """
    supported_display_apps = {}
    
    """If False, the peek is regenerated whenever a dataset of this type is copied"""
    copy_safe_peek = True
    
    #Composite datatypes
    composite_type = None
    composite_files = odict()
    primary_file_name = 'index'
    
    def __init__(self, **kwd):
        """Initialize the datatype"""
        object.__init__(self, **kwd)
        self.supported_display_apps = self.supported_display_apps.copy()
        self.composite_files = self.composite_files.copy()
    def write_from_stream(self, dataset, stream):
        """Writes data from a stream"""
        fd = open(dataset.file_name, 'wb')
        while 1:
            chunk = stream.read(1048576)
            if not chunk:
                break
            os.write(fd, chunk)
        os.close(fd)
    def set_raw_data(self, dataset, data):
        """Saves the data on the disc"""
        fd = open(dataset.file_name, 'wb')
        os.write(fd, data)
        os.close(fd)
    def get_raw_data( self, dataset ):
        """Returns the full data. To stream it open the file_name and read/write as needed"""
        try:
            return file(datset.file_name, 'rb').read(-1)
        except OSError, e:
            log.exception('%s reading a file that does not exist %s' % (self.__class__.__name__, dataset.file_name))
            return ''
    def init_meta( self, dataset, copy_from=None ):
        # Metadata should be left mostly uninitialized.  Dataset will
        # handle returning default values when metadata is not set.
        # copy_from allows metadata to be passed in that will be
        # copied. (although this seems ambiguous, see
        # Dataset.set_metadata.  It always copies the rhs in order to
        # flag the object as modified for SQLAlchemy.
        if copy_from:
            dataset.metadata = copy_from.metadata
    def set_meta( self, dataset, overwrite = True, **kwd ):
        """Unimplemented method, allows guessing of metadata from contents of file"""
        return True
    def set_readonly_meta( self, dataset ):
        """Unimplemented method, resets the readonly metadata values"""
        return True
    def missing_meta( self, dataset, check = [], skip = [] ):
        """
        Checks for empty metadata values, Returns True if non-optional metadata is missing
        Specifying a list of 'check' values will only check those names provided; when used, optionality is ignored
        Specifying a list of 'skip' items will return True even when a named metadata value is missing
        """
        if check:
            to_check = [ ( to_check, dataset.metadata.get( to_check ) ) for to_check in check ]
        else:
            to_check = dataset.metadata.items()
        for key, value in to_check:
            if key in skip or ( not check and dataset.metadata.spec[key].get( "optional" ) ):
                continue #we skip check for optional and nonrequested values here 
            if not value:
                return True
        return False
    def set_peek( self, dataset ):
        """Set the peek and blurb text"""
        if not dataset.dataset.purged:
            dataset.peek = ''
            dataset.blurb = 'data'
        else:
            dataset.peek = 'file does not exist'
            dataset.blurb = 'file purged from disk'
    def display_peek(self, dataset ):
        """Create HTML table, used for displaying peek"""
        out = ['<table cellspacing="0" cellpadding="3">']
        try:
            if not dataset.peek:
                dataset.set_peek()
            data = dataset.peek
            lines =  data.splitlines()
            for line in lines:
                line = line.strip()
                if not line:
                    continue
                out.append( '<tr><td>%s</td></tr>' % escape( unicode( line ) ) )
            out.append( '</table>' )
            out = "".join( out )
        except Exception, exc:
            out = "Can't create peek %s" % str( exc )
        return out
    def display_name(self, dataset):
        """Returns formatted html of dataset name"""
        try:
            return escape(dataset.name)
        except:
            return "name unavailable"
    def display_info(self, dataset):
        """Returns formatted html of dataset info"""
        try:
            # Change new line chars to html
            info = escape( dataset.info )
            if info.find( '\r\n' ) >= 0:
                info = info.replace( '\r\n', '<br/>' )
            if info.find( '\r' ) >= 0:
                info = info.replace( '\r', '<br/>' )
            if info.find( '\n' ) >= 0:
                info = info.replace( '\n', '<br/>' )
            return info
        except:
            return "info unavailable"
    def validate(self, dataset):
        """Unimplemented validate, return no exceptions"""
        return list()
    def repair_methods(self, dataset):
        """Unimplemented method, returns dict with method/option for repairing errors"""
        return None
    def get_mime(self):
        """Returns the mime type of the datatype"""
        return 'application/octet-stream'
    def add_display_app (self, app_id, label, file_function, links_function ):
        """
        Adds a display app to the datatype.
        app_id is a unique id
        label is the primary display label, ie display at 'UCSC'
        file_function is a string containing the name of the function that returns a properly formatted display
        links_function is a string containing the name of the function that returns a list of (link_name,link)
        """
        self.supported_display_apps = self.supported_display_apps.copy()
        self.supported_display_apps[app_id] = {'label':label,'file_function':file_function,'links_function':links_function}
    def remove_display_app (self, app_id):
        """Removes a display app from the datatype"""
        self.supported_display_apps = self.supported_display_apps.copy()
        try:
            del self.supported_display_apps[app_id]
        except:
            log.exception('Tried to remove display app %s from datatype %s, but this display app is not declared.' % ( type, self.__class__.__name__ ) )
    def get_display_types(self):
        """Returns display types available"""
        return self.supported_display_apps.keys()
    def get_display_label(self, type):
        """Returns primary label for display app"""
        try:
            return self.supported_display_apps[type]['label']
        except:
            return 'unknown'
    def as_display_type(self, dataset, type, **kwd):
        """Returns modified file contents for a particular display type """
        try:
            if type in self.get_display_types():
                return getattr (self, self.supported_display_apps[type]['file_function']) (dataset, **kwd)
        except:
            log.exception('Function %s is referred to in datatype %s for displaying as type %s, but is not accessible' % (self.supported_display_apps[type]['file_function'], self.__class__.__name__, type) )
        return "This display type (%s) is not implemented for this datatype (%s)." % ( type, dataset.ext)
    def get_display_links(self, dataset, type, app, base_url, **kwd):
        """
        Returns a list of tuples of (name, link) for a particular display type
        as long as the dataset is not associated with a role restricting its access.
        We determine this by sending None as the user to the allow_action method.
        """
        if app.security_agent.allow_action( None, dataset.permitted_actions.DATASET_ACCESS, dataset=dataset ):
            try:
                if type in self.get_display_types():
                    return getattr (self, self.supported_display_apps[type]['links_function']) (dataset, type, app, base_url, **kwd)
            except:
                log.exception('Function %s is referred to in datatype %s for generating links for type %s, but is not accessible' % (self.supported_display_apps[type]['links_function'], self.__class__.__name__, type) )
        return []
    def get_converter_types(self, original_dataset, datatypes_registry):
        """Returns available converters by type for this dataset"""
        return datatypes_registry.get_converters_by_datatype(original_dataset.ext)
    def find_conversion_destination( self, dataset, accepted_formats, datatypes_registry, **kwd ):
        """Returns ( target_ext, exisiting converted dataset )"""
        return datatypes_registry.find_conversion_destination_for_dataset_by_extensions( dataset, accepted_formats, **kwd )
    def convert_dataset(self, trans, original_dataset, target_type, return_output = False, visible = True ):
        """This function adds a job to the queue to convert a dataset to another type. Returns a message about success/failure."""
        converter = trans.app.datatypes_registry.get_converter_by_target_type( original_dataset.ext, target_type )
        if converter is None:
            raise "A converter does not exist for %s to %s." % ( original_dataset.ext, target_type )
        #Generate parameter dictionary
        params = {}
        #determine input parameter name and add to params
        input_name = 'input1'
        for key, value in converter.inputs.items():
            if value.type == 'data':
                input_name = key
                break
        params[input_name] = original_dataset
        #Run converter, job is dispatched through Queue
        converted_dataset = converter.execute( trans, incoming = params, set_output_hid = visible )
        if len(params) > 0:
            trans.log_event( "Converter params: %s" % (str(params)), tool_id=converter.id )
        if not visible:
            for name, value in converted_dataset.iteritems():
                value.visible = False
        if return_output:
            return converted_dataset
        return "The file conversion of %s on data %s has been added to the Queue." % (converter.name, original_dataset.hid)
    def before_edit( self, dataset ):
        """This function is called on the dataset before metadata is edited."""
        pass
    def after_edit( self, dataset ):
        """This function is called on the dataset after metadata is edited."""
        dataset.clear_associated_files( metadata_safe = True )
<<<<<<< HEAD
    def __new_composite_file( self, optional = False, mimetype = None, description = None, substitute_name_with_metadata = None, **kwds ):
        kwds[ 'optional' ] = optional
        kwds[ 'mimetype' ] = mimetype
        kwds[ 'description' ] = description
        kwds[ 'substitute_name_with_metadata' ] = substitute_name_with_metadata
        return Bunch( **kwds )
    def add_composite_file( self, name, **kwds ):
        #self.composite_files = self.composite_files.copy()
        self.composite_files[ name ] = self.__new_composite_file( **kwds )
        
    
    def __substitute_composite_key( self, key, composite_file, dataset = None ):
        if composite_file.substitute_name_with_metadata:
            if dataset:
                meta_value = str( dataset.metadata.get( composite_file.substitute_name_with_metadata ) )
            else:
                meta_value = self.spec[composite_file.substitute_name_with_metadata].default
            return key % meta_value
        return key
    @property
    def writable_files( self, dataset = None ):
        files = odict()
        if self.composite_type != 'auto_primary_file':
            files[ self.primary_file_name ] = self.__new_composite_file()
        for key, value in self.get_composite_files( dataset = dataset ).iteritems():
            files[ key ] = value
        return files
    def get_composite_files( self, dataset = None ):
        def substitute_composite_key( key, composite_file ):
            if composite_file.substitute_name_with_metadata:
                if dataset:
                    meta_value = str( dataset.metadata.get( composite_file.substitute_name_with_metadata ) )
                else:
                    meta_value = self.metadata_spec[ composite_file.substitute_name_with_metadata ].default
                return key % meta_value
            return key
        files = odict()
        for key, value in self.composite_files.iteritems():
            files[ substitute_composite_key( key, value ) ] = value
        return files
    def generate_auto_primary_file( self, dataset = None ):
        raise Exception( "generate_auto_primary_file is not implemented for this datatype." )
=======
>>>>>>> d7097827
    
    @property
    def has_resolution(self):
        return False

class Text( Data ):
    def write_from_stream(self, dataset, stream):
        """Writes data from a stream"""
        # write it twice for now 
        fd, temp_name = tempfile.mkstemp()
        while 1:
            chunk = stream.read(1048576)
            if not chunk:
                break
            os.write(fd, chunk)
        os.close(fd)

        # rewrite the file with unix newlines
        fp = open(dataset.file_name, 'wt')
        for line in file(temp_name, "U"):
            line = line.strip() + '\n'
            fp.write(line)
        fp.close()
    def set_raw_data(self, dataset, data):
        """Saves the data on the disc"""
        fd, temp_name = tempfile.mkstemp()
        os.write(fd, data)
        os.close(fd)
        # rewrite the file with unix newlines
        fp = open(dataset.file_name, 'wt')
        for line in file(temp_name, "U"):
            line = line.strip() + '\n'
            fp.write(line)
        fp.close()
        os.remove( temp_name )
    def get_mime(self):
        """Returns the mime type of the datatype"""
        return 'text/plain'
    def set_peek( self, dataset, line_count=None ):
        if not dataset.dataset.purged:
            # The file must exist on disk for the get_file_peek() method
            dataset.peek = get_file_peek( dataset.file_name )
            if line_count is None:
                dataset.blurb = "%s lines" % util.commaify( str( get_line_count( dataset.file_name ) ) )
            else:
                dataset.blurb = "%s lines" % util.commaify( str( line_count ) )
        else:
            dataset.peek = 'file does not exist'
            dataset.blurb = 'file purged from disk'
    def set_multi_byte_peek( self, dataset, line_count=None ):
        if not dataset.dataset.purged:
            # The file must exist on disk for the get_file_peek() method
            dataset.peek = get_file_peek( dataset.file_name, is_multi_byte=True )
            if line_count is None:
                dataset.blurb = "%s lines" % util.commaify( str( get_line_count( dataset.file_name ) ) )
            else:
                dataset.blurb = "%s lines" % util.commaify( str( line_count ) )
        else:
            dataset.peek = 'file does not exist'
            dataset.blurb = 'file purged from disk'

class Binary( Data ):
    """Binary data"""
    def set_peek( self, dataset ):
        """Set the peek and blurb text"""
        if not dataset.dataset.purged:
            dataset.peek = 'binary data'
            dataset.blurb = 'data'
        else:
            dataset.peek = 'file does not exist'
            dataset.blurb = 'file purged from disk'

def get_test_fname( fname ):
    """Returns test data filename"""
    path, name = os.path.split(__file__)
    full_path = os.path.join( path, 'test', fname )
    return full_path

def nice_size(size):
    """
    Returns a readably formatted string with the size

    >>> nice_size(100)
    '100.0 bytes'
    >>> nice_size(10000)
    '9.8 Kb'
    >>> nice_size(1000000)
    '976.6 Kb'
    >>> nice_size(100000000)
    '95.4 Mb'
    """
    words = [ 'bytes', 'Kb', 'Mb', 'Gb' ]
    try:
        size = float( size )
    except:
        return '??? bytes'
    for ind, word in enumerate(words):
        step  = 1024 ** (ind + 1)
        if step > size:
            size = size / float(1024 ** ind)
            out  = "%.1f %s" % (size, word)
            return out
    return '??? bytes'

def get_file_peek( file_name, is_multi_byte=False, WIDTH=256, LINE_COUNT=5 ):
    """
    Returns the first LINE_COUNT lines wrapped to WIDTH
    
    >>> fname = get_test_fname('4.bed')
    >>> get_file_peek(fname)
    'chr22    30128507    31828507    uc003bnx.1_cds_2_0_chr22_29227_f    0    +\n'
    """
    lines = []
    count = 0
    file_type = None
    data_checked = False
    for line in file( file_name ):
        line = line[:WIDTH]
        if line and not is_multi_byte and not data_checked:
            # See if we have a compressed or binary file
            if line[0:2] == util.gzip_magic:
                file_type = 'gzipped'
                break
            else:
                for char in line:
                    if ord( char ) > 128:
                        file_type = 'binary'
                        break
            data_checked = True
        if file_type in [ 'gzipped', 'binary' ]:
            break
        lines.append( line )
        if count == LINE_COUNT: 
            break
        count += 1
    if file_type in [ 'gzipped', 'binary' ]: 
        text = "%s file" % file_type 
    else: 
        text  =  unicode( '\n'.join( lines ), 'utf-8' )
    return text

def get_line_count(file_name):
    """Returns the number of lines in a file that are neither null nor comments"""
    count = 0
    for line in file(file_name):
        line = line.strip()
        if line and line[0] != '#':
            count += 1
    return count

class Newick( Text ):
    pass<|MERGE_RESOLUTION|>--- conflicted
+++ resolved
@@ -250,7 +250,6 @@
     def after_edit( self, dataset ):
         """This function is called on the dataset after metadata is edited."""
         dataset.clear_associated_files( metadata_safe = True )
-<<<<<<< HEAD
     def __new_composite_file( self, optional = False, mimetype = None, description = None, substitute_name_with_metadata = None, **kwds ):
         kwds[ 'optional' ] = optional
         kwds[ 'mimetype' ] = mimetype
@@ -293,8 +292,6 @@
         return files
     def generate_auto_primary_file( self, dataset = None ):
         raise Exception( "generate_auto_primary_file is not implemented for this datatype." )
-=======
->>>>>>> d7097827
     
     @property
     def has_resolution(self):
