--- conflicted
+++ resolved
@@ -133,25 +133,16 @@
     file_ext="snpmatrix"
 
     def set_peek( self, dataset ):
-<<<<<<< HEAD
         if not dataset.dataset.purged:
             dataset.peek  = "Binary RGenetics file"
             dataset.blurb = data.nice_size( dataset.get_size() )
         else:
             dataset.peek = 'file does not exist'
             dataset.blurb = 'file purged from disk'
-    def sniff( self, filename ):
-        """
-        """
-        return True
-=======
-        dataset.peek  = "Binary RGenetics file"
-        dataset.blurb = data.nice_size( dataset.get_size() )
     #def sniff( self, filename ):
     #    """
     #    """
     #    return True
->>>>>>> 918b4a82
 
 class Lped(Rgenetics):
     """fake class to distinguish different species of Rgenetics data collections
