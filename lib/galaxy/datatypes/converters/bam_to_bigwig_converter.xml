--- conflicted
+++ resolved
@@ -5,12 +5,8 @@
         <requirement type="package" version="2.27.1">bedtools</requirement>
     </requirements>
     <command detect_errors="aggressive"><![CDATA[
-<<<<<<< HEAD
-        bedtools genomecov -bg -split -ibam '$input' -g '$chromInfo'
-=======
 bedtools genomecov -bg -split -ibam '$input'
 | LC_COLLATE=C sort -k1,1 -k2,2n
->>>>>>> 50b34185
 
 ## Streaming the bedgraph file to wigToBigWig is fast but very memory intensive; hence, this
 ## should only be used on systems with large RAM.
