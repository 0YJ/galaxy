--- conflicted
+++ resolved
@@ -414,9 +414,6 @@
                 inputs.append(input)
         return inputs
 
-<<<<<<< HEAD
-    def get_all_outputs(self, data_only=False):
-=======
     def get_modules(self):
         return [module_factory.from_workflow_step(self.trans, step) for step in self.subworkflow.steps]
 
@@ -427,8 +424,7 @@
             return errors
         return None
 
-    def get_data_outputs(self):
->>>>>>> 889c1026
+    def get_all_outputs(self, data_only=False):
         outputs = []
         if hasattr(self.subworkflow, 'workflow_outputs'):
             from galaxy.managers.workflows import WorkflowContentsManager
@@ -439,11 +435,7 @@
                                                                                   tooltip=False)
             for order_index in sorted(subworkflow_dict['steps']):
                 step = subworkflow_dict['steps'][order_index]
-<<<<<<< HEAD
-                data_outputs = subworkflow_dict['steps'][order_index]['outputs']
-=======
-                data_outputs = step['data_outputs']
->>>>>>> 889c1026
+                data_outputs = step['outputs']
                 for workflow_output in step['workflow_outputs']:
                     label = workflow_output['label']
                     if not label:
