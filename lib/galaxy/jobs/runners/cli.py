--- conflicted
+++ resolved
@@ -201,40 +201,6 @@
             assert cmd_out.returncode == 0, cmd_out.stderr
             job_states.update(job_interface.parse_status(cmd_out.stdout, job_ids))
         return job_states
-<<<<<<< HEAD
-        
-    def finish_job( self, runner_job_state ):
-        """
-        Get the output/error for a finished job, pass to `job_wrapper.finish`
-        and cleanup all the DRM temporary files.
-        """
-        ofile = runner_job_state.ofile
-        efile = runner_job_state.efile
-        ecfile = runner_job_state.ecfile
-        job_file = runner_job_state.job_file
-        # collect the output
-        # wait for the files to appear
-        which_try = 0
-        while which_try < (self.app.config.retry_job_output_collection + 1):
-            try:
-                ofh = file(ofile, "r")
-                efh = file(efile, "r")
-                ecfh = file(ecfile, "r")
-                stdout = ofh.read( 32768 )
-                stderr = efh.read( 32768 )
-                exit_code = ecfh.read(32)
-                which_try = (self.app.config.retry_job_output_collection + 1)
-            except:
-                if which_try == self.app.config.retry_job_output_collection:
-                    stdout = ''
-                    stderr = 'Job output not returned from cluster'
-                    exit_code = 0
-                    log.debug( stderr )
-                else:
-                    time.sleep(1)
-                which_try += 1
-=======
->>>>>>> 599e009f
 
     def finish_job( self, job_state ):
         """For recovery of jobs started prior to standardizing the naming of
