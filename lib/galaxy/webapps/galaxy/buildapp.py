--- conflicted
+++ resolved
@@ -1,11 +1,6 @@
 """
 Provides factory methods to assemble the Galaxy web application
 """
-<<<<<<< HEAD
-import sys
-import threading
-import atexit
-=======
 import atexit
 import logging
 import os
@@ -15,7 +10,6 @@
 
 from paste import httpexceptions
 from six.moves import configparser
->>>>>>> 0982dc0f
 
 import galaxy.app
 import galaxy.datatypes.registry
