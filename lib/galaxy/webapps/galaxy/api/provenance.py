--- conflicted
+++ resolved
@@ -10,10 +10,7 @@
 
 from galaxy import web
 from galaxy.managers.hdas import HDAManager
-<<<<<<< HEAD
-=======
 from galaxy.util import string_as_bool
->>>>>>> 577a7d19
 from . import (
     BaseGalaxyAPIController,
     depends,
@@ -27,23 +24,13 @@
 
     @web.legacy_expose_api
     def index(self, trans, **kwd):
-<<<<<<< HEAD
-        follow = kwd.get("follow", False)
-=======
         follow = string_as_bool(kwd.get("follow", False))
->>>>>>> 577a7d19
         value = self._get_provenance(trans, self.provenance_item_class, kwd[self.provenance_item_id], follow)
         return value
 
     @web.legacy_expose_api
     def show(self, trans, elem_name, **kwd):
-<<<<<<< HEAD
-        follow = kwd.get("follow", False)
-        value = self._get_provenance(trans, self.provenance_item_class, kwd[self.provenance_item_id], follow)
-        return value
-=======
         raise HTTPNotImplemented()
->>>>>>> 577a7d19
 
     @web.legacy_expose_api
     def create(self, trans, tag_name, payload=None, **kwd):
