"""
API operations on a history.

.. seealso:: :class:`galaxy.model.History`
"""
import logging
from typing import (
    Any,
    List,
    Optional,
    Union,
)

from fastapi import (
    Body,
    Depends,
    Path,
    Query,
    Response,
    status,
)
from pydantic.fields import Field
from pydantic.main import BaseModel
from starlette.responses import FileResponse

from galaxy.managers.context import (
    ProvidesHistoryContext,
    ProvidesUserContext,
)
from galaxy.schema import (
    FilterQueryParams,
    SerializationParams,
)
from galaxy.schema.fields import EncodedDatabaseIdField
from galaxy.schema.schema import (
    AnyHistoryView,
    AsyncFile,
    AsyncTaskResultSummary,
    CreateHistoryFromStore,
    CreateHistoryPayload,
    CustomBuildsMetadataResponse,
    ExportHistoryArchivePayload,
    HistoryArchiveExportResult,
    JobExportHistoryArchiveCollection,
    JobImportHistoryResponse,
    SetSlugPayload,
    ShareWithPayload,
    ShareWithStatus,
    SharingStatus,
    StoreExportPayload,
    WriteStoreToPayload,
)
from galaxy.schema.types import LatestLiteral
from galaxy.webapps.galaxy.api.common import (
    get_filter_query_params,
    query_serialization_params,
)
from galaxy.webapps.galaxy.services.histories import HistoriesService
from . import (
    as_form,
    depends,
    DependsOnTrans,
    Router,
    try_get_request_body_as_json,
)

log = logging.getLogger(__name__)

router = Router(tags=["histories"])

HistoryIDPathParam: EncodedDatabaseIdField = Path(
    ..., title="History ID", description="The encoded database identifier of the History."
)

JehaIDPathParam: Union[EncodedDatabaseIdField, LatestLiteral] = Path(
    default="latest",
    title="Job Export History ID",
    description=(
        "The ID of the specific Job Export History Association or "
        "`latest` (default) to download the last generated archive."
    ),
    example="latest",
)

AllHistoriesQueryParam = Query(
    default=False,
    title="All Histories",
    description=(
        "Whether all histories from other users in this Galaxy should be included. "
        "Only admins are allowed to query all histories."
    ),
)


class DeleteHistoryPayload(BaseModel):
    purge: bool = Field(
        default=False, title="Purge", description="Whether to definitely remove this history from disk."
    )


@as_form
class CreateHistoryFormData(CreateHistoryPayload):
    """Uses Form data instead of JSON"""


@router.cbv
class FastAPIHistories:
    service: HistoriesService = depends(HistoriesService)

    @router.get(
        "/api/histories",
        summary="Returns histories for the current user.",
    )
    def index(
        self,
        trans: ProvidesHistoryContext = DependsOnTrans,
        filter_query_params: FilterQueryParams = Depends(get_filter_query_params),
        serialization_params: SerializationParams = Depends(query_serialization_params),
        all: Optional[bool] = AllHistoriesQueryParam,
        deleted: Optional[bool] = Query(  # This is for backward compatibility but looks redundant
            default=False,
            title="Deleted Only",
            description="Whether to return only deleted items.",
            deprecated=True,  # Marked as deprecated as it seems just like '/api/histories/deleted'
        ),
    ) -> List[AnyHistoryView]:
        return self.service.index(
            trans, serialization_params, filter_query_params, deleted_only=deleted, all_histories=all
        )

    @router.get(
        "/api/histories/deleted",
        summary="Returns deleted histories for the current user.",
    )
    def index_deleted(
        self,
        trans: ProvidesHistoryContext = DependsOnTrans,
        filter_query_params: FilterQueryParams = Depends(get_filter_query_params),
        serialization_params: SerializationParams = Depends(query_serialization_params),
        all: Optional[bool] = AllHistoriesQueryParam,
    ) -> List[AnyHistoryView]:
        return self.service.index(
            trans, serialization_params, filter_query_params, deleted_only=True, all_histories=all
        )

    @router.get(
        "/api/histories/published",
        summary="Return all histories that are published.",
    )
    def published(
        self,
        trans: ProvidesHistoryContext = DependsOnTrans,
        filter_query_params: FilterQueryParams = Depends(get_filter_query_params),
        serialization_params: SerializationParams = Depends(query_serialization_params),
    ) -> List[AnyHistoryView]:
        return self.service.published(trans, serialization_params, filter_query_params)

    @router.get(
        "/api/histories/shared_with_me",
        summary="Return all histories that are shared with the current user.",
    )
    def shared_with_me(
        self,
        trans: ProvidesHistoryContext = DependsOnTrans,
        filter_query_params: FilterQueryParams = Depends(get_filter_query_params),
        serialization_params: SerializationParams = Depends(query_serialization_params),
    ) -> List[AnyHistoryView]:
        return self.service.shared_with_me(trans, serialization_params, filter_query_params)

    @router.get(
        "/api/histories/most_recently_used",
        summary="Returns the most recently used history of the user.",
    )
    def show_recent(
        self,
        trans: ProvidesHistoryContext = DependsOnTrans,
        serialization_params: SerializationParams = Depends(query_serialization_params),
    ) -> AnyHistoryView:
        return self.service.show(trans, serialization_params)

    @router.get(
<<<<<<< HEAD
        "/api/histories/{id}",
        summary="Returns the history with the given ID.",
=======
        '/api/histories/{id}',
        name="history",
        summary='Returns the history with the given ID.',
>>>>>>> 582a7b95
    )
    def show(
        self,
        trans: ProvidesHistoryContext = DependsOnTrans,
        id: EncodedDatabaseIdField = HistoryIDPathParam,
        serialization_params: SerializationParams = Depends(query_serialization_params),
    ) -> AnyHistoryView:
        return self.service.show(trans, serialization_params, id)

    @router.post(
        "/api/histories/{id}/prepare_store_download",
        summary="Return a short term storage token to monitor download of the history.",
    )
    def prepare_store_download(
        self,
        trans: ProvidesHistoryContext = DependsOnTrans,
        id: EncodedDatabaseIdField = HistoryIDPathParam,
        payload: StoreExportPayload = Body(...),
    ) -> AsyncFile:
        return self.service.prepare_download(
            trans,
            id,
            payload=payload,
        )

    @router.post(
        "/api/histories/{id}/write_store",
        summary="Prepare history for export-style download and write to supplied URI.",
    )
    def write_store(
        self,
        trans: ProvidesHistoryContext = DependsOnTrans,
        id: EncodedDatabaseIdField = HistoryIDPathParam,
        payload: WriteStoreToPayload = Body(...),
    ) -> AsyncTaskResultSummary:
        return self.service.write_store(
            trans,
            id,
            payload=payload,
        )

    @router.get(
        "/api/histories/{id}/citations",
        summary="Return all the citations for the tools used to produce the datasets in the history.",
    )
    def citations(
        self,
        trans: ProvidesHistoryContext = DependsOnTrans,
        id: EncodedDatabaseIdField = HistoryIDPathParam,
    ) -> List[Any]:
        return self.service.citations(trans, id)

    @router.post(
        "/api/histories",
        summary="Creates a new history.",
    )
    def create(
        self,
        trans: ProvidesHistoryContext = DependsOnTrans,
        payload: CreateHistoryPayload = Depends(CreateHistoryFormData.as_form),
        payload_as_json: Optional[Any] = Depends(try_get_request_body_as_json),
        serialization_params: SerializationParams = Depends(query_serialization_params),
    ) -> Union[JobImportHistoryResponse, AnyHistoryView]:
        """The new history can also be copied form a existing history or imported from an archive or URL."""
        # This action needs to work both with json and x-www-form-urlencoded payloads.
        # The way to support different content types on the same path operation is reading
        # the request directly and parse it depending on the content type.
        # We will assume x-www-form-urlencoded (payload) by default to deal with possible file uploads
        # and if the content type is explicitly JSON, we will use payload_as_json instead.
        # See https://github.com/tiangolo/fastapi/issues/990#issuecomment-639615888
        if payload_as_json:
            payload = CreateHistoryPayload.parse_obj(payload_as_json)
        return self.service.create(trans, payload, serialization_params)

    @router.delete(
        "/api/histories/{id}",
        summary="Marks the history with the given ID as deleted.",
    )
    def delete(
        self,
        trans: ProvidesHistoryContext = DependsOnTrans,
        id: EncodedDatabaseIdField = HistoryIDPathParam,
        serialization_params: SerializationParams = Depends(query_serialization_params),
        purge: bool = Query(default=False),
        payload: Optional[DeleteHistoryPayload] = Body(default=None),
    ) -> AnyHistoryView:
        if payload:
            purge = payload.purge
        return self.service.delete(trans, id, serialization_params, purge)

    @router.post(
        "/api/histories/deleted/{id}/undelete",
        summary="Restores a deleted history with the given ID (that hasn't been purged).",
    )
    def undelete(
        self,
        trans: ProvidesHistoryContext = DependsOnTrans,
        id: EncodedDatabaseIdField = HistoryIDPathParam,
        serialization_params: SerializationParams = Depends(query_serialization_params),
    ) -> AnyHistoryView:
        return self.service.undelete(trans, id, serialization_params)

    @router.put(
        "/api/histories/{id}",
        summary="Updates the values for the history with the given ID.",
    )
    def update(
        self,
        trans: ProvidesHistoryContext = DependsOnTrans,
        id: EncodedDatabaseIdField = HistoryIDPathParam,
        payload: Any = Body(
            ...,
            description="Object containing any of the editable fields of the history.",
        ),
        serialization_params: SerializationParams = Depends(query_serialization_params),
    ) -> AnyHistoryView:
        return self.service.update(trans, id, payload, serialization_params)

    @router.post(
        "/api/histories/from_store",
        summary="Create histories from a model store.",
    )
    def create_from_store(
        self,
        trans: ProvidesHistoryContext = DependsOnTrans,
        serialization_params: SerializationParams = Depends(query_serialization_params),
        payload: CreateHistoryFromStore = Body(...),
    ) -> AnyHistoryView:
        return self.service.create_from_store(trans, payload, serialization_params)

    @router.post(
        "/api/histories/from_store_async",
        summary="Launch a task to create histories from a model store.",
    )
    def create_from_store_async(
        self,
        trans: ProvidesHistoryContext = DependsOnTrans,
        payload: CreateHistoryFromStore = Body(...),
    ) -> AnyHistoryView:
        return self.service.create_from_store_async(trans, payload)

    @router.get(
        "/api/histories/{id}/exports",
        summary=("Get previous history exports (to links). Effectively returns serialized JEHA objects."),
    )
    def index_exports(
        self,
        trans: ProvidesHistoryContext = DependsOnTrans,
        id: EncodedDatabaseIdField = HistoryIDPathParam,
    ) -> JobExportHistoryArchiveCollection:
        exports = self.service.index_exports(trans, id)
        return JobExportHistoryArchiveCollection.parse_obj(exports)

    @router.put(  # PUT instead of POST because multiple requests should just result in one object being created.
        "/api/histories/{id}/exports",
        summary=("Start job (if needed) to create history export for corresponding history."),
        responses={
            200: {
                "description": "Object containing url to fetch export from.",
            },
            202: {
                "description": "The exported archive file is not ready yet.",
            },
        },
    )
    def archive_export(
        self,
        response: Response,
        trans=DependsOnTrans,
        id: EncodedDatabaseIdField = HistoryIDPathParam,
        payload: Optional[ExportHistoryArchivePayload] = Body(None),
    ) -> HistoryArchiveExportResult:
        """This will start a job to create a history export archive.

        Calling this endpoint multiple times will return the 202 status code until the archive
        has been completely generated and is ready to download. When ready, it will return
        the 200 status code along with the download link information.

        If the history will be exported to a `directory_uri`, instead of returning the download
        link information, the Job ID will be returned so it can be queried to determine when
        the file has been written.
        """
        export_result, ready = self.service.archive_export(trans, id, payload)
        if not ready:
            response.status_code = status.HTTP_202_ACCEPTED
        return export_result

    @router.get(
        "/api/histories/{id}/exports/{jeha_id}",
        name="history_archive_download",
        summary=("If ready and available, return raw contents of exported history as a downloadable archive."),
        response_class=FileResponse,
        responses={
            200: {
                "description": "The archive file containing the History.",
            }
        },
    )
    def archive_download(
        self,
        trans: ProvidesHistoryContext = DependsOnTrans,
        id: EncodedDatabaseIdField = HistoryIDPathParam,
        jeha_id: Union[EncodedDatabaseIdField, LatestLiteral] = JehaIDPathParam,
    ):
        """
        See ``PUT /api/histories/{id}/exports`` to initiate the creation
        of the history export - when ready, that route will return 200 status
        code (instead of 202) and this route can be used to download the archive.
        """
        jeha = self.service.get_ready_history_export(trans, id, jeha_id)
        media_type = self.service.get_archive_media_type(jeha)
        file_path = self.service.get_archive_download_path(trans, jeha)
        return FileResponse(
            path=file_path,
            media_type=media_type,
            filename=jeha.export_name,
        )

    @router.get(
        "/api/histories/{id}/custom_builds_metadata",
        summary="Returns meta data for custom builds.",
    )
    def get_custom_builds_metadata(
        self,
        trans: ProvidesHistoryContext = DependsOnTrans,
        id: EncodedDatabaseIdField = HistoryIDPathParam,
    ) -> CustomBuildsMetadataResponse:
        return self.service.get_custom_builds_metadata(trans, id)

    @router.get(
        "/api/histories/{id}/sharing",
        summary="Get the current sharing status of the given item.",
    )
    def sharing(
        self,
        trans: ProvidesUserContext = DependsOnTrans,
        id: EncodedDatabaseIdField = HistoryIDPathParam,
    ) -> SharingStatus:
        """Return the sharing status of the item."""
        return self.service.shareable_service.sharing(trans, id)

    @router.put(
        "/api/histories/{id}/enable_link_access",
        summary="Makes this item accessible by a URL link.",
    )
    def enable_link_access(
        self,
        trans: ProvidesUserContext = DependsOnTrans,
        id: EncodedDatabaseIdField = HistoryIDPathParam,
    ) -> SharingStatus:
        """Makes this item accessible by a URL link and return the current sharing status."""
        return self.service.shareable_service.enable_link_access(trans, id)

    @router.put(
        "/api/histories/{id}/disable_link_access",
        summary="Makes this item inaccessible by a URL link.",
    )
    def disable_link_access(
        self,
        trans: ProvidesUserContext = DependsOnTrans,
        id: EncodedDatabaseIdField = HistoryIDPathParam,
    ) -> SharingStatus:
        """Makes this item inaccessible by a URL link and return the current sharing status."""
        return self.service.shareable_service.disable_link_access(trans, id)

    @router.put(
        "/api/histories/{id}/publish",
        summary="Makes this item public and accessible by a URL link.",
    )
    def publish(
        self,
        trans: ProvidesUserContext = DependsOnTrans,
        id: EncodedDatabaseIdField = HistoryIDPathParam,
    ) -> SharingStatus:
        """Makes this item publicly available by a URL link and return the current sharing status."""
        return self.service.shareable_service.publish(trans, id)

    @router.put(
        "/api/histories/{id}/unpublish",
        summary="Removes this item from the published list.",
    )
    def unpublish(
        self,
        trans: ProvidesUserContext = DependsOnTrans,
        id: EncodedDatabaseIdField = HistoryIDPathParam,
    ) -> SharingStatus:
        """Removes this item from the published list and return the current sharing status."""
        return self.service.shareable_service.unpublish(trans, id)

    @router.put(
        "/api/histories/{id}/share_with_users",
        summary="Share this item with specific users.",
    )
    def share_with_users(
        self,
        trans: ProvidesUserContext = DependsOnTrans,
        id: EncodedDatabaseIdField = HistoryIDPathParam,
        payload: ShareWithPayload = Body(...),
    ) -> ShareWithStatus:
        """Shares this item with specific users and return the current sharing status."""
        return self.service.shareable_service.share_with_users(trans, id, payload)

    @router.put(
        "/api/histories/{id}/slug",
        summary="Set a new slug for this shared item.",
        status_code=status.HTTP_204_NO_CONTENT,
    )
    def set_slug(
        self,
        trans: ProvidesUserContext = DependsOnTrans,
        id: EncodedDatabaseIdField = HistoryIDPathParam,
        payload: SetSlugPayload = Body(...),
    ):
        """Sets a new slug to access this item by URL. The new slug must be unique."""
        self.service.shareable_service.set_slug(trans, id, payload)
        return Response(status_code=status.HTTP_204_NO_CONTENT)<|MERGE_RESOLUTION|>--- conflicted
+++ resolved
@@ -179,14 +179,9 @@
         return self.service.show(trans, serialization_params)
 
     @router.get(
-<<<<<<< HEAD
         "/api/histories/{id}",
+        name="history",
         summary="Returns the history with the given ID.",
-=======
-        '/api/histories/{id}',
-        name="history",
-        summary='Returns the history with the given ID.',
->>>>>>> 582a7b95
     )
     def show(
         self,
