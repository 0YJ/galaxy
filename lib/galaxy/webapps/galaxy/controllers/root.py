--- conflicted
+++ resolved
@@ -222,28 +222,6 @@
             return "No dataset with id '%s'" % str(id)
 
     @web.expose
-<<<<<<< HEAD
-    def display_child(self, trans, parent_id=None, designation=None, tofile=None, toext=".txt"):
-        """Returns child data directly into the browser, based upon parent_id and designation.
-        """
-        # TODO: unencoded id
-        try:
-            data = trans.sa_session.query(self.app.model.HistoryDatasetAssociation).get(parent_id)
-            if data:
-                child = data.get_child_by_designation(designation)
-                if child:
-                    current_user_roles = trans.get_current_user_roles()
-                    if trans.app.security_agent.can_access_dataset(current_user_roles, child):
-                        return self.display(trans, id=child.id, tofile=tofile, toext=toext)
-                    else:
-                        return "You are not privileged to access this dataset."
-        except Exception:
-            pass
-        return "A child named %s could not be found for data %s" % (designation, parent_id)
-
-    @web.expose
-=======
->>>>>>> 2f2acb98
     def display_as(self, trans, id=None, display_app=None, **kwd):
         """Returns a file in a format that can successfully be displayed in display_app.
         """
@@ -413,45 +391,6 @@
             return trans.show_error_message("Adding File to History has Failed")
 
     @web.expose
-<<<<<<< HEAD
-    def history_set_default_permissions(self, trans, id=None, **kwd):
-        """Sets the permissions on a history.
-        """
-        # TODO: unencoded id
-        if trans.user:
-            if 'update_roles_button' in kwd:
-                history = None
-                if id:
-                    try:
-                        id = int(id)
-                    except:
-                        id = None
-                    if id:
-                        history = trans.sa_session.query(trans.app.model.History).get(id)
-                if not history:
-                    # If we haven't retrieved a history, use the current one
-                    history = trans.get_history()
-                p = Params(kwd)
-                permissions = {}
-                for k, v in trans.app.model.Dataset.permitted_actions.items():
-                    in_roles = p.get(k + '_in', [])
-                    if not isinstance(in_roles, list):
-                        in_roles = [in_roles]
-                    in_roles = [trans.sa_session.query(trans.app.model.Role).get(x) for x in in_roles]
-                    permissions[trans.app.security_agent.get_action(v.action)] = in_roles
-                dataset = 'dataset' in kwd
-                bypass_manage_permission = 'bypass_manage_permission' in kwd
-                trans.app.security_agent.history_set_default_permissions(history, permissions,
-                                                                         dataset=dataset, bypass_manage_permission=bypass_manage_permission)
-                return trans.show_ok_message('Default history permissions have been changed.')
-            return trans.fill_template('history/permissions.mako')
-        else:
-            # user not logged in, history group must be only public
-            return trans.show_error_message("You must be logged in to change a history's default permissions.")
-
-    @web.expose
-=======
->>>>>>> 2f2acb98
     def dataset_make_primary(self, trans, id=None):
         """Copies a dataset and makes primary.
         """
@@ -478,13 +417,8 @@
     def bucket_proxy(self, trans, bucket=None, **kwd):
         if bucket:
             trans.response.set_content_type('text/xml')
-<<<<<<< HEAD
-            b_list_xml = urllib.urlopen('http://s3.amazonaws.com/%s/' % bucket)
-            return b_list_xml.read()
-=======
             b_list_xml = requests.get('http://s3.amazonaws.com/%s/' % bucket)
             return b_list_xml.text
->>>>>>> 2f2acb98
         raise Exception("You must specify a bucket")
 
     # ---- Debug methods ----------------------------------------------------
