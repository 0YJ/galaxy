--- conflicted
+++ resolved
@@ -1092,61 +1092,6 @@
         return trans.show_ok_message( "%d datasets have been deleted permanently" % count, refresh_frames=['history'] )
 
     @web.expose
-<<<<<<< HEAD
-    def delete_current( self, trans, purge=False ):
-        """Delete just the active history -- this does not require a logged in user."""
-        history = trans.get_history()
-        if history.users_shared_with:
-            return trans.show_error_message( "History (%s) has been shared with others, unshare it before deleting it.  " % history.name )
-        if not history.deleted:
-            history.deleted = True
-            trans.sa_session.add( history )
-            trans.sa_session.flush()
-            trans.log_event( "History id %d marked as deleted" % history.id )
-        if purge and trans.app.config.allow_user_dataset_purge:
-            for hda in history.datasets:
-                if trans.user:
-                    trans.user.adjust_total_disk_usage(-hda.quota_amount(trans.user))
-                hda.purged = True
-                trans.sa_session.add( hda )
-                trans.log_event( "HDA id %s has been purged" % hda.id )
-                trans.sa_session.flush()
-                if hda.dataset.user_can_purge:
-                    try:
-                        hda.dataset.full_delete()
-                        trans.log_event( "Dataset id %s has been purged upon the the purge of HDA id %s" % ( hda.dataset.id, hda.id ) )
-                        trans.sa_session.add( hda.dataset )
-                    except:
-                        log.exception( 'Unable to purge dataset (%s) on purge of hda (%s):' % ( hda.dataset.id, hda.id ) )
-            history.purged = True
-            self.sa_session.add( history )
-            self.sa_session.flush()
-        for hda in history.datasets:
-            # Not all datasets have jobs associated with them (e.g., datasets imported from libraries).
-            if hda.creating_job_associations:
-                # HDA has associated job, so try marking it deleted.
-                job = hda.creating_job_associations[0].job
-                if job.history_id == history.id and not job.finished:
-                    # No need to check other outputs since the job's parent history is this history
-                    job.mark_deleted( trans.app.config.track_jobs_in_database )
-                    trans.app.job_manager.job_stop_queue.put( job.id )
-
-        # Regardless of whether it was previously deleted, get the most recent history or create a new one.
-        most_recent_history = self.history_manager.most_recent(
-            user=trans.user,
-            filters=[
-                model.History.deleted == false(),
-                model.History.purged == false(),
-            ]
-        )
-        if most_recent_history:
-            trans.set_history( most_recent_history )
-            return trans.show_ok_message( "History deleted, your most recent history is now active",
-                                          refresh_frames=['history'] )
-
-        trans.get_or_create_default_history()
-        return trans.show_ok_message( "History deleted, a new history is active", refresh_frames=['history'] )
-=======
     def delete( self, trans, id, purge=False ):
         """Delete the history -- this does not require a logged in user."""
         # TODO: use api instead
@@ -1166,8 +1111,8 @@
             # - attempt to find the most recently used, undeleted history and switch to it.
             # - If no suitable recent history is found, create a new one and switch
             if history == current_history:
-                most_recent_history = self.history_manager.most_recent(
-                    filters=[ model.History.deleted == false() ], user=trans.user )
+                not_deleted_or_purged = [ model.History.deleted == false(), model.History.purged == false() ]
+                most_recent_history = self.history_manager.most_recent( user=trans.user, filters=not_deleted_or_purged )
                 if most_recent_history:
                     self.history_manager.set_current( trans, most_recent_history )
                 else:
@@ -1176,7 +1121,6 @@
         except Exception as exc:
             return trans.show_error_message( exc )
         return trans.show_ok_message( "History deleted", refresh_frames=['history'] )
->>>>>>> d8c22b70
 
     @web.expose
     def resume_paused_jobs( self, trans, current=False, ids=None ):
