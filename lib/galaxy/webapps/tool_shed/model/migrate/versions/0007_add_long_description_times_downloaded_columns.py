"""
Migration script to add the long_description and times_downloaded columns to the repository table.
"""
from __future__ import print_function

import logging
import sys

from sqlalchemy import Column, Integer, MetaData, Table, TEXT

log = logging.getLogger(__name__)
log.setLevel(logging.DEBUG)
handler = logging.StreamHandler(sys.stdout)
format = "%(name)s %(levelname)s %(asctime)s %(message)s"
formatter = logging.Formatter(format)
handler.setFormatter(formatter)
log.addHandler(handler)

metadata = MetaData()


def upgrade(migrate_engine):
    print(__doc__)
    metadata.bind = migrate_engine
    metadata.reflect()
    # Create and initialize imported column in job table.
    Repository_table = Table("repository", metadata, autoload=True)
    c = Column("long_description", TEXT)
    try:
        # Create
        c.create(Repository_table)
        assert c is Repository_table.c.long_description
<<<<<<< HEAD
    except Exception as e:
        print "Adding long_description column to the repository table failed: %s" % str(e)
        log.debug("Adding long_description column to the repository table failed: %s" % str(e))
=======
    except Exception:
        log.exception("Adding long_description column to the repository table failed.")
>>>>>>> 2f2acb98

    c = Column("times_downloaded", Integer)
    try:
        # Create
        c.create(Repository_table)
        assert c is Repository_table.c.times_downloaded
<<<<<<< HEAD
    except Exception as e:
        print "Adding times_downloaded column to the repository table failed: %s" % str(e)
        log.debug("Adding times_downloaded column to the repository table failed: %s" % str(e))
=======
    except Exception:
        log.exception("Adding times_downloaded column to the repository table failed.")
>>>>>>> 2f2acb98

    cmd = "UPDATE repository SET long_description = ''"
    migrate_engine.execute(cmd)
    cmd = "UPDATE repository SET times_downloaded = 0"
    migrate_engine.execute(cmd)


def downgrade(migrate_engine):
    metadata.bind = migrate_engine
    metadata.reflect()
    # Drop email_alerts column from repository table.
    Repository_table = Table("repository", metadata, autoload=True)
    try:
        Repository_table.c.long_description.drop()
<<<<<<< HEAD
    except Exception as e:
        print "Dropping column long_description from the repository table failed: %s" % str(e)
        log.debug("Dropping column long_description from the repository table failed: %s" % str(e))
    try:
        Repository_table.c.times_downloaded.drop()
    except Exception as e:
        print "Dropping column times_downloaded from the repository table failed: %s" % str(e)
        log.debug("Dropping column times_downloaded from the repository table failed: %s" % str(e))
=======
    except Exception:
        log.exception("Dropping column long_description from the repository table failed.")
    try:
        Repository_table.c.times_downloaded.drop()
    except Exception:
        log.exception("Dropping column times_downloaded from the repository table failed.")
>>>>>>> 2f2acb98
<|MERGE_RESOLUTION|>--- conflicted
+++ resolved
@@ -30,28 +30,16 @@
         # Create
         c.create(Repository_table)
         assert c is Repository_table.c.long_description
-<<<<<<< HEAD
-    except Exception as e:
-        print "Adding long_description column to the repository table failed: %s" % str(e)
-        log.debug("Adding long_description column to the repository table failed: %s" % str(e))
-=======
     except Exception:
         log.exception("Adding long_description column to the repository table failed.")
->>>>>>> 2f2acb98
 
     c = Column("times_downloaded", Integer)
     try:
         # Create
         c.create(Repository_table)
         assert c is Repository_table.c.times_downloaded
-<<<<<<< HEAD
-    except Exception as e:
-        print "Adding times_downloaded column to the repository table failed: %s" % str(e)
-        log.debug("Adding times_downloaded column to the repository table failed: %s" % str(e))
-=======
     except Exception:
         log.exception("Adding times_downloaded column to the repository table failed.")
->>>>>>> 2f2acb98
 
     cmd = "UPDATE repository SET long_description = ''"
     migrate_engine.execute(cmd)
@@ -66,20 +54,9 @@
     Repository_table = Table("repository", metadata, autoload=True)
     try:
         Repository_table.c.long_description.drop()
-<<<<<<< HEAD
-    except Exception as e:
-        print "Dropping column long_description from the repository table failed: %s" % str(e)
-        log.debug("Dropping column long_description from the repository table failed: %s" % str(e))
-    try:
-        Repository_table.c.times_downloaded.drop()
-    except Exception as e:
-        print "Dropping column times_downloaded from the repository table failed: %s" % str(e)
-        log.debug("Dropping column times_downloaded from the repository table failed: %s" % str(e))
-=======
     except Exception:
         log.exception("Dropping column long_description from the repository table failed.")
     try:
         Repository_table.c.times_downloaded.drop()
     except Exception:
-        log.exception("Dropping column times_downloaded from the repository table failed.")
->>>>>>> 2f2acb98
+        log.exception("Dropping column times_downloaded from the repository table failed.")