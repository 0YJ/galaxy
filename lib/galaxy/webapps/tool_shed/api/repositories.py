import json
import logging
import os
import tarfile
import StringIO
from cgi import FieldStorage
from collections import namedtuple
from time import strftime

from sqlalchemy import and_, false

from galaxy import util
from galaxy import web
from galaxy.util import checkers
from galaxy.exceptions import ActionInputError
from galaxy.exceptions import ConfigDoesNotAllowException
from galaxy.exceptions import InsufficientPermissionsException
from galaxy.exceptions import MalformedId
from galaxy.exceptions import ObjectNotFound
from galaxy.exceptions import RequestParameterInvalidException
from galaxy.exceptions import RequestParameterMissingException
from galaxy.web import _future_expose_api as expose_api
from galaxy.web import _future_expose_api_anonymous_and_sessionless as expose_api_anonymous_and_sessionless
from galaxy.web import _future_expose_api_raw_anonymous_and_sessionless as expose_api_raw_anonymous_and_sessionless
from galaxy.web.base.controller import BaseAPIController
from galaxy.web.base.controller import HTTPBadRequest
from galaxy.webapps.tool_shed.search.repo_search import RepoSearch
from tool_shed.capsule import capsule_manager
from tool_shed.dependencies import attribute_handlers
from tool_shed.metadata import repository_metadata_manager
from tool_shed.repository_types import util as rt_util
from tool_shed.util import basic_util
from tool_shed.util import commit_util
from tool_shed.util import encoding_util
from tool_shed.util import hg_util
from tool_shed.util import metadata_util
from tool_shed.util import repository_content_util
from tool_shed.util import repository_util
from tool_shed.util import shed_util_common as suc
from tool_shed.util import tool_util

log = logging.getLogger( __name__ )


class RepositoriesController( BaseAPIController ):
    """RESTful controller for interactions with repositories in the Tool Shed."""

    @web.expose_api
    def add_repository_registry_entry( self, trans, payload, **kwd ):
        """
        POST /api/repositories/add_repository_registry_entry
        Adds appropriate entries to the repository registry for the repository defined by the received name and owner.

        :param key: the user's API key

        The following parameters are included in the payload.
        :param tool_shed_url (required): the base URL of the Tool Shed containing the Repository
        :param name (required): the name of the Repository
        :param owner (required): the owner of the Repository
        """
        response_dict = {}
        if not trans.user_is_admin():
            response_dict[ 'status' ] = 'error'
            response_dict[ 'message' ] = "You are not authorized to add entries to this Tool Shed's repository registry."
            return response_dict
        tool_shed_url = payload.get( 'tool_shed_url', '' )
        if not tool_shed_url:
            raise HTTPBadRequest( detail="Missing required parameter 'tool_shed_url'." )
        tool_shed_url = tool_shed_url.rstrip( '/' )
        name = payload.get( 'name', '' )
        if not name:
            raise HTTPBadRequest( detail="Missing required parameter 'name'." )
        owner = payload.get( 'owner', '' )
        if not owner:
            raise HTTPBadRequest( detail="Missing required parameter 'owner'." )
        repository = suc.get_repository_by_name_and_owner( self.app, name, owner )
        if repository is None:
            error_message = 'Cannot locate repository with name %s and owner %s,' % ( str( name ), str( owner ) )
            log.debug( error_message )
            response_dict[ 'status' ] = 'error'
            response_dict[ 'message' ] = error_message
            return response_dict
        # Update the repository registry.
        self.app.repository_registry.add_entry( repository )
        response_dict[ 'status' ] = 'ok'
        response_dict[ 'message' ] = 'Entries for repository %s owned by %s have been added to the Tool Shed repository registry.' \
            % ( name, owner )
        return response_dict

    @web.expose_api_anonymous
    def get_ordered_installable_revisions( self, trans, **kwd ):
        """
        GET /api/repositories/get_ordered_installable_revisions

        :param name: the name of the Repository
        :param owner: the owner of the Repository

        Returns the ordered list of changeset revision hash strings that are associated with installable revisions.
        As in the changelog, the list is ordered oldest to newest.
        """
        # Example URL: http://localhost:9009/api/repositories/get_ordered_installable_revisions?name=add_column&owner=test
        name = kwd.get( 'name', None )
        owner = kwd.get( 'owner', None )
        tsr_id = kwd.get( 'tsr_id', None )
        if None not in [ name, owner ]:
            # Get the repository information.
            repository = suc.get_repository_by_name_and_owner( self.app, name, owner )
        elif tsr_id is not None:
            repository = suc.get_repository_in_tool_shed( self.app, tsr_id )
        else:
            error_message = "Error in the Tool Shed repositories API in get_ordered_installable_revisions: "
            error_message += "invalid parameters received." % ( str( name ), str( owner ) )
            log.debug( error_message )
            return []
        return repository.ordered_installable_revisions( self.app )

    @web.expose_api_anonymous
    def get_repository_revision_install_info( self, trans, name, owner, changeset_revision, **kwd ):
        """
        GET /api/repositories/get_repository_revision_install_info

        :param name: the name of the Repository
        :param owner: the owner of the Repository
        :param changeset_revision: the changeset_revision of the RepositoryMetadata object associated with the Repository

        Returns a list of the following dictionaries::
        - a dictionary defining the Repository.  For example:
        {
            "deleted": false,
            "deprecated": false,
            "description": "add_column hello",
            "id": "f9cad7b01a472135",
            "long_description": "add_column hello",
            "name": "add_column",
            "owner": "test",
            "private": false,
            "times_downloaded": 6,
            "url": "/api/repositories/f9cad7b01a472135",
            "user_id": "f9cad7b01a472135"
        }
        - a dictionary defining the Repository revision (RepositoryMetadata).  For example:
        {
            "changeset_revision": "3a08cc21466f",
            "downloadable": true,
            "has_repository_dependencies": false,
            "has_repository_dependencies_only_if_compiling_contained_td": false,
            "id": "f9cad7b01a472135",
            "includes_datatypes": false,
            "includes_tool_dependencies": false,
            "includes_tools": true,
            "includes_tools_for_display_in_tool_panel": true,
            "includes_workflows": false,
            "malicious": false,
            "repository_id": "f9cad7b01a472135",
            "url": "/api/repository_revisions/f9cad7b01a472135",
            "valid_tools": [{u'add_to_tool_panel': True,
                u'description': u'data on any column using simple expressions',
                u'guid': u'localhost:9009/repos/enis/sample_repo_1/Filter1/2.2.0',
                u'id': u'Filter1',
                u'name': u'Filter',
                u'requirements': [],
                u'tests': [{u'inputs': [[u'input', u'1.bed'], [u'cond', u"c1=='chr22'"]],
                  u'name': u'Test-1',
                  u'outputs': [[u'out_file1', u'filter1_test1.bed']],
                  u'required_files': [u'1.bed', u'filter1_test1.bed']}],
                u'tool_config': u'database/community_files/000/repo_1/filtering.xml',
                u'tool_type': u'default',
                u'version': u'2.2.0',
                u'version_string_cmd': None}]
        }
        - a dictionary including the additional information required to install the repository.  For example:
        {
            "add_column": [
                "add_column hello",
                "http://test@localhost:9009/repos/test/add_column",
                "3a08cc21466f",
                "1",
                "test",
                {},
                {}
            ]
        }
        """
        # Example URL:
        # http://<xyz>/api/repositories/get_repository_revision_install_info?name=<n>&owner=<o>&changeset_revision=<cr>
        if name and owner and changeset_revision:
            # Get the repository information.
            repository = suc.get_repository_by_name_and_owner( self.app, name, owner )
            if repository is None:
                log.debug( 'Cannot locate repository %s owned by %s' % ( str( name ), str( owner ) ) )
                return {}, {}, {}
            encoded_repository_id = trans.security.encode_id( repository.id )
            repository_dict = repository.to_dict( view='element',
                                                  value_mapper=self.__get_value_mapper( trans ) )
            repository_dict[ 'url' ] = web.url_for( controller='repositories',
                                                    action='show',
                                                    id=encoded_repository_id )
            # Get the repository_metadata information.
            repository_metadata = suc.get_repository_metadata_by_changeset_revision( self.app,
                                                                                     encoded_repository_id,
                                                                                     changeset_revision )
            if repository_metadata is None:
                # The changeset_revision column in the repository_metadata table has been updated with a new
                # value value, so find the changeset_revision to which we need to update.
                repo = hg_util.get_repo_for_repository( self.app, repository=repository, repo_path=None, create=False )
                new_changeset_revision = suc.get_next_downloadable_changeset_revision( repository, repo, changeset_revision )
                repository_metadata = suc.get_repository_metadata_by_changeset_revision( self.app,
                                                                                         encoded_repository_id,
                                                                                         new_changeset_revision )
                changeset_revision = new_changeset_revision
            if repository_metadata is not None:
                encoded_repository_metadata_id = trans.security.encode_id( repository_metadata.id )
                repository_metadata_dict = repository_metadata.to_dict( view='collection',
                                                                        value_mapper=self.__get_value_mapper( trans ) )
                repository_metadata_dict[ 'url' ] = web.url_for( controller='repository_revisions',
                                                                 action='show',
                                                                 id=encoded_repository_metadata_id )
                if 'tools' in repository_metadata.metadata:
                    repository_metadata_dict[ 'valid_tools' ] = repository_metadata.metadata[ 'tools' ]
                # Get the repo_info_dict for installing the repository.
                repo_info_dict, \
                    includes_tools, \
                    includes_tool_dependencies, \
                    includes_tools_for_display_in_tool_panel, \
                    has_repository_dependencies, \
                    has_repository_dependencies_only_if_compiling_contained_td = \
                    repository_util.get_repo_info_dict( self.app,
                                                        trans.user,
                                                        encoded_repository_id,
                                                        changeset_revision )
                return repository_dict, repository_metadata_dict, repo_info_dict
            else:
                log.debug( "Unable to locate repository_metadata record for repository id %s and changeset_revision %s" %
                           ( str( repository.id ), str( changeset_revision ) ) )
                return repository_dict, {}, {}
        else:
            debug_msg = "Error in the Tool Shed repositories API in get_repository_revision_install_info: "
            debug_msg += "Invalid name %s or owner %s or changeset_revision %s received." % \
                ( str( name ), str( owner ), str( changeset_revision ) )
            log.debug( debug_msg )
            return {}, {}, {}

    @web.expose_api_anonymous
    def get_installable_revisions( self, trans, **kwd ):
        """
        GET /api/repositories/get_unordered_installable_revisions

        :param tsr_id: the encoded toolshed ID of the repository

        Returns a list of lists of changesets, in the format [ [ 0, fbb391dc803c ], [ 1, 9d9ec4d9c03e ], [ 2, 9b5b20673b89 ], [ 3, e8c99ce51292 ] ].
        """
        # Example URL: http://localhost:9009/api/repositories/get_unordered_installable_revisions?tsr_id=9d37e53072ff9fa4
        tsr_id = kwd.get( 'tsr_id', None )
        if tsr_id is not None:
            repository = suc.get_repository_in_tool_shed( self.app, tsr_id )
        else:
            error_message = "Error in the Tool Shed repositories API in get_ordered_installable_revisions: "
            error_message += "missing or invalid parameter received."
            log.debug( error_message )
            return []
        return repository.installable_revisions( self.app )

    def __get_value_mapper( self, trans ):
        value_mapper = { 'id': trans.security.encode_id,
                         'repository_id': trans.security.encode_id,
                         'user_id': trans.security.encode_id }
        return value_mapper

    @web.expose_api
    def import_capsule( self, trans, payload, **kwd ):
        """
        POST /api/repositories/new/import_capsule
        Import a repository capsule into the Tool Shed.

        :param key: the user's API key

        The following parameters are included in the payload.
        :param tool_shed_url (required): the base URL of the Tool Shed into which the capsule should be imported.
        :param capsule_file_name (required): the name of the capsule file.
        """
        # Get the information about the capsule to be imported from the payload.
        tool_shed_url = payload.get( 'tool_shed_url', '' )
        if not tool_shed_url:
            raise HTTPBadRequest( detail="Missing required parameter 'tool_shed_url'." )
        capsule_file_name = payload.get( 'capsule_file_name', '' )
        if not capsule_file_name:
            raise HTTPBadRequest( detail="Missing required parameter 'capsule_file_name'." )
        capsule_file_path = os.path.abspath( capsule_file_name )
        capsule_dict = dict( error_message='',
                             encoded_file_path=None,
                             status='ok',
                             tar_archive=None,
                             uploaded_file=None,
                             capsule_file_name=None )
        if os.path.getsize( os.path.abspath( capsule_file_name ) ) == 0:
            log.debug( 'Your capsule file %s is empty.' % str( capsule_file_name ) )
            return {}
        try:
            # Open for reading with transparent compression.
            tar_archive = tarfile.open( capsule_file_path, 'r:*' )
        except tarfile.ReadError, e:
            log.debug( 'Error opening capsule file %s: %s' % ( str( capsule_file_name ), str( e ) ) )
            return {}
        irm = capsule_manager.ImportRepositoryManager( self.app,
                                                       trans.request.host,
                                                       trans.user,
                                                       trans.user_is_admin() )
        capsule_dict[ 'tar_archive' ] = tar_archive
        capsule_dict[ 'capsule_file_name' ] = capsule_file_name
        capsule_dict = irm.extract_capsule_files( **capsule_dict )
        capsule_dict = irm.validate_capsule( **capsule_dict )
        status = capsule_dict.get( 'status', 'error' )
        if status == 'error':
            log.debug( 'The capsule contents are invalid and cannot be imported:<br/>%s' %
                       str( capsule_dict.get( 'error_message', '' ) ) )
            return {}
        encoded_file_path = capsule_dict.get( 'encoded_file_path', None )
        if encoded_file_path is None:
            log.debug( 'The capsule_dict %s is missing the required encoded_file_path entry.' % str( capsule_dict ) )
            return {}
        file_path = encoding_util.tool_shed_decode( encoded_file_path )
        manifest_file_path = os.path.join( file_path, 'manifest.xml' )
        # The manifest.xml file has already been validated, so no error_message should be returned here.
        repository_info_dicts, error_message = irm.get_repository_info_from_manifest( manifest_file_path )
        # Determine the status for each exported repository archive contained within the capsule.
        repository_status_info_dicts = irm.get_repository_status_from_tool_shed( repository_info_dicts )
        # Generate a list of repository name / import results message tuples for display after the capsule is imported.
        import_results_tups = []
        # Only create repositories that do not yet exist and that the current user is authorized to create.  The
        # status will be None for repositories that fall into the intersection of these 2 categories.
        for repository_status_info_dict in repository_status_info_dicts:
            # Add the capsule_file_name and encoded_file_path to the repository_status_info_dict.
            repository_status_info_dict[ 'capsule_file_name' ] = capsule_file_name
            repository_status_info_dict[ 'encoded_file_path' ] = encoded_file_path
            import_results_tups = irm.create_repository_and_import_archive( repository_status_info_dict,
                                                                            import_results_tups )
        irm.check_status_and_reset_downloadable( import_results_tups )
        basic_util.remove_dir( file_path )
        # NOTE: the order of installation is defined in import_results_tups, but order will be lost
        # when transferred to return_dict.
        return_dict = {}
        for import_results_tup in import_results_tups:
            ok, name_owner, message = import_results_tup
            name, owner = name_owner
            key = 'Archive of repository "%s" owned by "%s"' % ( str( name ), str( owner ) )
            val = message.replace( '<b>', '"' ).replace( '</b>', '"' )
            return_dict[ key ] = val
        return return_dict

    @expose_api_raw_anonymous_and_sessionless
    def index( self, trans, deleted=False, owner=None, name=None, **kwd ):
        """
        GET /api/repositories
        Displays a collection of repositories with optional criteria.

        :param q:        (optional)if present search on the given query will be performed
        :type  q:        str

        :param page:     (optional)requested page of the search
        :type  page:     int

        :param page_size:     (optional)requested page_size of the search
        :type  page_size:     int

        :param jsonp:    (optional)flag whether to use jsonp format response, defaults to False
        :type  jsonp:    bool

        :param callback: (optional)name of the function to wrap callback in
                         used only when jsonp is true, defaults to 'callback'
        :type  callback: str

        :param deleted:  (optional)displays repositories that are or are not set to deleted.
        :type  deleted:  bool

        :param owner:    (optional)the owner's public username.
        :type  owner:    str

        :param name:     (optional)the repository name.
        :type  name:     str

        :returns dict:   object containing list of results

        Examples:
            GET http://localhost:9009/api/repositories
            GET http://localhost:9009/api/repositories?q=fastq
        """
        repository_dicts = []
        deleted = util.asbool( deleted )
        q = kwd.get( 'q', '' )
        if q:
            page = kwd.get( 'page', 1 )
            page_size = kwd.get( 'page_size', 10 )
            try:
                page = int( page )
                page_size = int( page_size )
            except ValueError:
                raise RequestParameterInvalidException( 'The "page" and "page_size" parameters have to be integers.' )
            return_jsonp = util.asbool( kwd.get( 'jsonp', False ) )
            callback = kwd.get( 'callback', 'callback' )
            search_results = self._search( trans, q, page, page_size )
            if return_jsonp:
                response = str( '%s(%s);' % ( callback, json.dumps( search_results ) ) )
            else:
                response = json.dumps( search_results )
            return response

        clause_list = [ and_( self.app.model.Repository.table.c.deprecated == false(),
                              self.app.model.Repository.table.c.deleted == deleted ) ]
        if owner is not None:
            clause_list.append( and_( self.app.model.User.table.c.username == owner,
                                      self.app.model.Repository.table.c.user_id == self.app.model.User.table.c.id ) )
        if name is not None:
            clause_list.append( self.app.model.Repository.table.c.name == name )
        for repository in trans.sa_session.query( self.app.model.Repository ) \
                                          .filter( *clause_list ) \
                                          .order_by( self.app.model.Repository.table.c.name ):
            repository_dict = repository.to_dict( view='collection',
                                                  value_mapper=self.__get_value_mapper( trans ) )
            repository_dict[ 'category_ids' ] = \
                [ trans.security.encode_id( x.category.id ) for x in repository.categories ]
            repository_dicts.append( repository_dict )
        return json.dumps( repository_dicts )

    def _search( self, trans, q, page=1, page_size=10 ):
        """
        Perform the search over TS repositories.
        Note that search works over the Whoosh index which you have
        to pre-create with scripts/tool_shed/build_ts_whoosh_index.sh manually.
        Also TS config option toolshed_search_on has to be True and
        whoosh_index_dir has to be specified.
        """
        conf = self.app.config
        if not conf.toolshed_search_on:
            raise ConfigDoesNotAllowException( 'Searching the TS through the API is turned off for this instance.' )
        if not conf.whoosh_index_dir:
            raise ConfigDoesNotAllowException( 'There is no directory for the search index specified. Please contact the administrator.' )
        search_term = q.strip()
        if len( search_term ) < 3:
            raise RequestParameterInvalidException( 'The search term has to be at least 3 characters long.' )

        repo_search = RepoSearch()

        Boosts = namedtuple( 'Boosts', [ 'repo_name_boost',
                                         'repo_description_boost',
                                         'repo_long_description_boost',
                                         'repo_homepage_url_boost',
                                         'repo_remote_repository_url_boost',
                                         'repo_owner_username_boost' ] )
        boosts = Boosts( float( conf.get( 'repo_name_boost', 0.9 ) ),
                         float( conf.get( 'repo_description_boost', 0.6 ) ),
                         float( conf.get( 'repo_long_description_boost', 0.5 ) ),
                         float( conf.get( 'repo_homepage_url_boost', 0.3 ) ),
                         float( conf.get( 'repo_remote_repository_url_boost', 0.2 ) ),
                         float( conf.get( 'repo_owner_username_boost', 0.3 ) ) )

        results = repo_search.search( trans,
                                      search_term,
                                      page,
                                      page_size,
                                      boosts )
        results[ 'hostname' ] = web.url_for( '/', qualified=True )
        return results

    @web.expose_api
    def remove_repository_registry_entry( self, trans, payload, **kwd ):
        """
        POST /api/repositories/remove_repository_registry_entry
        Removes appropriate entries from the repository registry for the repository defined by the received name and owner.

        :param key: the user's API key

        The following parameters are included in the payload.
        :param tool_shed_url (required): the base URL of the Tool Shed containing the Repository
        :param name (required): the name of the Repository
        :param owner (required): the owner of the Repository
        """
        response_dict = {}
        if not trans.user_is_admin():
            response_dict[ 'status' ] = 'error'
            response_dict[ 'message' ] = "You are not authorized to remove entries from this Tool Shed's repository registry."
            return response_dict
        tool_shed_url = payload.get( 'tool_shed_url', '' )
        if not tool_shed_url:
            raise HTTPBadRequest( detail="Missing required parameter 'tool_shed_url'." )
        tool_shed_url = tool_shed_url.rstrip( '/' )
        name = payload.get( 'name', '' )
        if not name:
            raise HTTPBadRequest( detail="Missing required parameter 'name'." )
        owner = payload.get( 'owner', '' )
        if not owner:
            raise HTTPBadRequest( detail="Missing required parameter 'owner'." )
        repository = suc.get_repository_by_name_and_owner( self.app, name, owner )
        if repository is None:
            error_message = 'Cannot locate repository with name %s and owner %s,' % ( str( name ), str( owner ) )
            log.debug( error_message )
            response_dict[ 'status' ] = 'error'
            response_dict[ 'message' ] = error_message
            return response_dict
        # Update the repository registry.
        self.app.repository_registry.remove_entry( repository )
        response_dict[ 'status' ] = 'ok'
        response_dict[ 'message' ] = 'Entries for repository %s owned by %s have been removed from the Tool Shed repository registry.' \
            % ( name, owner )
        return response_dict

    @web.expose_api
    def repository_ids_for_setting_metadata( self, trans, my_writable=False, **kwd ):
        """
        GET /api/repository_ids_for_setting_metadata

        Displays a collection (list) of repository ids ordered for setting metadata.

        :param key: the API key of the Tool Shed user.
        :param my_writable (optional): if the API key is associated with an admin user in the Tool Shed, setting this param value
                                       to True will restrict resetting metadata to only repositories that are writable by the user
                                       in addition to those repositories of type tool_dependency_definition.  This param is ignored
                                       if the current user is not an admin user, in which case this same restriction is automatic.
        """
        if trans.user_is_admin():
            my_writable = util.asbool( my_writable )
        else:
            my_writable = True
        handled_repository_ids = []
        repository_ids = []
        rmm = repository_metadata_manager.RepositoryMetadataManager( self.app, trans.user )
        query = rmm.get_query_for_setting_metadata_on_repositories( my_writable=my_writable, order=False )
        # Make sure repositories of type tool_dependency_definition are first in the list.
        for repository in query:
            if repository.type == rt_util.TOOL_DEPENDENCY_DEFINITION and repository.id not in handled_repository_ids:
                repository_ids.append( trans.security.encode_id( repository.id ) )
        # Now add all remaining repositories to the list.
        for repository in query:
            if repository.type != rt_util.TOOL_DEPENDENCY_DEFINITION and repository.id not in handled_repository_ids:
                repository_ids.append( trans.security.encode_id( repository.id ) )
        return repository_ids

    @web.expose_api
    def reset_metadata_on_repositories( self, trans, payload, **kwd ):
        """
        PUT /api/repositories/reset_metadata_on_repositories

        Resets all metadata on all repositories in the Tool Shed in an "orderly fashion".  Since there are currently only two
        repository types (tool_dependecy_definition and unrestricted), the order in which metadata is reset is repositories of
        type tool_dependecy_definition first followed by repositories of type unrestricted, and only one pass is necessary.  If
        a new repository type is introduced, the process will undoubtedly need to be revisited.  To facilitate this order, an
        in-memory list of repository ids that have been processed is maintained.

        :param key: the API key of the Tool Shed user.

        The following parameters can optionally be included in the payload.
        :param my_writable (optional): if the API key is associated with an admin user in the Tool Shed, setting this param value
                                       to True will restrict resetting metadata to only repositories that are writable by the user
                                       in addition to those repositories of type tool_dependency_definition.  This param is ignored
                                       if the current user is not an admin user, in which case this same restriction is automatic.
        :param encoded_ids_to_skip (optional): a list of encoded repository ids for repositories that should not be processed.
        :param skip_file (optional): A local file name that contains the encoded repository ids associated with repositories to skip.
                                     This param can be used as an alternative to the above encoded_ids_to_skip.
        """

        def handle_repository( trans, rmm, repository, results ):
            log.debug( "Resetting metadata on repository %s" % str( repository.name ) )
            try:
                rmm.set_repository( repository )
                rmm.reset_all_metadata_on_repository_in_tool_shed()
                rmm_invalid_file_tups = rmm.get_invalid_file_tups()
                if rmm_invalid_file_tups:
                    message = tool_util.generate_message_for_invalid_tools( self.app,
                                                                            rmm_invalid_file_tups,
                                                                            repository,
                                                                            None,
                                                                            as_html=False )
                    results[ 'unsuccessful_count' ] += 1
                else:
                    message = "Successfully reset metadata on repository %s owned by %s" % \
                        ( str( repository.name ), str( repository.user.username ) )
                    results[ 'successful_count' ] += 1
            except Exception, e:
                message = "Error resetting metadata on repository %s owned by %s: %s" % \
                    ( str( repository.name ), str( repository.user.username ), str( e ) )
                results[ 'unsuccessful_count' ] += 1
            status = '%s : %s' % ( str( repository.name ), message )
            results[ 'repository_status' ].append( status )
            return results
        rmm = repository_metadata_manager.RepositoryMetadataManager( app=self.app,
                                                                     user=trans.user,
                                                                     resetting_all_metadata_on_repository=True,
                                                                     updating_installed_repository=False,
                                                                     persist=False )
        start_time = strftime( "%Y-%m-%d %H:%M:%S" )
        results = dict( start_time=start_time,
                        repository_status=[],
                        successful_count=0,
                        unsuccessful_count=0 )
        handled_repository_ids = []
        encoded_ids_to_skip = payload.get( 'encoded_ids_to_skip', [] )
        skip_file = payload.get( 'skip_file', None )
        if skip_file and os.path.exists( skip_file ) and not encoded_ids_to_skip:
            # Load the list of encoded_ids_to_skip from the skip_file.
            # Contents of file must be 1 encoded repository id per line.
            lines = open( skip_file, 'rb' ).readlines()
            for line in lines:
                if line.startswith( '#' ):
                    # Skip comments.
                    continue
                encoded_ids_to_skip.append( line.rstrip( '\n' ) )
        if trans.user_is_admin():
            my_writable = util.asbool( payload.get( 'my_writable', False ) )
        else:
            my_writable = True
        query = rmm.get_query_for_setting_metadata_on_repositories( my_writable=my_writable, order=False )
        # First reset metadata on all repositories of type repository_dependency_definition.
        for repository in query:
            encoded_id = trans.security.encode_id( repository.id )
            if encoded_id in encoded_ids_to_skip:
                log.debug( "Skipping repository with id %s because it is in encoded_ids_to_skip %s" %
                           ( str( repository.id ), str( encoded_ids_to_skip ) ) )
            elif repository.type == rt_util.TOOL_DEPENDENCY_DEFINITION and repository.id not in handled_repository_ids:
                results = handle_repository( trans, rmm, repository, results )
        # Now reset metadata on all remaining repositories.
        for repository in query:
            encoded_id = trans.security.encode_id( repository.id )
            if encoded_id in encoded_ids_to_skip:
                log.debug( "Skipping repository with id %s because it is in encoded_ids_to_skip %s" %
                           ( str( repository.id ), str( encoded_ids_to_skip ) ) )
            elif repository.type != rt_util.TOOL_DEPENDENCY_DEFINITION and repository.id not in handled_repository_ids:
                results = handle_repository( trans, rmm, repository, results )
        stop_time = strftime( "%Y-%m-%d %H:%M:%S" )
        results[ 'stop_time' ] = stop_time
        return json.dumps( results, sort_keys=True, indent=4 )

    @web.expose_api
    def reset_metadata_on_repository( self, trans, payload, **kwd ):
        """
        PUT /api/repositories/reset_metadata_on_repository

        Resets all metadata on a specified repository in the Tool Shed.

        :param key: the API key of the Tool Shed user.

        The following parameters must be included in the payload.
        :param repository_id: the encoded id of the repository on which metadata is to be reset.
        """

        def handle_repository( trans, start_time, repository ):
            results = dict( start_time=start_time,
                            repository_status=[] )
            try:
                rmm = repository_metadata_manager.RepositoryMetadataManager( app=self.app,
                                                                             user=trans.user,
                                                                             repository=repository,
                                                                             resetting_all_metadata_on_repository=True,
                                                                             updating_installed_repository=False,
                                                                             persist=False )
                rmm.reset_all_metadata_on_repository_in_tool_shed()
                rmm_invalid_file_tups = rmm.get_invalid_file_tups()
                if rmm_invalid_file_tups:
                    message = tool_util.generate_message_for_invalid_tools( self.app,
                                                                            rmm_invalid_file_tups,
                                                                            repository,
                                                                            None,
                                                                            as_html=False )
                    results[ 'status' ] = 'warning'
                else:
                    message = "Successfully reset metadata on repository %s owned by %s" % \
                        ( str( repository.name ), str( repository.user.username ) )
                    results[ 'status' ] = 'ok'
            except Exception, e:
                message = "Error resetting metadata on repository %s owned by %s: %s" % \
                    ( str( repository.name ), str( repository.user.username ), str( e ) )
                results[ 'status' ] = 'error'
            status = '%s : %s' % ( str( repository.name ), message )
            results[ 'repository_status' ].append( status )
            return results

        repository_id = payload.get( 'repository_id', None )
        if repository_id is not None:
            repository = suc.get_repository_in_tool_shed( self.app, repository_id )
            start_time = strftime( "%Y-%m-%d %H:%M:%S" )
            log.debug( "%s...resetting metadata on repository %s" % ( start_time, str( repository.name ) ) )
            results = handle_repository( trans, start_time, repository )
            stop_time = strftime( "%Y-%m-%d %H:%M:%S" )
            results[ 'stop_time' ] = stop_time
        return results

    @expose_api_anonymous_and_sessionless
    def show( self, trans, id, **kwd ):
        """
        GET /api/repositories/{encoded_repository_id}
        Returns information about a repository in the Tool Shed.

        Example URL: http://localhost:9009/api/repositories/f9cad7b01a472135

        :param id: the encoded id of the Repository object
        :type  id: encoded str

        :returns:   detailed repository information
        :rtype:     dict

        :raises:  ObjectNotFound, MalformedId
        """
        try:
            trans.security.decode_id( id )
        except Exception:
            raise MalformedId( 'The given id is invalid.' )

        repository = suc.get_repository_in_tool_shed( self.app, id )
        if repository is None:
            raise ObjectNotFound( 'Unable to locate repository for the given id.' )
        repository_dict = repository.to_dict( view='element',
                                              value_mapper=self.__get_value_mapper( trans ) )
        # TODO the following property would be better suited in the to_dict method
        repository_dict[ 'category_ids' ] = \
            [ trans.security.encode_id( x.category.id ) for x in repository.categories ]
        return repository_dict

    @expose_api_anonymous_and_sessionless
<<<<<<< HEAD
    def show_tools( self, trans, id, changeset, **kwd ):
        repository_metadata = suc.get_repository_metadata_by_changeset_revision( self.app,
                                                                                 id,
                                                                                 changeset )
        if repository_metadata is not None:
            encoded_repository_metadata_id = trans.security.encode_id( repository_metadata.id )
            repository_metadata_dict = repository_metadata.to_dict( view='collection',
                                                                    value_mapper=self.__get_value_mapper( trans ) )
            repository_metadata_dict[ 'url' ] = web.url_for( controller='repository_revisions',
                                                             action='show',
                                                             id=encoded_repository_metadata_id )
            if 'tools' in repository_metadata.metadata:
                repository_metadata_dict[ 'valid_tools' ] = repository_metadata.metadata[ 'tools' ]
            # Get the repo_info_dict for installing the repository.
            repo_info_dict, \
                includes_tools, \
                includes_tool_dependencies, \
                includes_tools_for_display_in_tool_panel, \
                has_repository_dependencies, \
                has_repository_dependencies_only_if_compiling_contained_td = \
                repository_util.get_repo_info_dict( self.app,
                                                    trans.user,
                                                    id,
                                                    changeset )
            return repository_metadata_dict
        else:
            log.debug( "Unable to locate repository_metadata record for repository id %s and changeset_revision %s" %
                       ( str( id ), str( changeset ) ) )
            return {}

    @expose_api_anonymous_and_sessionless
=======
>>>>>>> 0988a6e7
    def metadata( self, trans, id, **kwd ):
        """
        GET /api/repositories/{encoded_repository_id}/metadata
        Returns information about a repository in the Tool Shed.

        Example URL: http://localhost:9009/api/repositories/f9cad7b01a472135/metadata

        :param id: the encoded id of the Repository object

        :returns:   A dictionary containing the specified repository's metadata, by changeset,
                    recursively including dependencies and their metadata.

        :not found:  Empty dictionary.
        """
        try:
            trans.security.decode_id( id )
        except Exception:
            raise MalformedId( 'The given id is invalid.' )
        all_metadata = {}
        repository = suc.get_repository_in_tool_shed( self.app, id )
        for changeset, changehash in repository.installable_revisions( self.app ):
            metadata = suc.get_current_repository_metadata_for_changeset_revision( self.app, repository, changehash )
            if metadata is None:
                continue
<<<<<<< HEAD
            metadata_dict = metadata.to_dict( value_mapper={ 'id': self.app.security.encode_id, 'repository_id': self.app.security.encode_id }, view='element' )
=======
            metadata_dict = metadata.to_dict( value_mapper={ 'id': self.app.security.encode_id, 'repository_id': self.app.security.encode_id } )
            metadata_dict[ 'repository' ] = repository.to_dict( value_mapper={ 'id': self.app.security.encode_id } )
>>>>>>> 0988a6e7
            if metadata.has_repository_dependencies:
                metadata_dict[ 'repository_dependencies' ] = metadata_util.get_all_dependencies( self.app, metadata, processed_dependency_links=[] )
            else:
                metadata_dict[ 'repository_dependencies' ] = []
            if metadata.includes_tool_dependencies:
                metadata_dict[ 'tool_dependencies' ] = repository.get_tool_dependencies( changehash )
            else:
                metadata_dict[ 'tool_dependencies' ] = {}
            all_metadata[ '%s:%s' % ( changeset, changehash ) ] = metadata_dict
        return all_metadata

    @expose_api
    def update( self, trans, id, **kwd ):
        """
        PATCH /api/repositories/{encoded_repository_id}
        Updates information about a repository in the Tool Shed.

        :param id: the encoded id of the Repository object

        :param payload: dictionary structure containing::
            'name':                  repo's name (optional)
            'synopsis':              repo's synopsis (optional)
            'description':           repo's description (optional)
            'remote_repository_url': repo's remote repo (optional)
            'homepage_url':          repo's homepage url (optional)
            'category_ids':          list of existing encoded TS category ids
                                     the updated repo should be associated with (optional)
        :type payload: dict

        :returns:   detailed repository information
        :rtype:     dict

        :raises: RequestParameterInvalidException, InsufficientPermissionsException
        """
        payload = kwd.get( 'payload', None )
        if not payload:
            raise RequestParameterMissingException( "You did not specify any payload." )

        name = payload.get( 'name', None )
        synopsis = payload.get( 'synopsis', None )
        description = payload.get( 'description', None )
        remote_repository_url = payload.get( 'remote_repository_url', None )
        homepage_url = payload.get( 'homepage_url', None )
        category_ids = payload.get( 'category_ids', None )
        if category_ids is not None:
            # We need to know if it was actually passed, and listify turns None into []
            category_ids = util.listify( category_ids )

        update_kwds = dict(
            name=name,
            description=synopsis,
            long_description=description,
            remote_repository_url=remote_repository_url,
            homepage_url=homepage_url,
            category_ids=category_ids,
        )

        repo, message = repository_util.update_repository( app=self.app, trans=trans, id=id, **update_kwds )
        if repo is None:
            if "You are not the owner" in message:
                raise InsufficientPermissionsException( message )
            else:
                raise ActionInputError( message )

        repository_dict = repo.to_dict( view='element', value_mapper=self.__get_value_mapper( trans ) )
        repository_dict[ 'category_ids' ] = \
            [ trans.security.encode_id( x.category.id ) for x in repo.categories ]
        return repository_dict

    @expose_api
    def create( self, trans, **kwd ):
        """
        create( self, trans, payload, **kwd )
        * POST /api/repositories:
            Creates a new repository.
            Only ``name`` and ``synopsis`` parameters are required.

        :param payload: dictionary structure containing::
            'name':                  new repo's name (required)
            'synopsis':              new repo's synopsis (required)
            'description':           new repo's description (optional)
            'remote_repository_url': new repo's remote repo (optional)
            'homepage_url':          new repo's homepage url (optional)
            'category_ids[]':        list of existing encoded TS category ids
                                     the new repo should be associated with (optional)
            'type':                  new repo's type, defaults to ``unrestricted`` (optional)

        :type payload: dict

        :returns:   detailed repository information
        :rtype:     dict

        :raises: RequestParameterMissingException, RequestParameterInvalidException
        """
        payload = kwd.get( 'payload', None )
        if not payload:
            raise RequestParameterMissingException( "You did not specify any payload." )
        name = payload.get( 'name', None )
        if not name:
            raise RequestParameterMissingException( "Missing required parameter 'name'." )
        synopsis = payload.get( 'synopsis', None )
        if not synopsis:
            raise RequestParameterMissingException( "Missing required parameter 'synopsis'." )

        description = payload.get( 'description', '' )
        remote_repository_url = payload.get( 'remote_repository_url', '' )
        homepage_url = payload.get( 'homepage_url', '' )
        category_ids = util.listify( payload.get( 'category_ids[]', '' ) )

        repo_type = payload.get( 'type', rt_util.UNRESTRICTED )
        if repo_type not in rt_util.types:
            raise RequestParameterInvalidException( 'This repository type is not valid' )

        invalid_message = repository_util.validate_repository_name( self.app, name, trans.user )
        if invalid_message:
            raise RequestParameterInvalidException( invalid_message )

        repo, message = repository_util.create_repository( app=self.app,
                                                           name=name,
                                                           type=repo_type,
                                                           description=synopsis,
                                                           long_description=description,
                                                           user_id=trans.user.id,
                                                           category_ids=category_ids,
                                                           remote_repository_url=remote_repository_url,
                                                           homepage_url=homepage_url )

        repository_dict = repo.to_dict( view='element', value_mapper=self.__get_value_mapper( trans ) )
        repository_dict[ 'category_ids' ] = \
            [ trans.security.encode_id( x.category.id ) for x in repo.categories ]
        return repository_dict

    @web.expose_api
    def create_changeset_revision( self, trans, id, payload, **kwd ):
        """
        POST /api/repositories/{encoded_repository_id}/changeset_revision

        Create a new tool shed repository commit - leaving PUT on parent
        resource open for updating meta-attributes of the repository (and
        Galaxy doesn't allow PUT multipart data anyway
        https://trello.com/c/CQwmCeG6).

        :param id: the encoded id of the Repository object

        The following parameters may be included in the payload.
        :param commit_message: hg commit message for update.
        """

        # Example URL: http://localhost:9009/api/repositories/f9cad7b01a472135
        rdah = attribute_handlers.RepositoryDependencyAttributeHandler( self.app, unpopulate=False )
        tdah = attribute_handlers.ToolDependencyAttributeHandler( self.app, unpopulate=False )

        repository = suc.get_repository_in_tool_shed( self.app, id )

        if not ( trans.user_is_admin() or
                 self.app.security_agent.user_can_administer_repository( trans.user, repository ) or
                 self.app.security_agent.can_push( self.app, trans.user, repository ) ):
            trans.response.status = 400
            return {
                "err_msg": "You do not have permission to update this repository.",
            }

        repo_dir = repository.repo_path( self.app )
        repo = hg_util.get_repo_for_repository( self.app, repository=None, repo_path=repo_dir, create=False )

        upload_point = commit_util.get_upload_point( repository, **kwd )
        tip = repository.tip( self.app )

        file_data = payload.get('file')
        # Code stolen from gx's upload_common.py
        if isinstance( file_data, FieldStorage ):
            assert not isinstance( file_data.file, StringIO.StringIO )
            assert file_data.file.name != '<fdopen>'
            local_filename = util.mkstemp_ln( file_data.file.name, 'upload_file_data_' )
            file_data.file.close()
            file_data = dict( filename=file_data.filename,
                              local_filename=local_filename )
        elif type( file_data ) == dict and 'local_filename' not in file_data:
            raise Exception( 'Uploaded file was encoded in a way not understood.' )

        commit_message = kwd.get( 'commit_message', 'Uploaded' )

        uploaded_file = open(file_data['local_filename'], 'rb')
        uploaded_file_name = file_data['local_filename']

        isgzip = False
        isbz2 = False
        isgzip = checkers.is_gzip( uploaded_file_name )
        if not isgzip:
            isbz2 = checkers.is_bz2( uploaded_file_name )
        if ( isgzip or isbz2 ):
            # Open for reading with transparent compression.
            tar = tarfile.open( uploaded_file_name, 'r:*' )
        else:
            tar = tarfile.open( uploaded_file_name )

        new_repo_alert = False
        remove_repo_files_not_in_tar = True

        ok, message, files_to_remove, content_alert_str, undesirable_dirs_removed, undesirable_files_removed = \
            repository_content_util.upload_tar(
                trans,
                rdah,
                tdah,
                repository,
                tar,
                uploaded_file,
                upload_point,
                remove_repo_files_not_in_tar,
                commit_message,
                new_repo_alert
            )
        if ok:
            # Update the repository files for browsing.
            hg_util.update_repository( repo )
            # Get the new repository tip.
            if tip == repository.tip( self.app ):
                trans.response.status = 400
                message = 'No changes to repository.'
                ok = False
            else:
                rmm = repository_metadata_manager.RepositoryMetadataManager( app=self.app,
                                                                             user=trans.user,
                                                                             repository=repository )
                status, error_message = \
                    rmm.set_repository_metadata_due_to_new_tip( trans.request.host,
                                                                content_alert_str=content_alert_str,
                                                                **kwd )
                if error_message:
                    ok = False
                    trans.response.status = 500
                    message = error_message
        else:
            trans.response.status = 500
        if os.path.exists( uploaded_file_name ):
            os.remove( uploaded_file_name )
        if not ok:
            return {
                "err_msg": message,
                "content_alert": content_alert_str
            }
        else:
            return {
                "message": message,
                "content_alert": content_alert_str
            }<|MERGE_RESOLUTION|>--- conflicted
+++ resolved
@@ -714,7 +714,6 @@
         return repository_dict
 
     @expose_api_anonymous_and_sessionless
-<<<<<<< HEAD
     def show_tools( self, trans, id, changeset, **kwd ):
         repository_metadata = suc.get_repository_metadata_by_changeset_revision( self.app,
                                                                                  id,
@@ -746,8 +745,6 @@
             return {}
 
     @expose_api_anonymous_and_sessionless
-=======
->>>>>>> 0988a6e7
     def metadata( self, trans, id, **kwd ):
         """
         GET /api/repositories/{encoded_repository_id}/metadata
@@ -772,12 +769,8 @@
             metadata = suc.get_current_repository_metadata_for_changeset_revision( self.app, repository, changehash )
             if metadata is None:
                 continue
-<<<<<<< HEAD
-            metadata_dict = metadata.to_dict( value_mapper={ 'id': self.app.security.encode_id, 'repository_id': self.app.security.encode_id }, view='element' )
-=======
             metadata_dict = metadata.to_dict( value_mapper={ 'id': self.app.security.encode_id, 'repository_id': self.app.security.encode_id } )
             metadata_dict[ 'repository' ] = repository.to_dict( value_mapper={ 'id': self.app.security.encode_id } )
->>>>>>> 0988a6e7
             if metadata.has_repository_dependencies:
                 metadata_dict[ 'repository_dependencies' ] = metadata_util.get_all_dependencies( self.app, metadata, processed_dependency_links=[] )
             else:
