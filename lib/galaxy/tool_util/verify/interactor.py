import io
import json
import os
import re
import shutil
import sys
import tarfile
import tempfile
import time
import zipfile
from json import dumps
from logging import getLogger

import requests
from packaging.version import parse as parse_version, Version
try:
    from nose.tools import nottest
except ImportError:
    def nottest(x):
        return x

from galaxy import util
from galaxy.tool_util.parser.interface import TestCollectionDef, TestCollectionOutputDef
from galaxy.util.bunch import Bunch
from . import verify
from .asserts import verify_assertions
from .wait import wait_on

log = getLogger(__name__)

# Off by default because it can pound the database pretty heavily
# and result in sqlite errors on larger tests or larger numbers of
# tests.
VERBOSE_ERRORS = util.asbool(os.environ.get("GALAXY_TEST_VERBOSE_ERRORS", False))
UPLOAD_ASYNC = util.asbool(os.environ.get("GALAXY_TEST_UPLOAD_ASYNC", True))
ERROR_MESSAGE_DATASET_SEP = "--------------------------------------"
DEFAULT_TOOL_TEST_WAIT = int(os.environ.get("GALAXY_TEST_DEFAULT_WAIT", 86400))

DEFAULT_FTYPE = 'auto'
# This following default dbkey was traditionally hg17 before Galaxy 18.05,
# restore this behavior by setting GALAXY_TEST_DEFAULT_DBKEY to hg17.
DEFAULT_DBKEY = os.environ.get("GALAXY_TEST_DEFAULT_DBKEY", "?")


class OutputsDict(dict):
    """Ordered dict that can also be accessed by index.

    >>> out = OutputsDict()
    >>> out['item1'] = 1
    >>> out['item2'] = 2
    >>> out[1] == 2 == out['item2']
    True
    """

    def __getitem__(self, item):
        if isinstance(item, int):
            return self[list(self.keys())[item]]
        else:
            return super().__getitem__(item)


def stage_data_in_history(galaxy_interactor, tool_id, all_test_data, history=None, force_path_paste=False, maxseconds=DEFAULT_TOOL_TEST_WAIT):
    # Upload any needed files
    upload_waits = []

    assert tool_id

    if UPLOAD_ASYNC:
        for test_data in all_test_data:
            upload_waits.append(galaxy_interactor.stage_data_async(test_data,
                                                                   history,
                                                                   tool_id,
                                                                   force_path_paste=force_path_paste,
                                                                   maxseconds=maxseconds))
        for upload_wait in upload_waits:
            upload_wait()
    else:
        for test_data in all_test_data:
            upload_wait = galaxy_interactor.stage_data_async(test_data,
                                                             history,
                                                             tool_id,
                                                             force_path_paste=force_path_paste,
                                                             maxseconds=maxseconds)
            upload_wait()


class GalaxyInteractorApi:

    def __init__(self, **kwds):
        self.api_url = f"{kwds['galaxy_url'].rstrip('/')}/api"
        self.master_api_key = kwds["master_api_key"]
        self.api_key = self.__get_user_key(kwds.get("api_key"), kwds.get("master_api_key"), test_user=kwds.get("test_user"))
        if kwds.get('user_api_key_is_admin_key', False):
            self.master_api_key = self.api_key
        self.keep_outputs_dir = kwds["keep_outputs_dir"]
        self.download_attempts = kwds.get("download_attempts", 1)
        self.download_sleep = kwds.get("download_sleep", 1)
        # Local test data directories.
        self.test_data_directories = kwds.get("test_data") or []

        self._target_galaxy_version = None

        self.uploads = {}

    @property
    def target_galaxy_version(self):
        if self._target_galaxy_version is None:
            self._target_galaxy_version = parse_version(self._get('version').json()['version_major'])
        return self._target_galaxy_version

    @property
    def supports_test_data_download(self):
        return self.target_galaxy_version >= Version("19.01")

    def __get_user_key(self, user_key, admin_key, test_user=None):
        if not test_user:
            test_user = "test@bx.psu.edu"
        if user_key:
            return user_key
        test_user = self.ensure_user_with_email(test_user)
        return self._post(f"users/{test_user['id']}/api_key", key=admin_key).json()

    # def get_tools(self):
    #    response = self._get("tools?in_panel=false")
    #    assert response.status_code == 200, "Non 200 response from tool index API. [%s]" % response.content
    #    return response.json()

    def get_tests_summary(self):
        response = self._get("tools/tests_summary")
        assert response.status_code == 200, f"Non 200 response from tool tests available API. [{response.content}]"
        return response.json()

    def get_tool_tests(self, tool_id, tool_version=None):
        url = f"tools/{tool_id}/test_data"
        params = {'tool_version': tool_version} if tool_version else None
        response = self._get(url, data=params)
        assert response.status_code == 200, f"Non 200 response from tool test API. [{response.content}]"
        return response.json()

    def verify_output_collection(self, output_collection_def, output_collection_id, history, tool_id):
        data_collection = self._get(f"dataset_collections/{output_collection_id}", data={"instance_type": "history"}).json()

        def verify_dataset(element, element_attrib, element_outfile):
            hda = element["object"]
            self.verify_output_dataset(
                history,
                hda_id=hda["id"],
                outfile=element_outfile,
                attributes=element_attrib,
                tool_id=tool_id
            )

        verify_collection(output_collection_def, data_collection, verify_dataset)

    def verify_output(self, history_id, jobs, output_data, output_testdef, tool_id, maxseconds):
        outfile = output_testdef.outfile
        attributes = output_testdef.attributes
        name = output_testdef.name

        self.wait_for_jobs(history_id, jobs, maxseconds)
        hid = self.__output_id(output_data)
        # TODO: Twill version verifies dataset is 'ok' in here.
        try:
            self.verify_output_dataset(history_id=history_id, hda_id=hid, outfile=outfile, attributes=attributes, tool_id=tool_id)
        except AssertionError as e:
            raise AssertionError(f"Output {name}: {str(e)}")

        primary_datasets = attributes.get('primary_datasets', {})
        if primary_datasets:
            job_id = self._dataset_provenance(history_id, hid)["job_id"]
            outputs = self._get(f"jobs/{job_id}/outputs").json()

        for designation, (primary_outfile, primary_attributes) in primary_datasets.items():
            primary_output = None
            for output in outputs:
                if output["name"] == f'__new_primary_file_{name}|{designation}__':
                    primary_output = output
                    break

            if not primary_output:
                msg_template = "Failed to find primary dataset with designation [%s] for output with name [%s]"
                msg_args = (designation, name)
                raise Exception(msg_template % msg_args)

            primary_hda_id = primary_output["dataset"]["id"]
            try:
                self.verify_output_dataset(history_id, primary_hda_id, primary_outfile, primary_attributes, tool_id=tool_id)
            except AssertionError as e:
                raise AssertionError(f"Primary output {name}: {str(e)}")

    def wait_for_jobs(self, history_id, jobs, maxseconds):
        for job in jobs:
            self.wait_for_job(job['id'], history_id, maxseconds)

    def verify_output_dataset(self, history_id, hda_id, outfile, attributes, tool_id):
        fetcher = self.__dataset_fetcher(history_id)
        test_data_downloader = self.__test_data_downloader(tool_id)
        verify_hid(
            outfile,
            hda_id=hda_id,
            attributes=attributes,
            dataset_fetcher=fetcher,
            test_data_downloader=test_data_downloader,
            keep_outputs_dir=self.keep_outputs_dir
        )
        self._verify_metadata(history_id, hda_id, attributes)

    def _verify_metadata(self, history_id, hid, attributes):
        """Check dataset metadata.

        ftype on output maps to `file_ext` on the hda's API description, `name`, `info`,
        `dbkey` and `tags` all map to the API description directly. Other metadata attributes
        are assumed to be datatype-specific and mapped with a prefix of `metadata_`.
        """
        metadata = attributes.get('metadata', {}).copy()
        for key in metadata.copy().keys():
            if key not in ['name', 'info', 'tags', 'created_from_basename']:
                new_key = f"metadata_{key}"
                metadata[new_key] = metadata[key]
                del metadata[key]
            elif key == "info":
                metadata["misc_info"] = metadata["info"]
                del metadata["info"]
        expected_file_type = attributes.get('ftype', None)
        if expected_file_type:
            metadata["file_ext"] = expected_file_type

        if metadata:
            time.sleep(5)
            dataset = self._get(f"histories/{history_id}/contents/{hid}").json()
            for key, value in metadata.items():
                try:
                    dataset_value = dataset.get(key, None)

                    def compare(val, expected):
                        if str(val) != str(expected):
                            msg = "Dataset metadata verification for [%s] failed, expected [%s] but found [%s]. Dataset API value was [%s]."
                            msg_params = (key, value, dataset_value, dataset)
                            msg = msg % msg_params
                            raise Exception(msg)

                    if isinstance(dataset_value, list):
                        value = str(value).split(",")
                        if len(value) != len(dataset_value):
                            msg = "Dataset metadata verification for [%s] failed, expected [%s] but found [%s], lists differ in length. Dataset API value was [%s]."
                            msg_params = (key, value, dataset_value, dataset)
                            msg = msg % msg_params
                            raise Exception(msg)
                        for val, expected in zip(dataset_value, value):
                            compare(val, expected)
                    else:
                        compare(dataset_value, value)
                except KeyError:
                    msg = f"Failed to verify dataset metadata, metadata key [{key}] was not found."
                    raise Exception(msg)

    def wait_for_job(self, job_id, history_id=None, maxseconds=DEFAULT_TOOL_TEST_WAIT):
        self.wait_for(lambda: self.__job_ready(job_id, history_id), maxseconds=maxseconds)

    def wait_for(self, func, what='tool test run', **kwd):
        walltime_exceeded = int(kwd.get("maxseconds", DEFAULT_TOOL_TEST_WAIT))
        wait_on(func, what, walltime_exceeded)

    def get_job_stdio(self, job_id):
        job_stdio = self.__get_job_stdio(job_id).json()
        return job_stdio

    def __get_job(self, job_id):
        return self._get(f'jobs/{job_id}')

    def __get_job_stdio(self, job_id):
        return self._get(f'jobs/{job_id}?full=true')

    def new_history(self, history_name='test_history', publish_history=False):
        create_response = self._post("histories", {"name": history_name})
        try:
            create_response.raise_for_status()
        except Exception as e:
            raise Exception(f"Error occured while creating history with name '{history_name}': {e}")
        history_id = create_response.json()['id']
        if publish_history:
            self.publish_history(history_id)
        return history_id

    def publish_history(self, history_id):
        response = self._put(f'histories/{history_id}', json.dumps({'published': True}))
        response.raise_for_status()

    @nottest
    def test_data_path(self, tool_id, filename):
        response = self._get(f"tools/{tool_id}/test_data_path?filename={filename}", admin=True)
        return response.json()

    @nottest
    def test_data_download(self, tool_id, filename, mode='file', is_output=True):
        result = None
        local_path = None

        if self.supports_test_data_download:
            response = self._get(f"tools/{tool_id}/test_data_download?filename={filename}", admin=True)
            if response.status_code == 200:
                if mode == 'file':
                    result = response.content
                elif mode == 'directory':
                    prefix = os.path.basename(filename)
                    path = tempfile.mkdtemp(prefix=prefix)
                    fileobj = io.BytesIO(response.content)
                    if zipfile.is_zipfile(fileobj):
                        with zipfile.ZipFile(fileobj) as contents:
                            contents.extractall(path=path)
                    else:
                        # Galaxy < 21.01
                        with tarfile.open(fileobj=fileobj) as tar_contents:
                            tar_contents.extractall(path=path)
                    result = path
        else:
            # We can only use local data
            local_path = self.test_data_path(tool_id, filename)

        if result is None and (local_path is None or not os.path.exists(local_path)):
            for test_data_directory in self.test_data_directories:
                local_path = os.path.join(test_data_directory, filename)
                if os.path.exists(local_path):
                    break

        if result is None and local_path is not None and os.path.exists(local_path):
            if mode == 'file':
                with open(local_path, mode='rb') as f:
                    result = f.read()
            elif mode == 'directory':
                # Make a copy, since we are going to clean up the returned path
                path = tempfile.mkdtemp()
                shutil.copytree(local_path, path)
                result = path

        if result is None:
            if is_output:
                raise AssertionError(f"Test output file ({filename}) is missing. If you are using planemo, try adding --update_test_data to generate it.")
            else:
                raise AssertionError(f"Test input file ({filename}) cannot be found.")

        return result

    def __output_id(self, output_data):
        # Allow data structure coming out of tools API - {id: <id>, output_name: <name>, etc...}
        # or simple id as comes out of workflow API.
        try:
            output_id = output_data.get('id')
        except AttributeError:
            output_id = output_data
        return output_id

    def stage_data_async(self, test_data, history_id, tool_id, force_path_paste=False, maxseconds=DEFAULT_TOOL_TEST_WAIT):
        fname = test_data['fname']
        tool_input = {
            "file_type": test_data['ftype'],
            "dbkey": test_data['dbkey'],
        }
        metadata = test_data.get("metadata", {})
        if not hasattr(metadata, "items"):
            raise Exception(f"Invalid metadata description found for input [{fname}] - [{metadata}]")
        for name, value in test_data.get('metadata', {}).items():
            tool_input[f"files_metadata|{name}"] = value

        composite_data = test_data['composite_data']
        if composite_data:
            files = {}
            for i, file_name in enumerate(composite_data):
                if force_path_paste:
                    file_path = self.test_data_path(tool_id, file_name)
                    tool_input.update({
                        "files_%d|url_paste" % i: f"file://{file_path}"
                    })
                else:
                    file_content = self.test_data_download(tool_id, file_name, is_output=False)
                    files[f"files_{i}|file_data"] = file_content
                tool_input.update({
                    "files_%d|type" % i: "upload_dataset",
                })
            name = test_data['name']
        else:
            name = os.path.basename(fname)
            tool_input.update({
                "files_0|NAME": name,
                "files_0|type": "upload_dataset",
            })
            files = {}
            if force_path_paste:
                file_name = self.test_data_path(tool_id, fname)
                tool_input.update({
                    "files_0|url_paste": f"file://{file_name}"
                })
            else:
                file_content = self.test_data_download(tool_id, fname, is_output=False)
                files = {
                    "files_0|file_data": file_content
                }
        submit_response_object = self.__submit_tool(history_id, "upload1", tool_input, extra_data={"type": "upload_dataset"}, files=files)
        submit_response = ensure_tool_run_response_okay(submit_response_object, f"upload dataset {name}")
        assert "outputs" in submit_response, f"Invalid response from server [{submit_response}], expecting outputs in response."
        outputs = submit_response["outputs"]
        assert len(outputs) > 0, f"Invalid response from server [{submit_response}], expecting an output dataset."
        dataset = outputs[0]
        hid = dataset['id']
        self.uploads[os.path.basename(fname)] = self.uploads[fname] = self.uploads[name] = {"src": "hda", "id": hid}
        assert "jobs" in submit_response, f"Invalid response from server [{submit_response}], expecting jobs in response."
        jobs = submit_response["jobs"]
        assert len(jobs) > 0, f"Invalid response from server [{submit_response}], expecting a job."
        return lambda: self.wait_for_job(jobs[0]["id"], history_id, maxseconds=maxseconds)

    def run_tool(self, testdef, history_id, resource_parameters=None):
        # We need to handle the case where we've uploaded a valid compressed file since the upload
        # tool will have uncompressed it on the fly.
        resource_parameters = resource_parameters or {}
        inputs_tree = testdef.inputs.copy()
        for key, value in inputs_tree.items():
            values = [value] if not isinstance(value, list) else value
            new_values = []
            for value in values:
                if isinstance(value, TestCollectionDef):
                    hdca_id = self._create_collection(history_id, value)
                    new_values = [dict(src="hdca", id=hdca_id)]
                elif value in self.uploads:
                    new_values.append(self.uploads[value])
                else:
                    new_values.append(value)
            inputs_tree[key] = new_values

        if resource_parameters:
            inputs_tree["__job_resource|__job_resource__select"] = "yes"
            for key, value in resource_parameters.items():
                inputs_tree[f"__job_resource|{key}"] = value

        # HACK: Flatten single-value lists. Required when using expand_grouping
        for key, value in inputs_tree.items():
            if isinstance(value, list) and len(value) == 1:
                inputs_tree[key] = value[0]

        submit_response = None
        for _ in range(DEFAULT_TOOL_TEST_WAIT):
            submit_response = self.__submit_tool(history_id, tool_id=testdef.tool_id, tool_input=inputs_tree)
            if _are_tool_inputs_not_ready(submit_response):
                print("Tool inputs not ready yet")
                time.sleep(1)
                continue
            else:
                break

        submit_response_object = ensure_tool_run_response_okay(submit_response, "execute tool", inputs_tree)
        try:
            return Bunch(
                inputs=inputs_tree,
                outputs=self.__dictify_outputs(submit_response_object),
                output_collections=self.__dictify_output_collections(submit_response_object),
                jobs=submit_response_object['jobs'],
            )
        except KeyError:
            message = f"Error creating a job for these tool inputs - {submit_response_object['err_msg']}"
            raise RunToolException(message, inputs_tree)

    def _create_collection(self, history_id, collection_def):
        create_payload = dict(
            name=collection_def.name,
            element_identifiers=dumps(self._element_identifiers(collection_def)),
            collection_type=collection_def.collection_type,
            history_id=history_id,
        )
        return self._post("dataset_collections", data=create_payload).json()["id"]

    def _element_identifiers(self, collection_def):
        element_identifiers = []
        for element_dict in collection_def.elements:
            element_identifier = element_dict["element_identifier"]
            element_def = element_dict["element_definition"]
            if isinstance(element_def, TestCollectionDef):
                subelement_identifiers = self._element_identifiers(element_def)
                element = dict(
                    name=element_identifier,
                    src="new_collection",
                    collection_type=element_def.collection_type,
                    element_identifiers=subelement_identifiers
                )
            else:
                element = self.uploads[element_def["value"]].copy()
                element["name"] = element_identifier
                tags = element_def.get("attributes").get("tags")
                if tags:
                    element["tags"] = tags.split(",")
            element_identifiers.append(element)
        return element_identifiers

    def __dictify_output_collections(self, submit_response):
        output_collections_dict = {}
        for output_collection in submit_response['output_collections']:
            output_collections_dict[output_collection.get("output_name")] = output_collection
        return output_collections_dict

    def __dictify_outputs(self, datasets_object):
        # Convert outputs list to a dictionary that can be accessed by
        # output_name so can be more flexible about ordering of outputs
        # but also allows fallback to legacy access as list mode.
        outputs_dict = OutputsDict()

        for output in datasets_object['outputs']:
            outputs_dict[output.get("output_name")] = output
        return outputs_dict

    def output_hid(self, output_data):
        return output_data['id']

    def delete_history(self, history):
        self._delete(f"histories/{history}")

    def __job_ready(self, job_id, history_id=None):
        if job_id is None:
            raise ValueError("__job_ready passed empty job_id")
        try:
            return self._state_ready(job_id, error_msg="Job in error state.")
        except Exception:
            if VERBOSE_ERRORS and history_id is not None:
                self._summarize_history(history_id)
            raise

    def _summarize_history(self, history_id):
        if history_id is None:
            raise ValueError("_summarize_history passed empty history_id")
        print(f"Problem in history with id {history_id} - summary of history's datasets and jobs below.")
        try:
            history_contents = self.__contents(history_id)
        except Exception:
            print("*TEST FRAMEWORK FAILED TO FETCH HISTORY DETAILS*")
            return

        for history_content in history_contents:

            dataset = history_content

            print(ERROR_MESSAGE_DATASET_SEP)
            dataset_id = dataset.get('id', None)
            print("| %d - %s (HID - NAME) " % (int(dataset['hid']), dataset['name']))
            if history_content['history_content_type'] == 'dataset_collection':
                history_contents_json = self._get(f"histories/{history_id}/contents/dataset_collections/{history_content['id']}").json()
                print(f"| Dataset Collection: {history_contents_json}")
                print("|")
                continue

            try:
                dataset_info = self._dataset_info(history_id, dataset_id)
                print("| Dataset State:")
                print(self.format_for_summary(dataset_info.get("state"), "Dataset state is unknown."))
                print("| Dataset Blurb:")
                print(self.format_for_summary(dataset_info.get("misc_blurb", ""), "Dataset blurb was empty."))
                print("| Dataset Info:")
                print(self.format_for_summary(dataset_info.get("misc_info", ""), "Dataset info is empty."))
                print("| Peek:")
                print(self.format_for_summary(dataset_info.get("peek", ""), "Peek unavailable."))
            except Exception:
                print("| *TEST FRAMEWORK ERROR FETCHING DATASET DETAILS*")
            try:
                provenance_info = self._dataset_provenance(history_id, dataset_id)
                print("| Dataset Job Standard Output:")
                print(self.format_for_summary(provenance_info.get("stdout", ""), "Standard output was empty."))
                print("| Dataset Job Standard Error:")
                print(self.format_for_summary(provenance_info.get("stderr", ""), "Standard error was empty."))
            except Exception:
                print("| *TEST FRAMEWORK ERROR FETCHING JOB DETAILS*")
            print("|")
        try:
            jobs_json = self._get(f"jobs?history_id={history_id}").json()
            for job_json in jobs_json:
                print(ERROR_MESSAGE_DATASET_SEP)
                print(f"| Job {job_json['id']}")
                print("| State: ")
                print(self.format_for_summary(job_json.get("state", ""), "Job state is unknown."))
                print("| Update Time:")
                print(self.format_for_summary(job_json.get("update_time", ""), "Job update time is unknown."))
                print("| Create Time:")
                print(self.format_for_summary(job_json.get("create_time", ""), "Job create time is unknown."))
                print("|")
            print(ERROR_MESSAGE_DATASET_SEP)
        except Exception:
            print(ERROR_MESSAGE_DATASET_SEP)
            print("*TEST FRAMEWORK FAILED TO FETCH HISTORY JOBS*")
            print(ERROR_MESSAGE_DATASET_SEP)

    def format_for_summary(self, blob, empty_message, prefix="|  "):
        contents = "\n".join(f"{prefix}{line.strip()}" for line in io.StringIO(blob).readlines() if line.rstrip("\n\r"))
        return contents or f"{prefix}*{empty_message}*"

    def _dataset_provenance(self, history_id, id):
        provenance = self._get(f"histories/{history_id}/contents/{id}/provenance").json()
        return provenance

    def _dataset_info(self, history_id, id):
        dataset_json = self._get(f"histories/{history_id}/contents/{id}").json()
        return dataset_json

    def __contents(self, history_id):
        history_contents_response = self._get(f"histories/{history_id}/contents")
        history_contents_response.raise_for_status()
        return history_contents_response.json()

    def _state_ready(self, job_id, error_msg):
        state_str = self.__get_job(job_id).json()['state']
        if state_str == 'ok':
            return True
        elif state_str == 'error':
            job_json = self.get_job_stdio(job_id)
            raise Exception(f"{error_msg}. tool_id: {job_json['tool_id']}, exit_code: {job_json['exit_code']}, stderr: {job_json['stderr']}.")
        return None

    def __submit_tool(self, history_id, tool_id, tool_input, extra_data=None, files=None):
        extra_data = extra_data or {}
        data = dict(
            history_id=history_id,
            tool_id=tool_id,
            inputs=dumps(tool_input),
            **extra_data
        )
        return self._post("tools", files=files, data=data)

    def ensure_user_with_email(self, email, password=None):
        admin_key = self.master_api_key
        all_users_response = self._get('users', key=admin_key)
        try:
            all_users_response.raise_for_status()
        except requests.exceptions.HTTPError as e:
            raise Exception(f"Failed to verify user with email [{email}] exists - perhaps you're targetting the wrong Galaxy server or using an incorrect admin API key. HTTP error: {e}")
        all_users = all_users_response.json()
        try:
            test_user = [user for user in all_users if user["email"] == email][0]
        except IndexError:
            username = re.sub(r"[^a-z-\d]", '--', email.lower())
            password = password or 'testpass'
            # If remote user middleware is enabled - this endpoint consumes
            # ``remote_user_email`` otherwise it requires ``email``, ``password``
            # and ``username``.
            data = dict(
                remote_user_email=email,
                email=email,
                password=password,
                username=username,
            )
            test_user = self._post('users', data, key=admin_key).json()
        return test_user

    def __test_data_downloader(self, tool_id):
        def test_data_download(filename, mode='file'):
            return self.test_data_download(tool_id, filename, mode=mode)
        return test_data_download

    def __dataset_fetcher(self, history_id):
        def fetcher(hda_id, base_name=None):
            url = f"histories/{history_id}/contents/{hda_id}/display?raw=true"
            if base_name:
                url += f"&filename={base_name}"
            response = None
            for _ in range(self.download_attempts):
                response = self._get(url)
                if response.status_code == 500:
                    print(f"Retrying failed download with status code {response.status_code}")
                    time.sleep(self.download_sleep)
                    continue
                else:
                    break

            response.raise_for_status()
            return response.content

        return fetcher

    def api_key_header(self, key, admin, anon, headers):
        header = headers or {}
        if not anon:
            if not key:
                key = self.api_key if not admin else self.master_api_key
            header['x-api-key'] = key
        return header

    def _post(self, path, data=None, files=None, key=None, headers=None, admin=False, anon=False, json=False):
        headers = self.api_key_header(key=key, admin=admin, anon=anon, headers=headers)
        url = self.get_api_url(path)
        kwd = self._prepare_request_params(data=data, files=files, as_json=json, headers=headers)
        return requests.post(url, **kwd)

    def _delete(self, path, data=None, key=None, headers=None, admin=False, anon=False, json=False):
        headers = self.api_key_header(key=key, admin=admin, anon=anon, headers=headers)
<<<<<<< HEAD
        url = self.get_api_url(path)
        kwd = self._prepare_request_params(data=data, as_json=json, headers=headers)
        return requests.delete(url, **kwd)
=======
        return requests.delete(f"{self.api_url}/{path}", params=data, headers=headers, timeout=util.DEFAULT_SOCKET_TIMEOUT)
>>>>>>> 8503ab20

    def _patch(self, path, data=None, key=None, headers=None, admin=False, anon=False, json=False):
        headers = self.api_key_header(key=key, admin=admin, anon=anon, headers=headers)
<<<<<<< HEAD
        url = self.get_api_url(path)
        kwd = self._prepare_request_params(data=data, as_json=json, headers=headers)
        return requests.patch(url, **kwd)
=======
        return requests.patch(f"{self.api_url}/{path}", data=data, headers=headers, timeout=util.DEFAULT_SOCKET_TIMEOUT)
>>>>>>> 8503ab20

    def _put(self, path, data=None, key=None, headers=None, admin=False, anon=False, json=False):
        headers = self.api_key_header(key=key, admin=admin, anon=anon, headers=headers)
<<<<<<< HEAD
        url = self.get_api_url(path)
        kwd = self._prepare_request_params(data=data, as_json=json, headers=headers)
        return requests.put(url, **kwd)
=======
        return requests.put(f"{self.api_url}/{path}", data=data, headers=headers, timeout=util.DEFAULT_SOCKET_TIMEOUT)
>>>>>>> 8503ab20

    def _get(self, path, data=None, key=None, headers=None, admin=False, anon=False):
        headers = self.api_key_header(key=key, admin=admin, anon=anon, headers=headers)
        url = self.get_api_url(path)
        # no data for GET
        return requests.get(url, params=data, headers=headers, timeout=util.DEFAULT_SOCKET_TIMEOUT)

    def get_api_url(self, path: str) -> str:
        if path.startswith("http"):
            return path
        elif path.startswith("/api"):
            path = path[len("/api"):]
        return f"{self.api_url}/{path}"

    def _prepare_request_params(self, data=None, files=None, as_json: bool = False, params: dict = None, headers: dict = None):
        """Handle some Galaxy conventions and work around requests issues.

        This is admittedly kind of hacky, so the interface may change frequently - be
        careful on reuse.

        If ``as_json`` is True, use post payload using request's json parameter instead
        of the data parameter (i.e. assume the contents is a json-ified blob instead of
        form parameters with individual parameters json-ified if needed). requests doesn't
        allow files to be specified with the json parameter - so rewrite the parameters
        to handle that if as_json is True with specified files.
        """
        params = params or {}
        data = data or {}

        # handle encoded files
        if files is None:
            # if not explicitly passed, check __files... convention used in tool testing
            # and API testing code
            files = data.get("__files", None)
            if files is not None:
                del data["__files"]

        # files doesn't really work with json, so dump the parameters
        # and do a normal POST with request's data parameter.
        if bool(files) and as_json:
            as_json = False
            new_items = {}
            for key, val in data.items():
                if isinstance(val, dict) or isinstance(val, list):
                    new_items[key] = dumps(val)
            data.update(new_items)

        kwd = {
            'files': files,
        }
        if headers:
            kwd['headers'] = headers
        if as_json:
            kwd['json'] = data or None
            kwd['params'] = params
        else:
            data.update(params)
            kwd['data'] = data

        return kwd


def ensure_tool_run_response_okay(submit_response_object, request_desc, inputs=None):
    if submit_response_object.status_code != 200:
        message = None
        dynamic_param_error = False
        try:
            err_response = submit_response_object.json()
            if "param_errors" in err_response:
                param_errors = err_response["param_errors"]
                if "dbkey" in param_errors:
                    dbkey_err_obj = param_errors["dbkey"]
                    dbkey_val = dbkey_err_obj.get("parameter_value")
                    message = f"Invalid dbkey specified [{dbkey_val}]"
                for value in param_errors.values():
                    if isinstance(value, dict) and value.get("is_dynamic"):
                        dynamic_param_error = True
            if message is None:
                message = err_response.get("err_msg") or None
        except Exception:
            # invalid JSON content.
            pass
        if message is None:
            template = "Request to %s failed - invalid JSON content returned from Galaxy server [%s]"
            message = template % (request_desc, submit_response_object.text)
        raise RunToolException(message, inputs, dynamic_param_error=dynamic_param_error)
    submit_response = submit_response_object.json()
    return submit_response


def _are_tool_inputs_not_ready(submit_response):
    if submit_response.status_code != 400:
        return False
    try:
        submit_json = submit_response.json()
        return submit_json.get("err_code") == 400015
    except Exception:
        return False


class RunToolException(Exception):

    def __init__(self, message, inputs=None, dynamic_param_error=False):
        super().__init__(message)
        self.inputs = inputs
        self.dynamic_param_error = dynamic_param_error


# Galaxy specific methods - rest of this can be used with arbitrary files and such.
def verify_hid(filename, hda_id, attributes, test_data_downloader, hid="", dataset_fetcher=None, keep_outputs_dir=False):
    assert dataset_fetcher is not None

    def verify_extra_files(extra_files):
        _verify_extra_files_content(extra_files, hda_id, dataset_fetcher=dataset_fetcher, test_data_downloader=test_data_downloader, keep_outputs_dir=keep_outputs_dir)

    data = dataset_fetcher(hda_id)
    item_label = ""
    verify(
        item_label,
        data,
        attributes=attributes,
        filename=filename,
        get_filecontent=test_data_downloader,
        keep_outputs_dir=keep_outputs_dir,
        verify_extra_files=verify_extra_files,
    )


def verify_collection(output_collection_def, data_collection, verify_dataset):
    name = output_collection_def.name

    expected_collection_type = output_collection_def.collection_type
    if expected_collection_type:
        collection_type = data_collection["collection_type"]
        if expected_collection_type != collection_type:
            template = "Output collection '%s': expected to be of type [%s], was of type [%s]."
            message = template % (name, expected_collection_type, collection_type)
            raise AssertionError(message)

    expected_element_count = output_collection_def.count
    if expected_element_count:
        actual_element_count = len(data_collection["elements"])
        if expected_element_count != actual_element_count:
            template = "Output collection '%s': expected to have %s elements, but it had %s."
            message = template % (name, expected_element_count, actual_element_count)
            raise AssertionError(message)

    def get_element(elements, id):
        for element in elements:
            if element["element_identifier"] == id:
                return element
        return False

    def verify_elements(element_objects, element_tests):
        # sorted_test_ids = [None] * len(element_tests)
        expected_sort_order = []

        eo_ids = [_["element_identifier"] for _ in element_objects]
        for element_identifier, element_test in element_tests.items():
            if isinstance(element_test, dict):
                element_outfile, element_attrib = None, element_test
            else:
                element_outfile, element_attrib = element_test
            if 'expected_sort_order' in element_attrib:
                expected_sort_order.append(element_identifier)

            element = get_element(element_objects, element_identifier)
            if not element:
                template = "Output collection '%s': failed to find identifier '%s' in the tool generated elements %s"
                message = template % (element_identifier, eo_ids)
                raise AssertionError(message)

            element_type = element["element_type"]
            if element_type != "dataset_collection":
                verify_dataset(element, element_attrib, element_outfile)
            if element_type == "dataset_collection":
                elements = element["object"]["elements"]
                verify_elements(elements, element_attrib.get("elements", {}))

        if len(expected_sort_order) > 0:
            i = 0
            for element_identifier in expected_sort_order:
                element = None
                while i < len(element_objects):
                    if element_objects[i]["element_identifier"] == element_identifier:
                        element = element_objects[i]
                        i += 1
                        break
                    i += 1
                if element is None:
                    template = "Output collection '%s': identifier '%s' found out of order, expected order of %s for the tool generated collection elements %s"
                    message = template % (name, element_identifier, expected_sort_order, eo_ids)
                    raise AssertionError(message)

    verify_elements(data_collection["elements"], output_collection_def.element_tests)


def _verify_composite_datatype_file_content(file_name, hda_id, base_name=None, attributes=None, dataset_fetcher=None, test_data_downloader=None, keep_outputs_dir=False, mode='file'):
    assert dataset_fetcher is not None

    data = dataset_fetcher(hda_id, base_name)
    item_label = f"History item {hda_id}"
    try:
        verify(
            item_label,
            data,
            attributes=attributes,
            filename=file_name,
            get_filecontent=test_data_downloader,
            keep_outputs_dir=keep_outputs_dir,
            mode=mode,
        )
    except AssertionError as err:
        errmsg = f'Composite file ({base_name}) of {item_label} different than expected, difference:\n'
        errmsg += util.unicodify(err)
        raise AssertionError(errmsg)


def _verify_extra_files_content(extra_files, hda_id, dataset_fetcher, test_data_downloader, keep_outputs_dir):
    files_list = []
    cleanup_directories = []
    for extra_file_dict in extra_files:
        extra_file_type = extra_file_dict["type"]
        extra_file_name = extra_file_dict["name"]
        extra_file_attributes = extra_file_dict["attributes"]
        extra_file_value = extra_file_dict["value"]

        if extra_file_type == 'file':
            files_list.append((extra_file_name, extra_file_value, extra_file_attributes, extra_file_type))
        elif extra_file_type == 'directory':
            extracted_path = test_data_downloader(extra_file_value, mode='directory')
            cleanup_directories.append(extracted_path)
            for root, _directories, files in util.path.safe_walk(extracted_path):
                for filename in files:
                    filename = os.path.join(root, filename)
                    filename = os.path.relpath(filename, extracted_path)
                    files_list.append((filename, os.path.join(extracted_path, filename), extra_file_attributes, extra_file_type))
        else:
            raise ValueError(f'unknown extra_files type: {extra_file_type}')
    try:
        for filename, filepath, attributes, extra_file_type in files_list:
            _verify_composite_datatype_file_content(filepath, hda_id, base_name=filename, attributes=attributes, dataset_fetcher=dataset_fetcher, test_data_downloader=test_data_downloader, keep_outputs_dir=keep_outputs_dir, mode=extra_file_type)
    finally:
        for path in cleanup_directories:
            shutil.rmtree(path)


class NullClientTestConfig:

    def get_test_config(self, job_data):
        return None


class DictClientTestConfig:

    def __init__(self, tools):
        self._tools = tools or {}

    def get_test_config(self, job_data):
        # TODO: allow short ids, allow versions below outer id instead of key concatenation.
        tool_id = job_data.get("tool_id")
        tool_version = job_data.get("tool_version")
        tool_test_config = None
        tool_version_test_config = None
        is_default = False
        if tool_id in self._tools:
            tool_test_config = self._tools[tool_id]
        if tool_test_config is None:
            tool_id = f"{tool_id}/{tool_version}"
            if tool_id in self._tools:
                tool_version_test_config = self._tools[tool_id]
        else:
            if tool_version in tool_test_config:
                tool_version_test_config = tool_test_config[tool_version]
            elif "default" in tool_test_config:
                tool_version_test_config = tool_test_config["default"]
                is_default = True

        if tool_version_test_config:
            test_index = job_data.get("test_index")
            if test_index in tool_version_test_config:
                return tool_version_test_config[test_index]
            elif str(test_index) in tool_version_test_config:
                return tool_version_test_config[str(test_index)]
            if 'default' in tool_version_test_config:
                return tool_version_test_config['default']
            elif is_default:
                return tool_version_test_config
        return None


def verify_tool(tool_id,
                galaxy_interactor,
                resource_parameters=None,
                register_job_data=None,
                test_index=0,
                tool_version=None,
                quiet=False,
                test_history=None,
                no_history_cleanup=False,
                publish_history=False,
                force_path_paste=False,
                maxseconds=DEFAULT_TOOL_TEST_WAIT,
                tool_test_dicts=None,
                client_test_config=None,
                skip_with_reference_data=False,
                skip_on_dynamic_param_errors=False):
    if resource_parameters is None:
        resource_parameters = {}
    if client_test_config is None:
        client_test_config = NullClientTestConfig()
    tool_test_dicts = tool_test_dicts or galaxy_interactor.get_tool_tests(tool_id, tool_version=tool_version)
    tool_test_dict = tool_test_dicts[test_index]
    if "test_index" not in tool_test_dict:
        tool_test_dict["test_index"] = test_index
    if "tool_id" not in tool_test_dict:
        tool_test_dict["tool_id"] = tool_id
    if tool_version is None and "tool_version" in tool_test_dict:
        tool_version = tool_test_dict.get("tool_version")

    job_data = {
        "tool_id": tool_id,
        "tool_version": tool_version,
        "test_index": test_index,
    }
    client_config = client_test_config.get_test_config(job_data)
    skip_message = None
    if client_config is not None:
        job_data.update(client_config)
        skip_message = job_data.get("skip")

    if not skip_message and skip_with_reference_data:
        required_data_tables = tool_test_dict.get("required_data_tables")
        required_loc_files = tool_test_dict.get("required_loc_files")
        # TODO: actually hit the API and see if these tables are available.
        if required_data_tables:
            skip_message = f"Skipping test because of required data tables ({required_data_tables})"
        if required_loc_files:
            skip_message = f"Skipping test because of required loc files ({required_loc_files})"

    if skip_message:
        job_data["status"] = "skip"
        register_job_data(job_data)
        return

    tool_test_dict.setdefault('maxseconds', maxseconds)
    testdef = ToolTestDescription(tool_test_dict)
    _handle_def_errors(testdef)

    created_history = False
    if test_history is None:
        created_history = True
        history_name = f"Tool Test History for {tool_id}/{tool_version}-{test_index}"
        test_history = galaxy_interactor.new_history(history_name=history_name, publish_history=publish_history)

    # Upload data to test_history, run the tool and check the outputs - record
    # API input, job info, tool run exception, as well as exceptions related to
    # job output checking and register they with the test plugin so it can
    # record structured information.
    tool_inputs = None
    job_stdio = None
    job_output_exceptions = None
    tool_execution_exception = None
    input_staging_exception = None
    expected_failure_occurred = False
    begin_time = time.time()
    try:
        try:
            stage_data_in_history(
                galaxy_interactor,
                tool_id,
                testdef.test_data(),
                history=test_history,
                force_path_paste=force_path_paste,
                maxseconds=maxseconds,
            )
        except Exception as e:
            input_staging_exception = e
            raise
        try:
            tool_response = galaxy_interactor.run_tool(testdef, test_history, resource_parameters=resource_parameters)
            data_list, jobs, tool_inputs = tool_response.outputs, tool_response.jobs, tool_response.inputs
            data_collection_list = tool_response.output_collections
        except RunToolException as e:
            tool_inputs = e.inputs
            tool_execution_exception = e
            if not testdef.expect_failure:
                raise e
            else:
                expected_failure_occurred = True
        except Exception as e:
            tool_execution_exception = e
            raise e

        if not expected_failure_occurred:
            assert data_list or data_collection_list

            try:
                job_stdio = _verify_outputs(testdef, test_history, jobs, tool_id, data_list, data_collection_list, galaxy_interactor, quiet=quiet)
            except JobOutputsError as e:
                job_stdio = e.job_stdio
                job_output_exceptions = e.output_exceptions
                raise e
            except Exception as e:
                job_output_exceptions = [e]
                raise e
    finally:
        if register_job_data is not None:
            end_time = time.time()
            job_data["time_seconds"] = end_time - begin_time
            if tool_inputs is not None:
                job_data["inputs"] = tool_inputs
            if job_stdio is not None:
                job_data["job"] = job_stdio
            status = "success"
            if job_output_exceptions:
                job_data["output_problems"] = [util.unicodify(_) for _ in job_output_exceptions]
                status = "failure"
            if tool_execution_exception:
                job_data["execution_problem"] = util.unicodify(tool_execution_exception)
                dynamic_param_error = getattr(tool_execution_exception, "dynamic_param_error", False)
                job_data["dynamic_param_error"] = dynamic_param_error
                status = "error" if not skip_on_dynamic_param_errors or not dynamic_param_error else "skip"
            if input_staging_exception:
                job_data["execution_problem"] = f"Input staging problem: {util.unicodify(input_staging_exception)}"
                status = "error"
            job_data["status"] = status
            register_job_data(job_data)

    if created_history and not no_history_cleanup:
        galaxy_interactor.delete_history(test_history)


def _handle_def_errors(testdef):
    # If the test generation had an error, raise
    if testdef.error:
        if testdef.exception:
            if isinstance(testdef.exception, Exception):
                raise testdef.exception
            else:
                raise Exception(testdef.exception)
        else:
            raise Exception("Test parse failure")


def _verify_outputs(testdef, history, jobs, tool_id, data_list, data_collection_list, galaxy_interactor, quiet=False):
    assert len(jobs) == 1, "Test framework logic error, somehow tool test resulted in more than one job."
    job = jobs[0]

    maxseconds = testdef.maxseconds
    if testdef.num_outputs is not None:
        expected = testdef.num_outputs
        actual = len(data_list) + len(data_collection_list)
        if expected != actual:
            message = f"Incorrect number of outputs - expected {expected}, found {actual}: datasets {data_list} collections {data_collection_list}"
            raise Exception(message)
    found_exceptions = []

    def register_exception(e):
        if not found_exceptions and not quiet:
            # Only print this stuff out once.
            for stream in ['stdout', 'stderr']:
                if stream in job_stdio:
                    print(_format_stream(job_stdio[stream], stream=stream, format=True), file=sys.stderr)
        found_exceptions.append(e)

    if testdef.expect_failure:
        if testdef.outputs:
            raise Exception("Cannot specify outputs in a test expecting failure.")

    # Wait for the job to complete and register expections if the final
    # status was not what test was expecting.
    job_failed = False
    try:
        galaxy_interactor.wait_for_job(job['id'], history, maxseconds)
    except Exception as e:
        job_failed = True
        if not testdef.expect_failure:
            found_exceptions.append(e)

    job_stdio = galaxy_interactor.get_job_stdio(job['id'])

    if not job_failed and testdef.expect_failure:
        error = AssertionError("Expected job to fail but Galaxy indicated the job successfully completed.")
        register_exception(error)

    expect_exit_code = testdef.expect_exit_code
    if expect_exit_code is not None:
        exit_code = job_stdio["exit_code"]
        if str(expect_exit_code) != str(exit_code):
            error = AssertionError(f"Expected job to complete with exit code {expect_exit_code}, found {exit_code}")
            register_exception(error)

    for output_index, output_dict in enumerate(testdef.outputs):
        # Get the correct hid
        name = output_dict["name"]
        outfile = output_dict["value"]
        attributes = output_dict["attributes"]
        output_testdef = Bunch(name=name, outfile=outfile, attributes=attributes)
        try:
            output_data = data_list[name]
        except (TypeError, KeyError):
            # Legacy - fall back on ordered data list access if data_list is
            # just a list (case with twill variant or if output changes its
            # name).
            if hasattr(data_list, "values"):
                output_data = list(data_list.values())[output_index]
            else:
                output_data = data_list[len(data_list) - len(testdef.outputs) + output_index]
        assert output_data is not None
        try:
            galaxy_interactor.verify_output(history, jobs, output_data, output_testdef=output_testdef, tool_id=tool_id, maxseconds=maxseconds)
        except Exception as e:
            register_exception(e)

    other_checks = {
        "command_line": "Command produced by the job",
        "command_version": "Tool version indicated during job execution",
        "stdout": "Standard output of the job",
        "stderr": "Standard error of the job",
    }
    # TODO: Only hack the stdio like this for older profile, for newer tool profiles
    # add some syntax for asserting job messages maybe - or just drop this because exit
    # code and regex on stdio can be tested directly - so this is really testing Galaxy
    # core handling more than the tool.
    job_messages = job_stdio.get("job_messages") or []
    stdout_prefix = ""
    stderr_prefix = ""
    for job_message in job_messages:
        message_type = job_message.get("type")
        if message_type == "regex" and job_message.get("stream") == "stderr":
            stderr_prefix += f"{job_message.get('desc') or ''}\n"
        elif message_type == "regex" and job_message.get("stream") == "stdout":
            stdout_prefix += f"{job_message.get('desc') or ''}\n"
        elif message_type == "exit_code":
            stderr_prefix += f"{job_message.get('desc') or ''}\n"
        else:
            raise Exception(f"Unknown job message type [{message_type}] in [{job_message}]")

    for what, description in other_checks.items():
        if getattr(testdef, what, None) is not None:
            try:
                raw_data = job_stdio[what]
                assertions = getattr(testdef, what)
                if what == "stdout":
                    data = stdout_prefix + raw_data
                elif what == "stderr":
                    data = stderr_prefix + raw_data
                else:
                    data = raw_data
                verify_assertions(data, assertions)
            except AssertionError as err:
                errmsg = f'{description} different than expected\n'
                errmsg += util.unicodify(err)
                register_exception(AssertionError(errmsg))

    for output_collection_def in testdef.output_collections:
        try:
            name = output_collection_def.name
            # TODO: data_collection_list is clearly a bad name for dictionary.
            if name not in data_collection_list:
                template = "Failed to find output [%s], tool outputs include [%s]"
                message = template % (name, ",".join(data_collection_list.keys()))
                raise AssertionError(message)

            # Data collection returned from submission, elements may have been populated after
            # the job completed so re-hit the API for more information.
            data_collection_id = data_collection_list[name]["id"]
            galaxy_interactor.verify_output_collection(output_collection_def, data_collection_id, history, tool_id)
        except Exception as e:
            register_exception(e)

    if found_exceptions:
        raise JobOutputsError(found_exceptions, job_stdio)
    else:
        return job_stdio


def _format_stream(output, stream, format):
    output = output or ''
    if format:
        msg = f"---------------------- >> begin tool {stream} << -----------------------\n"
        msg += f"{output}\n"
        msg += f"----------------------- >> end tool {stream} << ------------------------\n"
    else:
        msg = output
    return msg


class JobOutputsError(AssertionError):

    def __init__(self, output_exceptions, job_stdio):
        big_message = "\n".join(map(util.unicodify, output_exceptions))
        super().__init__(big_message)
        self.job_stdio = job_stdio
        self.output_exceptions = output_exceptions


class ToolTestDescription:
    """
    Encapsulates information about a tool test, and allows creation of a
    dynamic TestCase class (the unittest framework is very class oriented,
    doing dynamic tests in this way allows better integration)
    """

    def __init__(self, processed_test_dict):
        assert "test_index" in processed_test_dict, "Invalid processed test description, must have a 'test_index' for naming, etc.."
        test_index = processed_test_dict["test_index"]
        name = processed_test_dict.get('name', 'Test-%d' % (test_index + 1))
        maxseconds = processed_test_dict.get('maxseconds', DEFAULT_TOOL_TEST_WAIT)
        if maxseconds is not None:
            maxseconds = int(maxseconds)

        self.test_index = test_index
        assert "tool_id" in processed_test_dict, "Invalid processed test description, must have a 'tool_id' for naming, etc.."
        self.tool_id = processed_test_dict["tool_id"]
        self.tool_version = processed_test_dict.get("tool_version")
        self.name = name
        self.maxseconds = maxseconds
        self.required_files = processed_test_dict.get("required_files", [])
        self.required_data_tables = processed_test_dict.get("required_data_tables", [])
        self.required_loc_files = processed_test_dict.get("required_loc_files", [])

        inputs = processed_test_dict.get("inputs", {})
        loaded_inputs = {}
        for key, value in inputs.items():
            if isinstance(value, dict) and value.get("model_class"):
                loaded_inputs[key] = TestCollectionDef.from_dict(value)
            else:
                loaded_inputs[key] = value

        self.inputs = loaded_inputs
        self.outputs = processed_test_dict.get("outputs", [])
        self.num_outputs = processed_test_dict.get("num_outputs", None)

        self.error = processed_test_dict.get("error", False)
        self.exception = processed_test_dict.get("exception", None)

        self.output_collections = [TestCollectionOutputDef.from_dict(d) for d in processed_test_dict.get("output_collections", [])]
        self.command_line = processed_test_dict.get("command_line", None)
        self.command_version = processed_test_dict.get("command_version", None)
        self.stdout = processed_test_dict.get("stdout", None)
        self.stderr = processed_test_dict.get("stderr", None)
        self.expect_exit_code = processed_test_dict.get("expect_exit_code", None)
        self.expect_failure = processed_test_dict.get("expect_failure", False)

    def test_data(self):
        """
        Iterator over metadata representing the required files for upload.
        """
        return test_data_iter(self.required_files)

    def to_dict(self):
        inputs_dict = {}
        for key, value in self.inputs.items():
            if hasattr(value, "to_dict"):
                inputs_dict[key] = value.to_dict()
            else:
                inputs_dict[key] = value

        return {
            "inputs": inputs_dict,
            "outputs": self.outputs,
            "output_collections": [_.to_dict() for _ in self.output_collections],
            "num_outputs": self.num_outputs,
            "command_line": self.command_line,
            "command_version": self.command_version,
            "stdout": self.stdout,
            "stderr": self.stderr,
            "expect_exit_code": self.expect_exit_code,
            "expect_failure": self.expect_failure,
            "name": self.name,
            "test_index": self.test_index,
            "tool_id": self.tool_id,
            "tool_version": self.tool_version,
            "required_files": self.required_files,
            "required_data_tables": self.required_data_tables,
            "required_loc_files": self.required_loc_files,
            "error": self.error,
            "exception": self.exception,
        }


@nottest
def test_data_iter(required_files):
    for fname, extra in required_files:
        data_dict = dict(
            fname=fname,
            metadata=extra.get('metadata', {}),
            composite_data=extra.get('composite_data', []),
            ftype=extra.get('ftype', DEFAULT_FTYPE),
            dbkey=extra.get('dbkey', DEFAULT_DBKEY),
        )
        edit_attributes = extra.get('edit_attributes', [])

        # currently only renaming is supported
        for edit_att in edit_attributes:
            if edit_att.get('type', None) == 'name':
                new_name = edit_att.get('value', None)
                assert new_name, 'You must supply the new dataset name as the value tag of the edit_attributes tag'
                data_dict['name'] = new_name
            else:
                raise Exception(f"edit_attributes type ({edit_att.get('type', None)}) is unimplemented")

        yield data_dict<|MERGE_RESOLUTION|>--- conflicted
+++ resolved
@@ -681,37 +681,29 @@
         headers = self.api_key_header(key=key, admin=admin, anon=anon, headers=headers)
         url = self.get_api_url(path)
         kwd = self._prepare_request_params(data=data, files=files, as_json=json, headers=headers)
+        kwd['timeout'] = kwd.pop('timeout', util.DEFAULT_SOCKET_TIMEOUT)
         return requests.post(url, **kwd)
 
     def _delete(self, path, data=None, key=None, headers=None, admin=False, anon=False, json=False):
         headers = self.api_key_header(key=key, admin=admin, anon=anon, headers=headers)
-<<<<<<< HEAD
         url = self.get_api_url(path)
         kwd = self._prepare_request_params(data=data, as_json=json, headers=headers)
+        kwd['timeout'] = kwd.pop('timeout', util.DEFAULT_SOCKET_TIMEOUT)
         return requests.delete(url, **kwd)
-=======
-        return requests.delete(f"{self.api_url}/{path}", params=data, headers=headers, timeout=util.DEFAULT_SOCKET_TIMEOUT)
->>>>>>> 8503ab20
 
     def _patch(self, path, data=None, key=None, headers=None, admin=False, anon=False, json=False):
         headers = self.api_key_header(key=key, admin=admin, anon=anon, headers=headers)
-<<<<<<< HEAD
         url = self.get_api_url(path)
         kwd = self._prepare_request_params(data=data, as_json=json, headers=headers)
+        kwd['timeout'] = kwd.pop('timeout', util.DEFAULT_SOCKET_TIMEOUT)
         return requests.patch(url, **kwd)
-=======
-        return requests.patch(f"{self.api_url}/{path}", data=data, headers=headers, timeout=util.DEFAULT_SOCKET_TIMEOUT)
->>>>>>> 8503ab20
 
     def _put(self, path, data=None, key=None, headers=None, admin=False, anon=False, json=False):
         headers = self.api_key_header(key=key, admin=admin, anon=anon, headers=headers)
-<<<<<<< HEAD
         url = self.get_api_url(path)
         kwd = self._prepare_request_params(data=data, as_json=json, headers=headers)
+        kwd['timeout'] = kwd.pop('timeout', util.DEFAULT_SOCKET_TIMEOUT)
         return requests.put(url, **kwd)
-=======
-        return requests.put(f"{self.api_url}/{path}", data=data, headers=headers, timeout=util.DEFAULT_SOCKET_TIMEOUT)
->>>>>>> 8503ab20
 
     def _get(self, path, data=None, key=None, headers=None, admin=False, anon=False):
         headers = self.api_key_header(key=key, admin=admin, anon=anon, headers=headers)
