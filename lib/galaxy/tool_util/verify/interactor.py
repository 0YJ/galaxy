--- conflicted
+++ resolved
@@ -255,23 +255,7 @@
 
     def wait_for(self, func, what='tool test run', **kwd):
         walltime_exceeded = int(kwd.get("maxseconds", DEFAULT_TOOL_TEST_WAIT))
-<<<<<<< HEAD
-
-        while slept <= walltime_exceeded:
-            result = func()
-            if result:
-                time.sleep(sleep_amount)
-                slept += sleep_amount
-                sleep_amount *= 2
-            else:
-                return
-
-        message = '{} exceeded walltime [total {}, max {}], terminating.'.format(what, slept, walltime_exceeded)
-        log.info(message)
-        raise AssertionError(message)
-=======
         wait_on(func, what, walltime_exceeded)
->>>>>>> be265010
 
     def get_job_stdio(self, job_id):
         job_stdio = self.__get_job_stdio(job_id).json()
@@ -633,11 +617,6 @@
         # parameter (i.e. assume the contents is a jsonified blob instead of form parameters
         # with individual parameters jsonified if needed).
         params, data = self.__inject_api_key(data=data, key=key, admin=admin, anon=anon)
-<<<<<<< HEAD
-        # no params for POST
-        data.update(params)
-        return requests.post("{}/{}".format(self.api_url, path), data=data, files=files)
-=======
 
         # handle encoded files
         if files is None:
@@ -665,7 +644,6 @@
             data.update(params)
             kwd['data'] = data
         return requests.post("%s/%s" % (self.api_url, path), **kwd)
->>>>>>> be265010
 
     def _delete(self, path, data=None, key=None, admin=False, anon=False):
         params, data = self.__inject_api_key(data=data, key=key, admin=admin, anon=anon)
