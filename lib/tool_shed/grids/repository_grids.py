import logging

<<<<<<< HEAD
=======
from galaxy import eggs
eggs.require('markupsafe')
>>>>>>> c7394bd0
from markupsafe import escape as escape_html
eggs.require('SQLAlchemy')
from sqlalchemy import and_, false, or_, true

import tool_shed.grids.util as grids_util
import tool_shed.repository_types.util as rt_util
import tool_shed.util.shed_util_common as suc
from galaxy.util import json, listify
from galaxy.web.framework.helpers import grids
from galaxy.webapps.tool_shed import model
from tool_shed.util import hg_util, metadata_util

log = logging.getLogger( __name__ )


class CategoryGrid( grids.Grid ):

    class NameColumn( grids.TextColumn ):

        def get_value( self, trans, grid, category ):
            return category.name

    class DescriptionColumn( grids.TextColumn ):
        def get_value( self, trans, grid, category ):
            return category.description

    class RepositoriesColumn( grids.TextColumn ):

        def get_value( self, trans, grid, category ):
            category_name = str( category.name )
            filter = trans.app.repository_grid_filter_manager.get_filter( trans )
            if filter == trans.app.repository_grid_filter_manager.filters.CERTIFIED_LEVEL_ONE:
                return trans.app.repository_registry.certified_level_one_viewable_repositories_and_suites_by_category.get( category_name, 0 )
            elif filter == trans.app.repository_grid_filter_manager.filters.CERTIFIED_LEVEL_ONE_SUITES:
                return trans.app.repository_registry.certified_level_one_viewable_suites_by_category.get( category_name, 0 )
            elif filter == trans.app.repository_grid_filter_manager.filters.SUITES:
                return trans.app.repository_registry.viewable_suites_by_category.get( category_name, 0 )
            else:
                # The value filter is None.
                return trans.app.repository_registry.viewable_repositories_and_suites_by_category.get( category_name, 0 )

    title = "Categories"
    model_class = model.Category
    template = '/webapps/tool_shed/category/grid.mako'
    default_sort_key = "name"
    columns = [
        NameColumn( "Name",
                    key="Category.name",
                    link=( lambda item: dict( operation="repositories_by_category", id=item.id ) ),
                    attach_popup=False ),
        DescriptionColumn( "Description",
                           key="Category.description",
                           attach_popup=False ),
        RepositoriesColumn( "Repositories",
                            model_class=model.Repository,
                            attach_popup=False )
    ]
    # Override these
    default_filter = {}
    global_actions = []
    operations = []
    standard_filters = []
    num_rows_per_page = 50
    preserve_state = False
    use_paging = False


class RepositoryGrid( grids.Grid ):

    class NameColumn( grids.TextColumn ):

        def get_value( self, trans, grid, repository ):
            return escape_html( repository.name )

    class TypeColumn( grids.TextColumn ):

        def get_value( self, trans, grid, repository ):
            type_class = repository.get_type_class( trans.app )
            return escape_html( type_class.label )

    class HeadsColumn( grids.GridColumn ):

        def __init__( self, col_name ):
            grids.GridColumn.__init__( self, col_name )

        def get_value( self, trans, grid, repository ):
            """Display the current repository heads."""
            repo = hg_util.get_repo_for_repository( trans.app, repository=repository, repo_path=None, create=False )
            heads = hg_util.get_repository_heads( repo )
            multiple_heads = len( heads ) > 1
            if multiple_heads:
                heads_str = '<font color="red">'
            else:
                heads_str = ''
            for ctx in heads:
                heads_str += '%s<br/>' % hg_util.get_revision_label_from_ctx( ctx, include_date=True )
            heads_str.rstrip( '<br/>' )
            if multiple_heads:
                heads_str += '</font>'
            return heads_str

    class MetadataRevisionColumn( grids.GridColumn ):

        def __init__( self, col_name ):
            grids.GridColumn.__init__( self, col_name )

        def get_value( self, trans, grid, repository ):
            """Display a SelectField whose options are the changeset_revision strings of all metadata revisions of this repository."""
            # A repository's metadata revisions may not all be installable, as some may contain only invalid tools.
            select_field = grids_util.build_changeset_revision_select_field( trans, repository, downloadable=False )
            if len( select_field.options ) > 1:
                return select_field.get_html()
            elif len( select_field.options ) == 1:
                option_items = select_field.options[ 0 ][ 0 ]
                rev_label, rev_date = option_items.split( ' ' )
                rev_date = '<i><font color="#666666">%s</font></i>' % rev_date
                return '%s %s' % ( rev_label, rev_date )
                return select_field.options[ 0 ][ 0 ]
            return ''

    class LatestInstallableRevisionColumn( grids.GridColumn ):

        def __init__( self, col_name ):
            grids.GridColumn.__init__( self, col_name )

        def get_value( self, trans, grid, repository ):
            """Display the latest installable revision label (may not be the repository tip)."""
            select_field = grids_util.build_changeset_revision_select_field( trans, repository, downloadable=False )
            if select_field.options:
                return select_field.options[ 0 ][ 0 ]
            return ''

    class TipRevisionColumn( grids.GridColumn ):

        def __init__( self, col_name ):
            grids.GridColumn.__init__( self, col_name )

        def get_value( self, trans, grid, repository ):
            """Display the repository tip revision label."""
            return escape_html( repository.revision( trans.app ) )

    class ToolsFunctionallyCorrectColumn( grids.BooleanColumn ):

        def get_value( self, trans, grid, repository ):
            # This column will display the value associated with the currently displayed metadata revision.
            if repository.type == rt_util.UNRESTRICTED:
                try:
                    if len( repository.metadata_revisions ) > 0:
                        displayed_metadata_revision = repository.metadata_revisions[ -1 ]
                        if displayed_metadata_revision.includes_tools:
                            if displayed_metadata_revision.tools_functionally_correct:
                                return 'yes'
                            else:
                                return 'no'
                    return 'n/a'
                except Exception, e:
                    log.exception( str( e ) )
                    return 'unknown'
            else:
                # Here repository.type must be either rt_util.REPOSITORY_SUITE_DEFINITION or
                # rt_util.TOOL_DEPENDENCY_DEFINITION.
                try:
                    if len( repository.metadata_revisions ) > 0:
                        displayed_metadata_revision = repository.metadata_revisions[ -1 ]
                        if displayed_metadata_revision.test_install_error:
                            return 'no'
                        tool_test_results = listify( displayed_metadata_revision.tool_test_results )
                        if len( tool_test_results ) > 0:
                            last_tool_test_result = tool_test_results[ 0 ]
                            installation_error_dict = last_tool_test_result.get( 'installation_errors', {} )
                            if len( installation_error_dict ) > 0:
                                current_repository_installation_error_dicts = installation_error_dict.get( 'current_repository', [] )
                                if len( current_repository_installation_error_dicts ) > 0:
                                    return 'no'
                                else:
                                    return 'yes'
                            else:
                                return 'yes'
                    return 'no'
                except Exception, e:
                    log.exception( str( e ) )
                    return 'unknown'

    class DescriptionColumn( grids.TextColumn ):

        def get_value( self, trans, grid, repository ):
            return escape_html( repository.description )

    class CategoryColumn( grids.TextColumn ):

        def get_value( self, trans, grid, repository ):
            rval = '<ul>'
            if repository.categories:
                for rca in repository.categories:
                    rval += '<li><a href="browse_repositories?operation=repositories_by_category&id=%s">%s</a></li>' \
                        % ( trans.security.encode_id( rca.category.id ), rca.category.name )
            else:
                rval += '<li>not set</li>'
            rval += '</ul>'
            return rval

    class RepositoryCategoryColumn( grids.GridColumn ):

        def filter( self, trans, user, query, column_filter ):
            """Modify query to filter by category."""
            if column_filter == "All":
                return query
            return query.filter( model.Category.name == column_filter )

    class UserColumn( grids.TextColumn ):

        def get_value( self, trans, grid, repository ):
            if repository.user:
                return escape_html( repository.user.username )
            return 'no user'

    class EmailColumn( grids.TextColumn ):

        def filter( self, trans, user, query, column_filter ):
            if column_filter == 'All':
                return query
            return query.filter( and_( model.Repository.table.c.user_id == model.User.table.c.id,
                                       model.User.table.c.email == column_filter ) )

    class EmailAlertsColumn( grids.TextColumn ):

        def get_value( self, trans, grid, repository ):
            if trans.user and repository.email_alerts and trans.user.email in json.loads( repository.email_alerts ):
                return 'yes'
            return ''

    class DeprecatedColumn( grids.TextColumn ):

        def get_value( self, trans, grid, repository ):
            if repository.deprecated:
                return 'yes'
            return ''

    title = "Repositories"
    model_class = model.Repository
    template = '/webapps/tool_shed/repository/grid.mako'
    default_sort_key = "name"
    use_hide_message = False
    columns = [
        NameColumn( "Name",
                    key="name",
                    link=( lambda item: dict( operation="view_or_manage_repository", id=item.id ) ),
                    attach_popup=False ),
        DescriptionColumn( "Synopsis",
                           key="description",
                           attach_popup=False ),
        TypeColumn( "Type" ),
        MetadataRevisionColumn( "Metadata<br/>Revisions" ),
        ToolsFunctionallyCorrectColumn( "Tools or<br/>Package<br/>Verified" ),
        UserColumn( "Owner",
                    model_class=model.User,
                    link=( lambda item: dict( operation="repositories_by_user", id=item.id ) ),
                    attach_popup=False,
                    key="User.username" ),
        # Columns that are valid for filtering but are not visible.
        EmailColumn( "Email",
                     model_class=model.User,
                     key="email",
                     visible=False ),
        RepositoryCategoryColumn( "Category",
                                  model_class=model.Category,
                                  key="Category.name",
                                  visible=False )
    ]
    columns.append( grids.MulticolFilterColumn( "Search repository name, description",
                                                cols_to_filter=[ columns[0], columns[1] ],
                                                key="free-text-search",
                                                visible=False,
                                                filterable="standard" ) )
    operations = []
    standard_filters = []
    default_filter = dict( deleted="False" )
    num_rows_per_page = 50
    preserve_state = False
    use_paging = False

    def build_initial_query( self, trans, **kwd ):
        filter = trans.app.repository_grid_filter_manager.get_filter( trans )
        if filter == trans.app.repository_grid_filter_manager.filters.CERTIFIED_LEVEL_ONE:
            return trans.sa_session.query( model.Repository ) \
                                   .join( model.RepositoryMetadata.table ) \
                                   .filter( or_( *trans.app.repository_registry.certified_level_one_clause_list ) ) \
                                   .join( model.User.table ) \
                                   .outerjoin( model.RepositoryCategoryAssociation.table ) \
                                   .outerjoin( model.Category.table )
        if filter == trans.app.repository_grid_filter_manager.filters.CERTIFIED_LEVEL_ONE_SUITES:
            return trans.sa_session.query( model.Repository ) \
                                   .filter( model.Repository.type == rt_util.REPOSITORY_SUITE_DEFINITION ) \
                                   .join( model.RepositoryMetadata.table ) \
                                   .filter( or_( *trans.app.repository_registry.certified_level_one_clause_list ) ) \
                                   .join( model.User.table ) \
                                   .outerjoin( model.RepositoryCategoryAssociation.table ) \
                                   .outerjoin( model.Category.table )
        else:
            # The filter is None.
            return trans.sa_session.query( model.Repository ) \
                                   .filter( and_( model.Repository.table.c.deleted == false(),
                                                  model.Repository.table.c.deprecated == false() ) ) \
                                   .join( model.User.table ) \
                                   .outerjoin( model.RepositoryCategoryAssociation.table ) \
                                   .outerjoin( model.Category.table )


class DockerImageGrid( RepositoryGrid ):
    columns = [
        RepositoryGrid.NameColumn( "Name",
                                   key="name",
                                   link=( lambda item: dict( operation="view_or_manage_repository", id=item.id ) ),
                                   attach_popup=False ),
        RepositoryGrid.DescriptionColumn( "Synopsis",
                                          key="description",
                                          attach_popup=False ),
        RepositoryGrid.UserColumn( "Owner",
                                   model_class=model.User,
                                   link=( lambda item: dict( operation="repositories_by_user", id=item.id ) ),
                                   attach_popup=False,
                                   key="User.username" ),
        RepositoryGrid.EmailAlertsColumn( "Alert", attach_popup=False ),
    ]
    operations = [ grids.GridOperation( "Include in Docker image", allow_multiple=True  ) ]
    show_item_checkboxes = True


class EmailAlertsRepositoryGrid( RepositoryGrid ):
    columns = [
        RepositoryGrid.NameColumn( "Name",
                                   key="name",
                                   link=( lambda item: dict( operation="view_or_manage_repository", id=item.id ) ),
                                   attach_popup=False ),
        RepositoryGrid.DescriptionColumn( "Synopsis",
                                          key="description",
                                          attach_popup=False ),
        RepositoryGrid.UserColumn( "Owner",
                                   model_class=model.User,
                                   link=( lambda item: dict( operation="repositories_by_user", id=item.id ) ),
                                   attach_popup=False,
                                   key="User.username" ),
        RepositoryGrid.EmailAlertsColumn( "Alert", attach_popup=False ),
        # Columns that are valid for filtering but are not visible.
        grids.DeletedColumn( "Deleted",
                             key="deleted",
                             visible=False,
                             filterable="advanced" )
    ]
    operations = [ grids.GridOperation( "Receive email alerts", allow_multiple=True  ) ]
    global_actions = [
        grids.GridAction( "User preferences", dict( controller='user', action='index', cntrller='repository' ) )
    ]


class MatchedRepositoryGrid( grids.Grid ):
    # This grid filters out repositories that have been marked as deleted or deprecated.

    class NameColumn( grids.TextColumn ):

        def get_value( self, trans, grid, repository_metadata ):
            return repository_metadata.repository.name

    class DescriptionColumn( grids.TextColumn ):

        def get_value( self, trans, grid, repository_metadata ):
            return repository_metadata.repository.description

    class RevisionColumn( grids.TextColumn ):

        def get_value( self, trans, grid, repository_metadata ):
            return repository_metadata.changeset_revision

    class UserColumn( grids.TextColumn ):

        def get_value( self, trans, grid, repository_metadata ):
            if repository_metadata.repository.user:
                return repository_metadata.repository.user.username
            return 'no user'

    # Grid definition
    title = "Matching repositories"
    model_class = model.RepositoryMetadata
    template = '/webapps/tool_shed/repository/grid.mako'
    default_sort_key = "Repository.name"
    use_hide_message = False
    columns = [
        NameColumn( "Repository name",
                    link=( lambda item: dict( operation="view_or_manage_repository", id=item.id ) ),
                    attach_popup=True ),
        DescriptionColumn( "Synopsis",
                           attach_popup=False ),
        RevisionColumn( "Revision" ),
        UserColumn( "Owner",
                    model_class=model.User,
                    attach_popup=False )
    ]
    operations = [ grids.GridOperation( "Install to Galaxy", allow_multiple=True  ) ]
    standard_filters = []
    default_filter = {}
    num_rows_per_page = 50
    preserve_state = False
    use_paging = False

    def build_initial_query( self, trans, **kwd ):
        match_tuples = kwd.get( 'match_tuples', [] )
        clause_list = []
        if match_tuples:
            for match_tuple in match_tuples:
                repository_id, changeset_revision = match_tuple
                clause_list.append( "%s=%d and %s='%s'" % ( model.RepositoryMetadata.table.c.repository_id,
                                                            int( repository_id ),
                                                            model.RepositoryMetadata.table.c.changeset_revision,
                                                            changeset_revision ) )
            return trans.sa_session.query( model.RepositoryMetadata ) \
                                   .join( model.Repository ) \
                                   .filter( and_( model.Repository.table.c.deleted == false(),
                                                  model.Repository.table.c.deprecated == false() ) ) \
                                   .join( model.User.table ) \
                                   .filter( or_( *clause_list ) ) \
                                   .order_by( model.Repository.name )
        # Return an empty query
        return trans.sa_session.query( model.RepositoryMetadata ) \
                               .filter( model.RepositoryMetadata.id < 0 )


class InstallMatchedRepositoryGrid( MatchedRepositoryGrid ):
    columns = [ col for col in MatchedRepositoryGrid.columns ]
    # Override the NameColumn
    columns[ 0 ] = MatchedRepositoryGrid.NameColumn( "Name",
                                                     link=( lambda item: dict( operation="view_or_manage_repository", id=item.id ) ),
                                                     attach_popup=False )


class MyWritableRepositoriesGrid( RepositoryGrid ):
    # This grid filters out repositories that have been marked as either deprecated or deleted.
    title = 'Repositories I can change'
    columns = [
        RepositoryGrid.NameColumn( "Name",
                                   key="name",
                                   link=( lambda item: dict( operation="view_or_manage_repository", id=item.id ) ),
                                   attach_popup=False ),
        RepositoryGrid.TypeColumn( "Type" ),
        RepositoryGrid.MetadataRevisionColumn( "Metadata<br/>Revisions" ),
        RepositoryGrid.ToolsFunctionallyCorrectColumn( "Tools or<br/>Package<br/>Verified" ),
        RepositoryGrid.UserColumn( "Owner",
                                   model_class=model.User,
                                   link=( lambda item: dict( operation="repositories_by_user", id=item.id ) ),
                                   attach_popup=False,
                                   key="User.username" )
    ]
    columns.append( grids.MulticolFilterColumn( "Search repository name",
                                                cols_to_filter=[ columns[ 0 ] ],
                                                key="free-text-search",
                                                visible=False,
                                                filterable="standard" ) )
    operations = []
    use_paging = False

    def build_initial_query( self, trans, **kwd ):
        # TODO: improve performance by adding a db table associating users with repositories for which they have write access.
        username = trans.user.username
        clause_list = []
        for repository in trans.sa_session.query( model.Repository ) \
                                          .filter( and_( model.Repository.table.c.deprecated == false(),
                                                         model.Repository.table.c.deleted == false() ) ):
            allow_push = repository.allow_push( trans.app )
            if allow_push:
                allow_push_usernames = allow_push.split( ',' )
                if username in allow_push_usernames:
                    clause_list.append( model.Repository.table.c.id == repository.id )
        if clause_list:
            return trans.sa_session.query( model.Repository ) \
                                   .filter( or_( *clause_list ) ) \
                                   .join( model.User.table )
        # Return an empty query.
        return trans.sa_session.query( model.Repository ) \
                               .filter( model.Repository.table.c.id < 0 )


class RepositoriesByUserGrid( RepositoryGrid ):
    title = "Repositories by user"
    columns = [
        RepositoryGrid.NameColumn( "Name",
                                   key="name",
                                   link=( lambda item: dict( operation="view_or_manage_repository", id=item.id ) ),
                                   attach_popup=False ),
        RepositoryGrid.DescriptionColumn( "Synopsis",
                                          key="description",
                                          attach_popup=False ),
        RepositoryGrid.TypeColumn( "Type" ),
        RepositoryGrid.MetadataRevisionColumn( "Metadata<br/>Revisions" ),
        RepositoryGrid.ToolsFunctionallyCorrectColumn( "Tools or<br/>Package<br/>Verified" ),
        RepositoryGrid.CategoryColumn( "Category",
                                       model_class=model.Category,
                                       key="Category.name",
                                       attach_popup=False )
    ]
    operations = []
    standard_filters = []
    default_filter = dict( deleted="False" )
    num_rows_per_page = 50
    preserve_state = False
    use_paging = False

    def build_initial_query( self, trans, **kwd ):
        decoded_user_id = trans.security.decode_id( kwd[ 'user_id' ] )
        filter = trans.app.repository_grid_filter_manager.get_filter( trans )
        if filter == trans.app.repository_grid_filter_manager.filters.CERTIFIED_LEVEL_ONE:
            return trans.sa_session.query( model.Repository ) \
                                   .filter( model.Repository.table.c.user_id == decoded_user_id ) \
                                   .join( model.RepositoryMetadata.table ) \
                                   .filter( or_( *trans.app.repository_registry.certified_level_one_clause_list ) ) \
                                   .join( model.User.table ) \
                                   .outerjoin( model.RepositoryCategoryAssociation.table ) \
                                   .outerjoin( model.Category.table )
        if filter == trans.app.repository_grid_filter_manager.filters.CERTIFIED_LEVEL_ONE_SUITES:
            return trans.sa_session.query( model.Repository ) \
                                   .filter( and_( model.Repository.type == rt_util.REPOSITORY_SUITE_DEFINITION,
                                                  model.Repository.table.c.user_id == decoded_user_id ) ) \
                                   .join( model.RepositoryMetadata.table ) \
                                   .filter( or_( *trans.app.repository_registry.certified_level_one_clause_list ) ) \
                                   .join( model.User.table ) \
                                   .outerjoin( model.RepositoryCategoryAssociation.table ) \
                                   .outerjoin( model.Category.table )
        else:
            # The value of filter is None.
            return trans.sa_session.query( model.Repository ) \
                                   .filter( and_( model.Repository.table.c.deleted == false(),
                                                  model.Repository.table.c.deprecated == false(),
                                                  model.Repository.table.c.user_id == decoded_user_id ) ) \
                                   .join( model.User.table ) \
                                   .outerjoin( model.RepositoryCategoryAssociation.table ) \
                                   .outerjoin( model.Category.table )


class RepositoriesInCategoryGrid( RepositoryGrid ):
    title = "Category"

    columns = [
        RepositoryGrid.NameColumn( "Name",
                                   key="name",
                                   link=( lambda item: dict( controller="repository", operation="view_or_manage_repository", id=item.id ) ),
                                   attach_popup=False ),
        RepositoryGrid.DescriptionColumn( "Synopsis",
                                          key="description",
                                          attach_popup=False ),
        RepositoryGrid.TypeColumn( "Type" ),
        RepositoryGrid.MetadataRevisionColumn( "Metadata<br/>Revisions" ),
        RepositoryGrid.ToolsFunctionallyCorrectColumn( "Tools or<br/>Package<br/>Verified" ),
        RepositoryGrid.UserColumn( "Owner",
                                   model_class=model.User,
                                   link=( lambda item: dict( controller="repository", operation="repositories_by_user", id=item.id ) ),
                                   attach_popup=False,
                                   key="User.username" ),
        # Columns that are valid for filtering but are not visible.
        RepositoryGrid.EmailColumn( "Email",
                                    model_class=model.User,
                                    key="email",
                                    visible=False )
    ]
    columns.append( grids.MulticolFilterColumn( "Search repository name, description",
                                                cols_to_filter=[ columns[0], columns[1] ],
                                                key="free-text-search",
                                                visible=False,
                                                filterable="standard" ) )
    operations = []
    use_paging = False

    def build_initial_query( self, trans, **kwd ):
        category_id = kwd.get( 'id', None )
        filter = trans.app.repository_grid_filter_manager.get_filter( trans )
        if filter == trans.app.repository_grid_filter_manager.filters.CERTIFIED_LEVEL_ONE:
            if category_id:
                category = suc.get_category( trans.app, category_id )
                if category:
                    return trans.sa_session.query( model.Repository ) \
                                           .join( model.RepositoryMetadata.table ) \
                                           .filter( or_( *trans.app.repository_registry.certified_level_one_clause_list ) ) \
                                           .join( model.User.table ) \
                                           .outerjoin( model.RepositoryCategoryAssociation.table ) \
                                           .outerjoin( model.Category.table ) \
                                           .filter( model.Category.table.c.name == category.name )
            return trans.sa_session.query( model.Repository ) \
                                   .join( model.RepositoryMetadata.table ) \
                                   .filter( or_( *trans.app.repository_registry.certified_level_one_clause_list ) ) \
                                   .join( model.User.table ) \
                                   .outerjoin( model.RepositoryCategoryAssociation.table ) \
                                   .outerjoin( model.Category.table )
        if filter == trans.app.repository_grid_filter_manager.filters.CERTIFIED_LEVEL_ONE_SUITES:
            if category_id:
                category = suc.get_category( trans.app, category_id )
                if category:
                    return trans.sa_session.query( model.Repository ) \
                                           .filter( model.Repository.type == rt_util.REPOSITORY_SUITE_DEFINITION ) \
                                           .join( model.RepositoryMetadata.table ) \
                                           .filter( or_( *trans.app.repository_registry.certified_level_one_clause_list ) ) \
                                           .join( model.User.table ) \
                                           .outerjoin( model.RepositoryCategoryAssociation.table ) \
                                           .outerjoin( model.Category.table ) \
                                           .filter( model.Category.table.c.name == category.name )
            return trans.sa_session.query( model.Repository ) \
                                   .filter( model.Repository.type == rt_util.REPOSITORY_SUITE_DEFINITION ) \
                                   .join( model.RepositoryMetadata.table ) \
                                   .filter( or_( *trans.app.repository_registry.certified_level_one_clause_list ) ) \
                                   .join( model.User.table ) \
                                   .outerjoin( model.RepositoryCategoryAssociation.table ) \
                                   .outerjoin( model.Category.table )
        else:
            # The value of filter is None.
            if category_id:
                category = suc.get_category( trans.app, category_id )
                if category:
                    return trans.sa_session.query( model.Repository ) \
                                           .filter( and_( model.Repository.table.c.deleted == false(),
                                                          model.Repository.table.c.deprecated == false() ) ) \
                                           .join( model.User.table ) \
                                           .outerjoin( model.RepositoryCategoryAssociation.table ) \
                                           .outerjoin( model.Category.table ) \
                                           .filter( model.Category.table.c.name == category.name )
            return trans.sa_session.query( model.Repository ) \
                                   .filter( and_( model.Repository.table.c.deleted == false(),
                                                  model.Repository.table.c.deprecated == false() ) ) \
                                   .join( model.User.table ) \
                                   .outerjoin( model.RepositoryCategoryAssociation.table ) \
                                   .outerjoin( model.Category.table )


class RepositoriesIOwnGrid( RepositoryGrid ):
    title = "Repositories I own"
    columns = [
        RepositoryGrid.NameColumn( "Name",
                                   key="name",
                                   link=( lambda item: dict( operation="view_or_manage_repository", id=item.id ) ),
                                   attach_popup=False ),
        RepositoryGrid.TypeColumn( "Type" ),
        RepositoryGrid.MetadataRevisionColumn( "Metadata<br/>Revisions" ),
        RepositoryGrid.ToolsFunctionallyCorrectColumn( "Tools or<br/>Package<br/>Verified" ),
        RepositoryGrid.DeprecatedColumn( "Deprecated" )
    ]
    columns.append( grids.MulticolFilterColumn( "Search repository name",
                                                cols_to_filter=[ columns[0] ],
                                                key="free-text-search",
                                                visible=False,
                                                filterable="standard" ) )
    operations = []
    use_paging = False

    def build_initial_query( self, trans, **kwd ):
        return trans.sa_session.query( model.Repository ) \
                               .filter( and_( model.Repository.table.c.deleted == false(),
                                              model.Repository.table.c.user_id == trans.user.id ) ) \
                               .join( model.User.table ) \
                               .outerjoin( model.RepositoryCategoryAssociation.table ) \
                               .outerjoin( model.Category.table )


class RepositoriesICanAdministerGrid( RepositoryGrid ):
    title = "Repositories I can administer"
    columns = [
        RepositoryGrid.NameColumn( "Name",
                                   key="name",
                                   link=( lambda item: dict( operation="view_or_manage_repository", id=item.id ) ),
                                   attach_popup=False ),
        RepositoryGrid.UserColumn( "Owner" ),
        RepositoryGrid.MetadataRevisionColumn( "Metadata<br/>Revisions" ),
        RepositoryGrid.ToolsFunctionallyCorrectColumn( "Tools or<br/>Package<br/>Verified" ),
        RepositoryGrid.DeprecatedColumn( "Deprecated" )
    ]
    columns.append( grids.MulticolFilterColumn( "Search repository name",
                                                cols_to_filter=[ columns[0] ],
                                                key="free-text-search",
                                                visible=False,
                                                filterable="standard" ) )
    operations = []
    use_paging = False

    def build_initial_query( self, trans, **kwd ):
        """
        Retrieve all repositories for which the current user has been granted administrative privileges.
        """
        current_user = trans.user
        # Build up an or-based clause list containing role table records.
        clause_list = []
        # Include each of the user's roles.
        for ura in current_user.roles:
            clause_list.append( model.Role.table.c.id == ura.role_id )
        # Include each role associated with each group of which the user is a member.
        for uga in current_user.groups:
            group = uga.group
            for gra in group.roles:
                clause_list.append( model.Role.table.c.id == gra.role_id )
        # Filter out repositories for which the user does not have the administrative role either directly
        # via a role association or indirectly via a group -> role association.
        return trans.sa_session.query( model.Repository ) \
                               .filter( model.Repository.table.c.deleted == false() ) \
                               .outerjoin( model.RepositoryRoleAssociation.table ) \
                               .outerjoin( model.Role.table ) \
                               .filter( or_( *clause_list ) ) \
                               .join( model.User.table ) \
                               .outerjoin( model.RepositoryCategoryAssociation.table ) \
                               .outerjoin( model.Category.table )


class RepositoriesMissingToolTestComponentsGrid( RepositoryGrid ):
    # This grid displays only the latest installable revision of each repository.
    title = "Repositories with missing tool test components"
    columns = [
        RepositoryGrid.NameColumn( "Name",
                                   key="name",
                                   link=( lambda item: dict( operation="view_or_manage_repository", id=item.id ) ),
                                   attach_popup=False ),
        RepositoryGrid.LatestInstallableRevisionColumn( "Latest Installable Revision" ),
        RepositoryGrid.UserColumn( "Owner",
                                   key="User.username",
                                   model_class=model.User,
                                   link=( lambda item: dict( operation="repositories_by_user", id=item.id ) ),
                                   attach_popup=False )
    ]
    columns.append( grids.MulticolFilterColumn( "Search repository name",
                                                cols_to_filter=[ columns[0] ],
                                                key="free-text-search",
                                                visible=False,
                                                filterable="standard" ) )
    operations = []
    use_paging = False

    def build_initial_query( self, trans, **kwd ):
        # Filter by latest installable revisions that contain tools with missing tool test components.
        revision_clause_list = []
        for repository in trans.sa_session.query( model.Repository ) \
                                          .filter( and_( model.Repository.table.c.deprecated == false(),
                                                         model.Repository.table.c.deleted == false() ) ):
            changeset_revision = \
                grids_util.filter_by_latest_downloadable_changeset_revision_that_has_missing_tool_test_components( trans, repository )
            if changeset_revision:
                revision_clause_list.append( model.RepositoryMetadata.table.c.changeset_revision == changeset_revision )
        if revision_clause_list:
            return trans.sa_session.query( model.Repository ) \
                                   .filter( and_( model.Repository.table.c.deprecated == false(),
                                                  model.Repository.table.c.deleted == false() ) ) \
                                   .join( model.RepositoryMetadata ) \
                                   .filter( or_( *revision_clause_list ) ) \
                                   .join( model.User.table )
        # Return an empty query.
        return trans.sa_session.query( model.Repository ) \
                               .filter( model.Repository.table.c.id < 0 )


class MyWritableRepositoriesMissingToolTestComponentsGrid( RepositoriesMissingToolTestComponentsGrid ):
    # This grid displays only the latest installable revision of each repository.
    title = "Repositories I can change with missing tool test components"
    columns = [ col for col in RepositoriesMissingToolTestComponentsGrid.columns ]
    operations = []
    use_paging = False

    def build_initial_query( self, trans, **kwd ):
        # First get all repositories that the current user is authorized to update.
        username = trans.user.username
        user_clause_list = []
        for repository in trans.sa_session.query( model.Repository ) \
                                          .filter( and_( model.Repository.table.c.deprecated == false(),
                                                         model.Repository.table.c.deleted == false() ) ):
            allow_push = repository.allow_push( trans.app )
            if allow_push:
                allow_push_usernames = allow_push.split( ',' )
                if username in allow_push_usernames:
                    user_clause_list.append( model.Repository.table.c.id == repository.id )
        if user_clause_list:
            # We have the list of repositories that the current user is authorized to update, so filter
            # further by latest installable revisions that contain tools with missing tool test components.
            revision_clause_list = []
            for repository in trans.sa_session.query( model.Repository ) \
                                              .filter( and_( model.Repository.table.c.deprecated == false(),
                                                             model.Repository.table.c.deleted == false() ) ) \
                                              .filter( or_( *user_clause_list ) ):
                changeset_revision = \
                    grids_util.filter_by_latest_downloadable_changeset_revision_that_has_missing_tool_test_components( trans, repository )
                if changeset_revision:
                    revision_clause_list.append( model.RepositoryMetadata.table.c.changeset_revision == changeset_revision )
            if revision_clause_list:
                return trans.sa_session.query( model.Repository ) \
                                       .filter( and_( model.Repository.table.c.deprecated == false(),
                                                      model.Repository.table.c.deleted == false() ) ) \
                                       .join( model.User.table ) \
                                       .filter( or_( *user_clause_list ) ) \
                                       .join( model.RepositoryMetadata ) \
                                       .filter( or_( *revision_clause_list ) )
        # Return an empty query.
        return trans.sa_session.query( model.Repository ) \
                               .filter( model.Repository.table.c.id < 0 )


class RepositoriesWithTestInstallErrorsGrid( RepositoryGrid ):
    # This grid displays only the latest installable revision of each repository.
    title = "Repositories with tool test installation errors"
    columns = [
        RepositoryGrid.NameColumn( "Name",
                                   key="name",
                                   link=( lambda item: dict( operation="view_or_manage_repository", id=item.id ) ),
                                   attach_popup=False ),
        RepositoryGrid.LatestInstallableRevisionColumn( "Latest Installable Revision" ),
        RepositoryGrid.UserColumn( "Owner",
                                   key="User.username",
                                   model_class=model.User,
                                   link=( lambda item: dict( operation="repositories_by_user", id=item.id ) ),
                                   attach_popup=False )
    ]
    columns.append( grids.MulticolFilterColumn( "Search repository name",
                                                cols_to_filter=[ columns[0] ],
                                                key="free-text-search",
                                                visible=False,
                                                filterable="standard" ) )
    operations = []
    use_paging = False

    def build_initial_query( self, trans, **kwd ):
        # Filter by latest installable revisions that contain tools with missing tool test components.
        revision_clause_list = []
        for repository in trans.sa_session.query( model.Repository ) \
                                          .filter( and_( model.Repository.table.c.deprecated == false(),
                                                         model.Repository.table.c.deleted == false() ) ):
            changeset_revision = \
                grids_util.filter_by_latest_downloadable_changeset_revision_that_has_test_install_errors( trans, repository )
            if changeset_revision:
                revision_clause_list.append( model.RepositoryMetadata.table.c.changeset_revision == changeset_revision )
        if revision_clause_list:
            return trans.sa_session.query( model.Repository ) \
                                   .filter( and_( model.Repository.table.c.deprecated == false(),
                                                  model.Repository.table.c.deleted == false() ) ) \
                                   .join( model.RepositoryMetadata ) \
                                   .filter( or_( *revision_clause_list ) ) \
                                   .join( model.User.table )
        # Return an empty query.
        return trans.sa_session.query( model.Repository ) \
                               .filter( model.Repository.table.c.id < 0 )


class MyWritableRepositoriesWithTestInstallErrorsGrid( RepositoriesWithTestInstallErrorsGrid ):
    # This grid displays only the latest installable revision of each repository.
    title = "Repositories I can change with tool test installation errors"
    columns = [ col for col in RepositoriesWithTestInstallErrorsGrid.columns ]
    operations = []
    use_paging = False

    def build_initial_query( self, trans, **kwd ):
        # First get all repositories that the current user is authorized to update.
        username = trans.user.username
        user_clause_list = []
        for repository in trans.sa_session.query( model.Repository ) \
                                          .filter( and_( model.Repository.table.c.deprecated == false(),
                                                         model.Repository.table.c.deleted == false() ) ):
            allow_push = repository.allow_push( trans.app )
            if allow_push:
                allow_push_usernames = allow_push.split( ',' )
                if username in allow_push_usernames:
                    user_clause_list.append( model.Repository.table.c.id == repository.id )
        if user_clause_list:
            # We have the list of repositories that the current user is authorized to update, so filter
            # further by latest installable revisions that contain tools with missing tool test components.
            revision_clause_list = []
            for repository in trans.sa_session.query( model.Repository ) \
                                              .filter( and_( model.Repository.table.c.deprecated == false(),
                                                             model.Repository.table.c.deleted == false() ) ) \
                                              .filter( or_( *user_clause_list ) ):
                changeset_revision = \
                    grids_util.filter_by_latest_downloadable_changeset_revision_that_has_test_install_errors( trans, repository )
                if changeset_revision:
                    revision_clause_list.append( model.RepositoryMetadata.table.c.changeset_revision == changeset_revision )
            if revision_clause_list:
                return trans.sa_session.query( model.Repository ) \
                                       .filter( and_( model.Repository.table.c.deprecated == false(),
                                                      model.Repository.table.c.deleted == false() ) ) \
                                       .join( model.User.table ) \
                                       .filter( or_( *user_clause_list ) ) \
                                       .join( model.RepositoryMetadata ) \
                                       .filter( or_( *revision_clause_list ) )
        # Return an empty query.
        return trans.sa_session.query( model.Repository ) \
                               .filter( model.Repository.table.c.id < 0 )


class RepositoriesWithSkipTestsCheckedGrid( RepositoryGrid ):
    # This grid displays only the latest installable revision of each repository.
    title = "Repositories with skip tool tests checked"
    columns = [
        RepositoryGrid.NameColumn( "Name",
                                   key="name",
                                   link=( lambda item: dict( operation="view_or_manage_repository", id=item.id ) ),
                                   attach_popup=False ),
        RepositoryGrid.LatestInstallableRevisionColumn( "Latest Installable Revision" ),
        RepositoryGrid.UserColumn( "Owner",
                                   key="User.username",
                                   model_class=model.User,
                                   link=( lambda item: dict( operation="repositories_by_user", id=item.id ) ),
                                   attach_popup=False )
    ]
    columns.append( grids.MulticolFilterColumn( "Search repository name",
                                                cols_to_filter=[ columns[0] ],
                                                key="free-text-search",
                                                visible=False,
                                                filterable="standard" ) )
    operations = []
    use_paging = False

    def build_initial_query( self, trans, **kwd ):
        # Filter by latest installable revisions that contain tools with missing tool test components.
        revision_clause_list = []
        for repository in trans.sa_session.query( model.Repository ) \
                                          .filter( and_( model.Repository.table.c.deprecated == false(),
                                                         model.Repository.table.c.deleted == false() ) ):
            changeset_revision = \
                grids_util.filter_by_latest_downloadable_changeset_revision_with_skip_tests_checked( trans, repository )
            if changeset_revision:
                revision_clause_list.append( model.RepositoryMetadata.table.c.changeset_revision == changeset_revision )
        if revision_clause_list:
            return trans.sa_session.query( model.Repository ) \
                                   .filter( and_( model.Repository.table.c.deprecated == false(),
                                                  model.Repository.table.c.deleted == false() ) ) \
                                   .join( model.RepositoryMetadata ) \
                                   .filter( or_( *revision_clause_list ) ) \
                                   .join( model.User.table )
        # Return an empty query.
        return trans.sa_session.query( model.Repository ) \
                               .filter( model.Repository.table.c.id < 0 )


class MyWritableRepositoriesWithSkipTestsCheckedGrid( RepositoriesWithSkipTestsCheckedGrid ):
    # This grid displays only the latest installable revision of each repository.
    title = "Repositories I can change with skip tool tests checked"
    columns = [ col for col in RepositoriesWithSkipTestsCheckedGrid.columns ]
    operations = []
    use_paging = False

    def build_initial_query( self, trans, **kwd ):
        # First get all repositories that the current user is authorized to update.
        username = trans.user.username
        user_clause_list = []
        for repository in trans.sa_session.query( model.Repository ) \
                                          .filter( and_( model.Repository.table.c.deprecated == false(),
                                                         model.Repository.table.c.deleted == false() ) ):
            allow_push = repository.allow_push( trans.app )
            if allow_push:
                allow_push_usernames = allow_push.split( ',' )
                if username in allow_push_usernames:
                    user_clause_list.append( model.Repository.table.c.id == repository.id )
        if user_clause_list:
            # We have the list of repositories that the current user is authorized to update, so filter
            # further by latest installable revisions that contain tools with missing tool test components.
            revision_clause_list = []
            for repository in trans.sa_session.query( model.Repository ) \
                                              .filter( and_( model.Repository.table.c.deprecated == false(),
                                                             model.Repository.table.c.deleted == false() ) ) \
                                              .filter( or_( *user_clause_list ) ):
                changeset_revision = \
                    grids_util.filter_by_latest_downloadable_changeset_revision_with_skip_tests_checked( trans, repository )
                if changeset_revision:
                    revision_clause_list.append( model.RepositoryMetadata.table.c.changeset_revision == changeset_revision )
            if revision_clause_list:
                return trans.sa_session.query( model.Repository ) \
                                       .filter( and_( model.Repository.table.c.deprecated == false(),
                                                      model.Repository.table.c.deleted == false() ) ) \
                                       .join( model.User.table ) \
                                       .filter( or_( *user_clause_list ) ) \
                                       .join( model.RepositoryMetadata ) \
                                       .filter( or_( *revision_clause_list ) )
        # Return an empty query.
        return trans.sa_session.query( model.Repository ) \
                               .filter( model.Repository.table.c.id < 0 )


class DeprecatedRepositoriesIOwnGrid( RepositoriesIOwnGrid ):
    title = "Deprecated repositories I own"
    columns = [
        RepositoriesIOwnGrid.NameColumn( "Name",
                                         key="name",
                                         link=( lambda item: dict( operation="view_or_manage_repository", id=item.id ) ),
                                         attach_popup=False ),
        RepositoryGrid.TypeColumn( "Type" ),
        RepositoriesIOwnGrid.MetadataRevisionColumn( "Metadata<br/>Revisions" ),
        RepositoryGrid.ToolsFunctionallyCorrectColumn( "Tools or<br/>Package<br/>Verified" ),
        RepositoriesIOwnGrid.CategoryColumn( "Category",
                                             model_class=model.Category,
                                             key="Category.name",
                                             attach_popup=False ),
    ]
    columns.append( grids.MulticolFilterColumn( "Search repository name",
                                                cols_to_filter=[ columns[0] ],
                                                key="free-text-search",
                                                visible=False,
                                                filterable="standard" ) )
    use_paging = False

    def build_initial_query( self, trans, **kwd ):
        return trans.sa_session.query( model.Repository ) \
                               .filter( and_( model.Repository.table.c.deleted == false(),
                                              model.Repository.table.c.user_id == trans.user.id,
                                              model.Repository.table.c.deprecated == true() ) ) \
                               .join( model.User.table ) \
                               .outerjoin( model.RepositoryCategoryAssociation.table ) \
                               .outerjoin( model.Category.table )


class RepositoriesWithFailingToolTestsGrid( RepositoryGrid ):
    # This grid displays only the latest installable revision of each repository.
    title = "Repositories with failing tool tests"
    columns = [
        RepositoryGrid.NameColumn( "Name",
                                   key="name",
                                   link=( lambda item: dict( operation="view_or_manage_repository", id=item.id ) ),
                                   attach_popup=False ),
        RepositoryGrid.LatestInstallableRevisionColumn( "Latest Installable Revision" ),
        RepositoryGrid.UserColumn( "Owner",
                                   key="User.username",
                                   model_class=model.User,
                                   link=( lambda item: dict( operation="repositories_by_user", id=item.id ) ),
                                   attach_popup=False )
    ]
    columns.append( grids.MulticolFilterColumn( "Search repository name",
                                                cols_to_filter=[ columns[0] ],
                                                key="free-text-search",
                                                visible=False,
                                                filterable="standard" ) )
    operations = []
    use_paging = False

    def build_initial_query( self, trans, **kwd ):
        # Filter by latest installable revisions that contain tools with at least 1 failing tool test.
        revision_clause_list = []
        for repository in trans.sa_session.query( model.Repository ) \
                                          .filter( and_( model.Repository.table.c.deprecated == false(),
                                                         model.Repository.table.c.deleted == false() ) ):
            changeset_revision = \
                grids_util.filter_by_latest_downloadable_changeset_revision_that_has_failing_tool_tests( trans, repository )
            if changeset_revision:
                revision_clause_list.append( model.RepositoryMetadata.table.c.changeset_revision == changeset_revision )
        if revision_clause_list:
            return trans.sa_session.query( model.Repository ) \
                                   .filter( and_( model.Repository.table.c.deprecated == false(),
                                                  model.Repository.table.c.deleted == false() ) ) \
                                   .join( model.RepositoryMetadata ) \
                                   .filter( or_( *revision_clause_list ) ) \
                                   .join( model.User.table )
        # Return an empty query.
        return trans.sa_session.query( model.Repository ) \
                               .filter( model.Repository.table.c.id < 0 )


class MyWritableRepositoriesWithFailingToolTestsGrid( RepositoriesWithFailingToolTestsGrid ):
    # This grid displays only the latest installable revision of each repository.
    title = "Repositories I can change with failing tool tests"
    columns = [ col for col in RepositoriesWithFailingToolTestsGrid.columns ]
    operations = []
    use_paging = False

    def build_initial_query( self, trans, **kwd ):
        # First get all repositories that the current user is authorized to update.
        username = trans.user.username
        user_clause_list = []
        for repository in trans.sa_session.query( model.Repository ) \
                                          .filter( and_( model.Repository.table.c.deprecated == false(),
                                                         model.Repository.table.c.deleted == false() ) ):
            allow_push = repository.allow_push( trans.app )
            if allow_push:
                allow_push_usernames = allow_push.split( ',' )
                if username in allow_push_usernames:
                    user_clause_list.append( model.Repository.table.c.id == repository.id )
        if user_clause_list:
            # We have the list of repositories that the current user is authorized to update, so filter
            # further by latest installable revisions that contain tools with at least 1 failing tool test.
            revision_clause_list = []
            for repository in trans.sa_session.query( model.Repository ) \
                                              .filter( and_( model.Repository.table.c.deprecated == false(),
                                                             model.Repository.table.c.deleted == false() ) ) \
                                              .filter( or_( *user_clause_list ) ):
                changeset_revision = \
                    grids_util.filter_by_latest_downloadable_changeset_revision_that_has_failing_tool_tests( trans, repository )
                if changeset_revision:
                    revision_clause_list.append( model.RepositoryMetadata.table.c.changeset_revision == changeset_revision )
            if revision_clause_list:
                return trans.sa_session.query( model.Repository ) \
                                       .filter( and_( model.Repository.table.c.deprecated == false(),
                                                      model.Repository.table.c.deleted == false() ) ) \
                                       .join( model.User.table ) \
                                       .filter( or_( *user_clause_list ) ) \
                                       .join( model.RepositoryMetadata ) \
                                       .filter( or_( *revision_clause_list ) )
        # Return an empty query.
        return trans.sa_session.query( model.Repository ) \
                               .filter( model.Repository.table.c.id < 0 )


class RepositoriesWithNoFailingToolTestsGrid( RepositoryGrid ):
    # This grid displays only the latest installable revision of each repository.
    title = "Repositories with no failing tool tests"
    columns = [
        RepositoryGrid.NameColumn( "Name",
                                   key="name",
                                   link=( lambda item: dict( operation="view_or_manage_repository", id=item.id ) ),
                                   attach_popup=False ),
        RepositoryGrid.LatestInstallableRevisionColumn( "Latest Installable Revision" ),
        RepositoryGrid.UserColumn( "Owner",
                                   key="User.username",
                                   model_class=model.User,
                                   link=( lambda item: dict( operation="repositories_by_user", id=item.id ) ),
                                   attach_popup=False )
    ]
    columns.append( grids.MulticolFilterColumn( "Search repository name",
                                                cols_to_filter=[ columns[0] ],
                                                key="free-text-search",
                                                visible=False,
                                                filterable="standard" ) )
    operations = []
    use_paging = False

    def build_initial_query( self, trans, **kwd ):
        # We have the list of repositories that the current user is authorized to update, so filter
        # further by latest installable revisions that contain tools with at least 1 failing tool test.
        revision_clause_list = []
        for repository in trans.sa_session.query( model.Repository ) \
                                          .filter( and_( model.Repository.table.c.deprecated == false(),
                                                         model.Repository.table.c.deleted == false() ) ):
            changeset_revision = \
                grids_util.filter_by_latest_downloadable_changeset_revision_that_has_no_failing_tool_tests( trans, repository )
            if changeset_revision:
                revision_clause_list.append( model.RepositoryMetadata.table.c.changeset_revision == changeset_revision )
        if revision_clause_list:
            return trans.sa_session.query( model.Repository ) \
                                   .filter( and_( model.Repository.table.c.deprecated == false(),
                                                  model.Repository.table.c.deleted == false() ) ) \
                                   .join( model.RepositoryMetadata ) \
                                   .filter( or_( *revision_clause_list ) ) \
                                   .join( model.User.table )
        # Return an empty query.
        return trans.sa_session.query( model.Repository ) \
                               .filter( model.Repository.table.c.id < 0 )


class MyWritableRepositoriesWithNoFailingToolTestsGrid( RepositoriesWithNoFailingToolTestsGrid ):
    # This grid displays only the latest installable revision of each repository.
    title = "Repositories I can change with no failing tool tests"
    columns = [ col for col in RepositoriesWithNoFailingToolTestsGrid.columns ]
    operations = []
    use_paging = False

    def build_initial_query( self, trans, **kwd ):
        # First get all repositories that the current user is authorized to update.
        username = trans.user.username
        user_clause_list = []
        for repository in trans.sa_session.query( model.Repository ) \
                                          .filter( and_( model.Repository.table.c.deprecated == false(),
                                                         model.Repository.table.c.deleted == false() ) ):
            allow_push = repository.allow_push( trans.app )
            if allow_push:
                allow_push_usernames = allow_push.split( ',' )
                if username in allow_push_usernames:
                    user_clause_list.append( model.Repository.table.c.id == repository.id )
        if user_clause_list:
            # We have the list of repositories that the current user is authorized to update, so filter
            # further by latest installable revisions that contain at least 1 tool, no missing tool test
            # components, and no failing tool tests.
            revision_clause_list = []
            for repository in trans.sa_session.query( model.Repository ) \
                                              .filter( and_( model.Repository.table.c.deprecated == false(),
                                                             model.Repository.table.c.deleted == false() ) ) \
                                              .filter( or_( *user_clause_list ) ):
                changeset_revision = \
                    grids_util.filter_by_latest_downloadable_changeset_revision_that_has_no_failing_tool_tests( trans, repository )
                if changeset_revision:
                    revision_clause_list.append( model.RepositoryMetadata.table.c.changeset_revision == changeset_revision )
            if revision_clause_list:
                return trans.sa_session.query( model.Repository ) \
                                       .filter( and_( model.Repository.table.c.deprecated == false(),
                                                      model.Repository.table.c.deleted == false() ) ) \
                                       .join( model.User.table ) \
                                       .filter( or_( *user_clause_list ) ) \
                                       .join( model.RepositoryMetadata ) \
                                       .filter( or_( *revision_clause_list ) )
        # Return an empty query.
        return trans.sa_session.query( model.Repository ) \
                               .filter( model.Repository.table.c.id < 0 )


class RepositoriesWithInvalidToolsGrid( RepositoryGrid ):
    # This grid displays only the latest installable revision of each repository.

    class InvalidToolConfigColumn( grids.GridColumn ):

        def __init__( self, col_name ):
            grids.GridColumn.__init__( self, col_name )

        def get_value( self, trans, grid, repository ):
            # At the time this grid is displayed we know that the received repository will have invalid tools in its latest changeset revision
            # that has associated metadata.
            val = ''
            repository_metadata = \
                grids_util.get_latest_repository_metadata_if_it_includes_invalid_tools( trans, repository )
            metadata = repository_metadata.metadata
            invalid_tools = metadata.get( 'invalid_tools', [] )
            if invalid_tools:
                for invalid_tool_config in invalid_tools:
                    href_str = '<a href="load_invalid_tool?repository_id=%s&tool_config=%s&changeset_revision=%s">%s</a>' % \
                        ( trans.security.encode_id( repository.id ), invalid_tool_config, repository_metadata.changeset_revision, invalid_tool_config )
                    val += href_str
                    val += '<br/>'
                val = val.rstrip( '<br/>' )
            return val

    title = "Repositories with invalid tools"
    columns = [
        InvalidToolConfigColumn( "Tool config" ),
        RepositoryGrid.NameColumn( "Name",
                                   key="name",
                                   link=( lambda item: dict( operation="view_or_manage_repository", id=item.id ) ),
                                   attach_popup=False ),
        RepositoryGrid.LatestInstallableRevisionColumn( "Latest Metadata Revision" ),
        RepositoryGrid.UserColumn( "Owner",
                                   key="User.username",
                                   model_class=model.User,
                                   link=( lambda item: dict( operation="repositories_by_user", id=item.id ) ),
                                   attach_popup=False )
    ]
    operations = []
    use_paging = False

    def build_initial_query( self, trans, **kwd ):
        # Filter by latest metadata revisions that contain invalid tools.
        revision_clause_list = []
        for repository in trans.sa_session.query( model.Repository ) \
                                          .filter( and_( model.Repository.table.c.deprecated == false(),
                                                         model.Repository.table.c.deleted == false() ) ):
            changeset_revision = \
                grids_util.filter_by_latest_metadata_changeset_revision_that_has_invalid_tools( trans, repository )
            if changeset_revision:
                revision_clause_list.append( model.RepositoryMetadata.table.c.changeset_revision == changeset_revision )
        if revision_clause_list:
            return trans.sa_session.query( model.Repository ) \
                                   .filter( and_( model.Repository.table.c.deprecated == false(),
                                                  model.Repository.table.c.deleted == false() ) ) \
                                   .join( model.RepositoryMetadata ) \
                                   .filter( or_( *revision_clause_list ) ) \
                                   .join( model.User.table )
        # Return an empty query.
        return trans.sa_session.query( model.Repository ) \
                               .filter( model.Repository.table.c.id < 0 )


class MyWritableRepositoriesWithInvalidToolsGrid( RepositoriesWithInvalidToolsGrid ):
    # This grid displays only the latest installable revision of each repository.
    title = "Repositories I can change with invalid tools"
    columns = [ col for col in RepositoriesWithInvalidToolsGrid.columns ]
    operations = []
    use_paging = False

    def build_initial_query( self, trans, **kwd ):
        # First get all repositories that the current user is authorized to update.
        username = trans.user.username
        user_clause_list = []
        for repository in trans.sa_session.query( model.Repository ) \
                                          .filter( and_( model.Repository.table.c.deprecated == false(),
                                                         model.Repository.table.c.deleted == false() ) ):
            allow_push = repository.allow_push( trans.app )
            if allow_push:
                allow_push_usernames = allow_push.split( ',' )
                if username in allow_push_usernames:
                    user_clause_list.append( model.Repository.table.c.id == repository.id )
        if user_clause_list:
            # We have the list of repositories that the current user is authorized to update, so filter
            # further by latest metadata revisions that contain invalid tools.
            revision_clause_list = []
            for repository in trans.sa_session.query( model.Repository ) \
                                              .filter( and_( model.Repository.table.c.deprecated == false(),
                                                             model.Repository.table.c.deleted == false() ) ) \
                                              .filter( or_( *user_clause_list ) ):
                changeset_revision = \
                    grids_util.filter_by_latest_metadata_changeset_revision_that_has_invalid_tools( trans, repository )
                if changeset_revision:
                    revision_clause_list.append( model.RepositoryMetadata.table.c.changeset_revision == changeset_revision )
            if revision_clause_list:
                return trans.sa_session.query( model.Repository ) \
                                       .filter( and_( model.Repository.table.c.deprecated == false(),
                                                      model.Repository.table.c.deleted == false() ) ) \
                                       .join( model.User.table ) \
                                       .filter( or_( *user_clause_list ) ) \
                                       .join( model.RepositoryMetadata ) \
                                       .filter( or_( *revision_clause_list ) )
        # Return an empty query.
        return trans.sa_session.query( model.Repository ) \
                               .filter( model.Repository.table.c.id < 0 )


class RepositoryMetadataGrid( grids.Grid ):

    class RepositoryNameColumn( grids.TextColumn ):

        def get_value( self, trans, grid, repository_metadata ):
            repository = repository_metadata.repository
            return escape_html( repository.name )

    class RepositoryTypeColumn( grids.TextColumn ):

        def get_value( self, trans, grid, repository_metadata ):
            repository = repository_metadata.repository
            type_class = repository.get_type_class( trans.app )
            return escape_html( type_class.label )

    class RepositoryOwnerColumn( grids.TextColumn ):

        def get_value( self, trans, grid, repository_metadata ):
            repository = repository_metadata.repository
            return escape_html( repository.user.username )

    class ChangesetRevisionColumn( grids.TextColumn ):

        def get_value( self, trans, grid, repository_metadata ):
            repository = repository_metadata.repository
            changeset_revision = repository_metadata.changeset_revision
            changeset_revision_label = hg_util.get_revision_label( trans.app, repository, changeset_revision, include_date=True )
            return changeset_revision_label

    class MaliciousColumn( grids.BooleanColumn ):
        def get_value( self, trans, grid, repository_metadata ):
            if repository_metadata.malicious:
                return 'yes'
            return ''

    class DownloadableColumn( grids.BooleanColumn ):
        def get_value( self, trans, grid, repository_metadata ):
            if repository_metadata.downloadable:
                return 'yes'
            return ''

    class ToolsFunctionallyCorrectColumn( grids.BooleanColumn ):

        def get_value( self, trans, grid, repository ):
            # This column will display the value associated with the currently displayed metadata revision.
            try:
                displayed_metadata_revision = repository.metadata_revisions[ -1 ]
                if displayed_metadata_revision.includes_tools:
                    if displayed_metadata_revision.tools_functionally_correct:
                        return 'yes'
                    else:
                        return 'no'
                return 'n/a'
            except:
                return 'n/a'

    class DoNotTestColumn( grids.BooleanColumn ):
        def get_value( self, trans, grid, repository_metadata ):
            if repository_metadata.do_not_test:
                return 'yes'
            return ''

    class TimeLastTestedColumn( grids.DateTimeColumn ):
        def get_value( self, trans, grid, repository_metadata ):
            return repository_metadata.time_last_tested

    class HasRepositoryDependenciesColumn( grids.BooleanColumn ):
        def get_value( self, trans, grid, repository_metadata ):
            if repository_metadata.has_repository_dependencies:
                return 'yes'
            return ''

    class IncludesDatatypesColumn( grids.BooleanColumn ):
        def get_value( self, trans, grid, repository_metadata ):
            if repository_metadata.includes_datatypes:
                return 'yes'
            return ''

    class IncludesToolsColumn( grids.BooleanColumn ):
        def get_value( self, trans, grid, repository_metadata ):
            if repository_metadata.includes_tools:
                return 'yes'
            return ''

    class IncludesToolDependenciesColumn( grids.BooleanColumn ):
        def get_value( self, trans, grid, repository_metadata ):
            if repository_metadata.includes_tool_dependencies:
                return 'yes'
            return ''

    class IncludesWorkflowsColumn( grids.BooleanColumn ):
        def get_value( self, trans, grid, repository_metadata ):
            if repository_metadata.includes_workflows:
                return 'yes'
            return ''

    title = "Repository metadata"
    model_class = model.RepositoryMetadata
    template = '/webapps/tool_shed/repository/grid.mako'
    default_sort_key = "Repository.name"
    columns = [
        RepositoryNameColumn( "Repository name",
                              key="Repository.name",
                              link=( lambda item: dict( operation="view_or_manage_repository", id=item.id ) ),
                              attach_popup=False ),
        RepositoryNameColumn( "Type" ),
        RepositoryOwnerColumn( "Owner",
                               model_class=model.User,
                               attach_popup=False,
                               key="User.username" )
    ]
    columns.append( grids.MulticolFilterColumn( "Search repository name, description",
                                                cols_to_filter=[ columns[0], columns[1] ],
                                                key="free-text-search",
                                                visible=False,
                                                filterable="standard" ) )
    operations = []
    standard_filters = []
    default_filter = dict( malicious="False" )
    num_rows_per_page = 50
    preserve_state = False
    use_paging = False

    def build_initial_query( self, trans, **kwd ):
        return trans.sa_session.query( model.RepositoryMetadata ) \
                               .join( model.Repository ) \
                               .filter( and_( model.Repository.table.c.deleted == false(),
                                              model.Repository.table.c.deprecated == false() ) ) \
                               .join( model.User.table )


class RepositoryDependenciesGrid( RepositoryMetadataGrid ):

    class RequiredRepositoryColumn( grids.TextColumn ):

        def get_value( self, trans, grid, repository_metadata ):
            rd_str = []
            if repository_metadata:
                metadata = repository_metadata.metadata
                if metadata:
                    rd_dict = metadata.get( 'repository_dependencies', {} )
                    if rd_dict:
                        rd_tups = rd_dict[ 'repository_dependencies' ]
                        # "repository_dependencies": [["http://localhost:9009", "bwa059", "test", "a07baa797d53"]]
                        # Sort rd_tups by by required repository name.
                        sorted_rd_tups = sorted( rd_tups, key=lambda rd_tup: rd_tup[ 1 ] )
                        for rd_tup in sorted_rd_tups:
                            name, owner, changeset_revision = rd_tup[1:4]
                            rd_line = ''
                            required_repository = suc.get_repository_by_name_and_owner( trans.app, name, owner )
                            if required_repository and not required_repository.deleted:
                                required_repository_id = trans.security.encode_id( required_repository.id )
                                required_repository_metadata = \
                                    metadata_util.get_repository_metadata_by_repository_id_changeset_revision( trans.app,
                                                                                                               required_repository_id,
                                                                                                              changeset_revision )
                                if not required_repository_metadata:
                                    repo = hg_util.get_repo_for_repository( trans.app,
                                                                            repository=required_repository,
                                                                            repo_path=None,
                                                                            create=False )
                                    updated_changeset_revision = \
                                        suc.get_next_downloadable_changeset_revision( required_repository,
                                                                                      repo,
                                                                                      changeset_revision )
                                    required_repository_metadata = \
                                        metadata_util.get_repository_metadata_by_repository_id_changeset_revision( trans.app,
                                                                                                                   required_repository_id,
                                                                                                                   updated_changeset_revision )
                                required_repository_metadata_id = trans.security.encode_id( required_repository_metadata.id )
                                rd_line += '<a href="browse_repository_dependencies?operation=view_or_manage_repository&id=%s">' % ( required_repository_metadata_id )
                            rd_line += 'Repository <b>%s</b> revision <b>%s</b> owned by <b>%s</b>' % ( escape_html( name ), escape_html( owner ), escape_html( changeset_revision ) )
                            if required_repository:
                                rd_line += '</a>'
                            rd_str.append( rd_line )
            return '<br />'.join( rd_str )

    title = "Valid repository dependency definitions in this tool shed"
    default_sort_key = "Repository.name"
    columns = [
        RequiredRepositoryColumn( "Repository dependency",
                                  attach_popup=False ),
        RepositoryMetadataGrid.RepositoryNameColumn( "Repository name",
                                                     model_class=model.Repository,
                                                     link=( lambda item: dict( operation="view_or_manage_repository", id=item.id ) ),
                                                     attach_popup=False,
                                                     key="Repository.name" ),
        RepositoryMetadataGrid.RepositoryOwnerColumn( "Owner",
                                                      model_class=model.User,
                                                      attach_popup=False,
                                                      key="User.username" ),
        RepositoryMetadataGrid.ChangesetRevisionColumn( "Revision",
                                                        attach_popup=False )
    ]
    columns.append( grids.MulticolFilterColumn( "Search repository name, owner",
                                                cols_to_filter=[ columns[1], columns[2] ],
                                                key="free-text-search",
                                                visible=False,
                                                filterable="standard" ) )

    def build_initial_query( self, trans, **kwd ):
        return trans.sa_session.query( model.RepositoryMetadata ) \
                               .join( model.Repository ) \
                               .filter( and_( model.RepositoryMetadata.table.c.has_repository_dependencies == true(),
                                              model.Repository.table.c.deleted == false(),
                                              model.Repository.table.c.deprecated == false() ) ) \
                               .join( model.User.table )


class DatatypesGrid( RepositoryMetadataGrid ):

    class DatatypesColumn( grids.TextColumn ):

        def get_value( self, trans, grid, repository_metadata ):
            datatype_list = []
            if repository_metadata:
                metadata = repository_metadata.metadata
                if metadata:
                    datatype_dicts = metadata.get( 'datatypes', [] )
                    if datatype_dicts:
                        # Create tuples of the attributes we want so we can sort them by extension.
                        datatype_tups = []
                        for datatype_dict in datatype_dicts:
                            # Example: {"display_in_upload": "true", "dtype": "galaxy.datatypes.blast:BlastXml", "extension": "blastxml", "mimetype": "application/xml"}
                            extension = datatype_dict.get( 'extension', '' )
                            dtype = datatype_dict.get( 'dtype', '' )
                            # For now we'll just display extension and dtype.
                            if extension and dtype:
                                datatype_tups.append( ( extension, dtype ) )
                        sorted_datatype_tups = sorted( datatype_tups, key=lambda datatype_tup: datatype_tup[ 0 ] )
                        for datatype_tup in sorted_datatype_tups:
                            extension, datatype = datatype_tup[:2]
                            datatype_str = '<a href="browse_datatypes?operation=view_or_manage_repository&id=%s">' % trans.security.encode_id( repository_metadata.id )
                            datatype_str += '<b>%s:</b> %s' % ( escape_html( extension ), escape_html( datatype ) )
                            datatype_str += '</a>'
                            datatype_list.append( datatype_str )
            return '<br />'.join( datatype_list )

    title = "Custom datatypes in this tool shed"
    default_sort_key = "Repository.name"
    columns = [
        DatatypesColumn( "Datatype extension and class",
                         attach_popup=False ),
        RepositoryMetadataGrid.RepositoryNameColumn( "Repository name",
                                                     model_class=model.Repository,
                                                     link=( lambda item: dict( operation="view_or_manage_repository", id=item.id ) ),
                                                     attach_popup=False,
                                                     key="Repository.name" ),
        RepositoryMetadataGrid.RepositoryOwnerColumn( "Owner",
                                                      model_class=model.User,
                                                      attach_popup=False,
                                                      key="User.username" ),
        RepositoryMetadataGrid.ChangesetRevisionColumn( "Revision",
                                                        attach_popup=False )
    ]
    columns.append( grids.MulticolFilterColumn( "Search repository name, owner",
                                                cols_to_filter=[ columns[1], columns[2] ],
                                                key="free-text-search",
                                                visible=False,
                                                filterable="standard" ) )

    def build_initial_query( self, trans, **kwd ):
        return trans.sa_session.query( model.RepositoryMetadata ) \
                               .join( model.Repository ) \
                               .filter( and_( model.RepositoryMetadata.table.c.includes_datatypes == true(),
                                              model.Repository.table.c.deleted == false(),
                                              model.Repository.table.c.deprecated == false() ) ) \
                               .join( model.User.table )


class ToolDependenciesGrid( RepositoryMetadataGrid ):

    class ToolDependencyColumn( grids.TextColumn ):

        def get_value( self, trans, grid, repository_metadata ):
            td_str = ''
            if repository_metadata:
                metadata = repository_metadata.metadata
                if metadata:
                    tds_dict = metadata.get( 'tool_dependencies', {} )
                    if tds_dict:
                        # Example: {"bwa/0.5.9": {"name": "bwa", "type": "package", "version": "0.5.9"}}
                        sorted_keys = sorted( [ k for k in tds_dict.keys() ] )
                        num_keys = len( sorted_keys )
                        # Handle environment settings first.
                        if 'set_environment' in sorted_keys:
                            # Example: "set_environment": [{"name": "JAVA_JAR_FILE", "type": "set_environment"}]
                            env_dicts = tds_dict[ 'set_environment' ]
                            num_env_dicts = len( env_dicts )
                            if num_env_dicts > 0:
                                td_str += '<a href="browse_datatypes?operation=view_or_manage_repository&id=%s">' % trans.security.encode_id( repository_metadata.id )
                                td_str += '<b>environment:</b> '
                                td_str += ', '.join( [ escape_html( env_dict['name'] ) for env_dict in env_dicts ] )
                                td_str += '</a><br/>'
                        for index, key in enumerate( sorted_keys ):
                            if key == 'set_environment':
                                continue
                            td_dict = tds_dict[ key ]
                            # Example: {"name": "bwa", "type": "package", "version": "0.5.9"}
                            name = td_dict[ 'name' ]
                            version = td_dict[ 'version' ]
                            td_str += '<a href="browse_datatypes?operation=view_or_manage_repository&id=%s">' % trans.security.encode_id( repository_metadata.id )
                            td_str += '<b>%s</b> version <b>%s</b>' % ( escape_html( name ), escape_html( version ) )
                            td_str += '</a>'
                            if index < num_keys - 1:
                                td_str += '<br/>'
            return td_str

    title = "Tool dependency definitions in this tool shed"
    default_sort_key = "Repository.name"
    columns = [
        ToolDependencyColumn( "Tool dependency",
                              attach_popup=False ),
        RepositoryMetadataGrid.RepositoryNameColumn( "Repository name",
                                                     model_class=model.Repository,
                                                     link=( lambda item: dict( operation="view_or_manage_repository", id=item.id ) ),
                                                     attach_popup=False,
                                                     key="Repository.name" ),
        RepositoryMetadataGrid.RepositoryOwnerColumn( "Owner",
                                                      model_class=model.User,
                                                      attach_popup=False,
                                                      key="User.username" ),
        RepositoryMetadataGrid.ChangesetRevisionColumn( "Revision",
                                                        attach_popup=False )
    ]
    columns.append( grids.MulticolFilterColumn( "Search repository name, owner",
                                                cols_to_filter=[ columns[1], columns[2] ],
                                                key="free-text-search",
                                                visible=False,
                                                filterable="standard" ) )

    def build_initial_query( self, trans, **kwd ):
        return trans.sa_session.query( model.RepositoryMetadata ) \
                               .join( model.Repository ) \
                               .filter( and_( model.RepositoryMetadata.table.c.includes_tool_dependencies == true(),
                                              model.Repository.table.c.deleted == false(),
                                              model.Repository.table.c.deprecated == false() ) ) \
                               .join( model.User.table )


class ToolsGrid( RepositoryMetadataGrid ):

    class ToolsColumn( grids.TextColumn ):

        def get_value( self, trans, grid, repository_metadata ):
            tool_line = []
            if repository_metadata:
                metadata = repository_metadata.metadata
                if metadata:
                    tool_dicts = metadata.get( 'tools', [] )
                    if tool_dicts:
                        # Create tuples of the attributes we want so we can sort them by extension.
                        tool_tups = []
                        for tool_dict in tool_dicts:
                            tool_id = tool_dict.get( 'id', '' )
                            version = tool_dict.get( 'version', '' )
                            # For now we'll just display tool id and version.
                            if tool_id and version:
                                tool_tups.append( ( tool_id, version ) )
                        sorted_tool_tups = sorted( tool_tups, key=lambda tool_tup: tool_tup[ 0 ] )
                        for tool_tup in sorted_tool_tups:
                            tool_id, version = tool_tup[ :2 ]
                            tool_str = '<a href="browse_datatypes?operation=view_or_manage_repository&id=%s">' % trans.security.encode_id( repository_metadata.id )
                            tool_str += '<b>%s:</b> %s' % ( escape_html( tool_id ), escape_html( version ) )
                            tool_str += '</a>'
                            tool_line.append( tool_str )
            return '<br />'.join( tool_line )

    title = "Valid tools in this tool shed"
    default_sort_key = "Repository.name"
    columns = [
        ToolsColumn( "Tool id and version",
                     attach_popup=False ),
        RepositoryMetadataGrid.RepositoryNameColumn( "Repository name",
                                                     model_class=model.Repository,
                                                     link=( lambda item: dict( operation="view_or_manage_repository", id=item.id ) ),
                                                     attach_popup=False,
                                                     key="Repository.name" ),
        RepositoryMetadataGrid.RepositoryOwnerColumn( "Owner",
                                                      model_class=model.User,
                                                      attach_popup=False,
                                                      key="User.username" ),
        RepositoryMetadataGrid.ChangesetRevisionColumn( "Revision",
                                                        attach_popup=False )
    ]
    columns.append( grids.MulticolFilterColumn( "Search repository name, owner",
                                                cols_to_filter=[ columns[1], columns[2] ],
                                                key="free-text-search",
                                                visible=False,
                                                filterable="standard" ) )

    def build_initial_query( self, trans, **kwd ):
        return trans.sa_session.query( model.RepositoryMetadata ) \
                               .join( model.Repository ) \
                               .filter( and_( model.RepositoryMetadata.table.c.includes_tools == true(),
                                              model.Repository.table.c.deleted == false(),
                                              model.Repository.table.c.deprecated == false() ) ) \
                               .join( model.User.table )


class ValidCategoryGrid( CategoryGrid ):

    class RepositoriesColumn( grids.TextColumn ):

        def get_value( self, trans, grid, category ):
            category_name = str( category.name )
            filter = trans.app.repository_grid_filter_manager.get_filter( trans )
            if filter == trans.app.repository_grid_filter_manager.filters.CERTIFIED_LEVEL_ONE:
                return trans.app.repository_registry.certified_level_one_viewable_repositories_and_suites_by_category.get( category_name, 0 )
            elif filter == trans.app.repository_grid_filter_manager.filters.CERTIFIED_LEVEL_ONE_SUITES:
                return trans.app.repository_registry.certified_level_one_viewable_suites_by_category.get( category_name, 0 )
            elif filter == trans.app.repository_grid_filter_manager.filters.SUITES:
                return trans.app.repository_registry.viewable_valid_suites_by_category.get( category_name, 0 )
            else:
                # The value filter is None.
                return trans.app.repository_registry.viewable_valid_repositories_and_suites_by_category.get( category_name, 0 )

    title = "Categories of Valid Repositories"
    model_class = model.Category
    template = '/webapps/tool_shed/category/valid_grid.mako'
    default_sort_key = "name"
    columns = [
        CategoryGrid.NameColumn( "Name",
                                 key="Category.name",
                                 link=( lambda item: dict( operation="valid_repositories_by_category", id=item.id ) ),
                                 attach_popup=False ),
        CategoryGrid.DescriptionColumn( "Description",
                                        key="Category.description",
                                        attach_popup=False ),
        # Columns that are valid for filtering but are not visible.
        RepositoriesColumn( "Valid repositories",
                            model_class=model.Repository,
                            attach_popup=False )
    ]
    # Override these
    default_filter = {}
    global_actions = []
    operations = []
    standard_filters = []
    num_rows_per_page = 50
    preserve_state = False
    use_paging = False


class ValidRepositoryGrid( RepositoryGrid ):
    # This grid filters out repositories that have been marked as either deleted or deprecated.

    class CategoryColumn( grids.TextColumn ):

        def get_value( self, trans, grid, repository ):
            rval = '<ul>'
            if repository.categories:
                for rca in repository.categories:
                    rval += '<li><a href="browse_repositories?operation=valid_repositories_by_category&id=%s">%s</a></li>' \
                        % ( trans.security.encode_id( rca.category.id ), rca.category.name )
            else:
                rval += '<li>not set</li>'
            rval += '</ul>'
            return rval

    class RepositoryCategoryColumn( grids.GridColumn ):

        def filter( self, trans, user, query, column_filter ):
            """Modify query to filter by category."""
            if column_filter == "All":
                return query
            return query.filter( model.Category.name == column_filter )

    class InstallableRevisionColumn( grids.GridColumn ):

        def __init__( self, col_name ):
            grids.GridColumn.__init__( self, col_name )

        def get_value( self, trans, grid, repository ):
            """Display a SelectField whose options are the changeset_revision strings of all download-able revisions of this repository."""
            select_field = grids_util.build_changeset_revision_select_field( trans, repository, downloadable=True )
            if len( select_field.options ) > 1:
                return select_field.get_html()
            elif len( select_field.options ) == 1:
                return select_field.options[ 0 ][ 0 ]
            return ''

    title = "Valid Repositories"
    columns = [
        RepositoryGrid.NameColumn( "Name",
                                   key="name",
                                   attach_popup=True ),
        RepositoryGrid.DescriptionColumn( "Synopsis",
                                          key="description",
                                          attach_popup=False ),
        RepositoryGrid.TypeColumn( "Type" ),
        InstallableRevisionColumn( "Installable Revisions" ),
        RepositoryGrid.ToolsFunctionallyCorrectColumn( "Tools or<br/>Package<br/>Verified" ),
        RepositoryGrid.UserColumn( "Owner",
                                   model_class=model.User,
                                   attach_popup=False ),
        # Columns that are valid for filtering but are not visible.
        RepositoryCategoryColumn( "Category",
                                  model_class=model.Category,
                                  key="Category.name",
                                  visible=False )
    ]
    columns.append( grids.MulticolFilterColumn( "Search repository name, description",
                                                cols_to_filter=[ columns[0], columns[1] ],
                                                key="free-text-search",
                                                visible=False,
                                                filterable="standard" ) )
    operations = []
    use_paging = False

    def build_initial_query( self, trans, **kwd ):
        filter = trans.app.repository_grid_filter_manager.get_filter( trans )
        if 'id' in kwd:
            # The user is browsing categories of valid repositories, so filter the request by the received id,
            # which is a category id.
            if filter == trans.app.repository_grid_filter_manager.filters.CERTIFIED_LEVEL_ONE:
                return trans.sa_session.query( model.Repository ) \
                                       .join( model.RepositoryMetadata.table ) \
                                       .filter( or_( *trans.app.repository_registry.certified_level_one_clause_list ) ) \
                                       .join( model.User.table ) \
                                       .join( model.RepositoryCategoryAssociation.table ) \
                                       .join( model.Category.table ) \
                                       .filter( and_( model.Category.table.c.id == trans.security.decode_id( kwd[ 'id' ] ),
                                                      model.RepositoryMetadata.table.c.downloadable == true() ) )
            if filter == trans.app.repository_grid_filter_manager.filters.CERTIFIED_LEVEL_ONE_SUITES:
                return trans.sa_session.query( model.Repository ) \
                                       .filter( model.Repository.type == rt_util.REPOSITORY_SUITE_DEFINITION ) \
                                       .join( model.RepositoryMetadata.table ) \
                                       .filter( or_( *trans.app.repository_registry.certified_level_one_clause_list ) ) \
                                       .join( model.User.table ) \
                                       .join( model.RepositoryCategoryAssociation.table ) \
                                       .join( model.Category.table ) \
                                       .filter( and_( model.Category.table.c.id == trans.security.decode_id( kwd[ 'id' ] ),
                                                      model.RepositoryMetadata.table.c.downloadable == true() ) )
            else:
                # The value of filter is None.
                return trans.sa_session.query( model.Repository ) \
                                       .filter( and_( model.Repository.table.c.deleted == false(),
                                                      model.Repository.table.c.deprecated == false() ) ) \
                                       .join( model.RepositoryMetadata.table ) \
                                       .join( model.User.table ) \
                                       .join( model.RepositoryCategoryAssociation.table ) \
                                       .join( model.Category.table ) \
                                       .filter( and_( model.Category.table.c.id == trans.security.decode_id( kwd[ 'id' ] ),
                                                      model.RepositoryMetadata.table.c.downloadable == true() ) )
        # The user performed a free text search on the ValidCategoryGrid.
        if filter == trans.app.repository_grid_filter_manager.filters.CERTIFIED_LEVEL_ONE:
            return trans.sa_session.query( model.Repository ) \
                                   .join( model.RepositoryMetadata.table ) \
                                   .filter( or_( *trans.app.repository_registry.certified_level_one_clause_list ) ) \
                                   .join( model.User.table ) \
                                   .outerjoin( model.RepositoryCategoryAssociation.table ) \
                                   .outerjoin( model.Category.table ) \
                                   .filter( model.RepositoryMetadata.table.c.downloadable == true() )
        if filter == trans.app.repository_grid_filter_manager.filters.CERTIFIED_LEVEL_ONE_SUITES:
            return trans.sa_session.query( model.Repository ) \
                                   .filter( model.Repository.type == rt_util.REPOSITORY_SUITE_DEFINITION ) \
                                   .join( model.RepositoryMetadata.table ) \
                                   .filter( or_( *trans.app.repository_registry.certified_level_one_clause_list ) ) \
                                   .join( model.User.table ) \
                                   .outerjoin( model.RepositoryCategoryAssociation.table ) \
                                   .outerjoin( model.Category.table ) \
                                   .filter( model.RepositoryMetadata.table.c.downloadable == true() )
        else:
            # The value of filter is None.
            return trans.sa_session.query( model.Repository ) \
                                   .filter( and_( model.Repository.table.c.deleted == false(),
                                                  model.Repository.table.c.deprecated == false() ) ) \
                                   .join( model.RepositoryMetadata.table ) \
                                   .join( model.User.table ) \
                                   .outerjoin( model.RepositoryCategoryAssociation.table ) \
                                   .outerjoin( model.Category.table ) \
                                   .filter( model.RepositoryMetadata.table.c.downloadable == true() )<|MERGE_RESOLUTION|>--- conflicted
+++ resolved
@@ -1,12 +1,6 @@
 import logging
 
-<<<<<<< HEAD
-=======
-from galaxy import eggs
-eggs.require('markupsafe')
->>>>>>> c7394bd0
 from markupsafe import escape as escape_html
-eggs.require('SQLAlchemy')
 from sqlalchemy import and_, false, or_, true
 
 import tool_shed.grids.util as grids_util
