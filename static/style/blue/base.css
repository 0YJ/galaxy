--- conflicted
+++ resolved
@@ -1,15196 +1 @@
-<<<<<<< HEAD
-../base.css
-=======
-@charset "UTF-8";
-/*!
- * Bootstrap v4.1.1 (https://getbootstrap.com/)
- * Copyright 2011-2018 The Bootstrap Authors
- * Copyright 2011-2018 Twitter, Inc.
- * Licensed under MIT (https://github.com/twbs/bootstrap/blob/master/LICENSE)
- */
-:root {
-  --blue: #007bff;
-  --indigo: #6610f2;
-  --purple: #6f42c1;
-  --pink: #e83e8c;
-  --red: #dc3545;
-  --orange: #fd7e14;
-  --yellow: #ffc107;
-  --green: #28a745;
-  --teal: #20c997;
-  --cyan: #17a2b8;
-  --white: #fff;
-  --gray: #6c757d;
-  --gray-dark: #343a40;
-  --primary: #25537b;
-  --secondary: #dee2e6;
-  --success: #66cc66;
-  --info: #2077b3;
-  --warning: #fe7f02;
-  --danger: #e31a1e;
-  --light: #f8f9fa;
-  --dark: #343a40;
-  --breakpoint-xs: 0;
-  --breakpoint-sm: 576px;
-  --breakpoint-md: 768px;
-  --breakpoint-lg: 992px;
-  --breakpoint-xl: 1200px;
-  --font-family-sans-serif: -apple-system, BlinkMacSystemFont, "Segoe UI", Roboto, "Helvetica Neue", Arial, sans-serif, "Apple Color Emoji", "Segoe UI Emoji", "Segoe UI Symbol";
-  --font-family-monospace: Monaco, Menlo, Consolas, "Courier New", monospace; }
-
-*,
-*::before,
-*::after {
-  box-sizing: border-box; }
-
-html {
-  font-family: sans-serif;
-  line-height: 1.15;
-  -webkit-text-size-adjust: 100%;
-  -ms-text-size-adjust: 100%;
-  -ms-overflow-style: scrollbar;
-  -webkit-tap-highlight-color: transparent; }
-
-@-ms-viewport {
-  width: device-width; }
-
-article, aside, figcaption, figure, footer, header, hgroup, main, nav, section {
-  display: block; }
-
-body {
-  margin: 0;
-  font-family: -apple-system, BlinkMacSystemFont, "Segoe UI", Roboto, "Helvetica Neue", Arial, sans-serif, "Apple Color Emoji", "Segoe UI Emoji", "Segoe UI Symbol";
-  font-size: 0.8rem;
-  font-weight: 400;
-  line-height: 1.5;
-  color: #212529;
-  text-align: left;
-  background-color: #fff; }
-
-[tabindex="-1"]:focus {
-  outline: 0 !important; }
-
-hr {
-  box-sizing: content-box;
-  height: 0;
-  overflow: visible; }
-
-h1, h2, h3, .upload-view-default .upload-box .upload-helper, .upload-view-composite .upload-box .upload-helper, h4, h5, h6 {
-  margin-top: 0;
-  margin-bottom: 0.5rem; }
-
-p {
-  margin-top: 0;
-  margin-bottom: 1rem; }
-
-abbr[title],
-abbr[data-original-title] {
-  text-decoration: underline;
-  text-decoration: underline dotted;
-  cursor: help;
-  border-bottom: 0; }
-
-address {
-  margin-bottom: 1rem;
-  font-style: normal;
-  line-height: inherit; }
-
-ol,
-ul,
-dl {
-  margin-top: 0;
-  margin-bottom: 1rem; }
-
-ol ol,
-ul ul,
-ol ul,
-ul ol {
-  margin-bottom: 0; }
-
-dt {
-  font-weight: 700; }
-
-dd {
-  margin-bottom: .5rem;
-  margin-left: 0; }
-
-blockquote {
-  margin: 0 0 1rem; }
-
-dfn {
-  font-style: italic; }
-
-b,
-strong {
-  font-weight: bolder; }
-
-small {
-  font-size: 80%; }
-
-sub,
-sup {
-  position: relative;
-  font-size: 75%;
-  line-height: 0;
-  vertical-align: baseline; }
-
-sub {
-  bottom: -.25em; }
-
-sup {
-  top: -.5em; }
-
-a {
-  color: #25537b;
-  text-decoration: none;
-  background-color: transparent;
-  -webkit-text-decoration-skip: objects; }
-  a:hover {
-    color: #132b40;
-    text-decoration: underline; }
-
-a:not([href]):not([tabindex]) {
-  color: inherit;
-  text-decoration: none; }
-  a:not([href]):not([tabindex]):hover, a:not([href]):not([tabindex]):focus {
-    color: inherit;
-    text-decoration: none; }
-  a:not([href]):not([tabindex]):focus {
-    outline: 0; }
-
-pre,
-code,
-kbd,
-samp {
-  font-family: Monaco, Menlo, Consolas, "Courier New", monospace;
-  font-size: 1em; }
-
-pre {
-  margin-top: 0;
-  margin-bottom: 1rem;
-  overflow: auto;
-  -ms-overflow-style: scrollbar; }
-
-figure {
-  margin: 0 0 1rem; }
-
-img {
-  vertical-align: middle;
-  border-style: none; }
-
-svg:not(:root) {
-  overflow: hidden; }
-
-table {
-  border-collapse: collapse; }
-
-caption {
-  padding-top: 0.75rem;
-  padding-bottom: 0.75rem;
-  color: #6c757d;
-  text-align: left;
-  caption-side: bottom; }
-
-th {
-  text-align: inherit; }
-
-label {
-  display: inline-block;
-  margin-bottom: 0.5rem; }
-
-button {
-  border-radius: 0; }
-
-button:focus {
-  outline: 1px dotted;
-  outline: 5px auto -webkit-focus-ring-color; }
-
-input,
-button,
-select,
-optgroup,
-textarea {
-  margin: 0;
-  font-family: inherit;
-  font-size: inherit;
-  line-height: inherit; }
-
-button,
-input {
-  overflow: visible; }
-
-button,
-select {
-  text-transform: none; }
-
-button,
-html [type="button"],
-[type="reset"],
-[type="submit"] {
-  -webkit-appearance: button; }
-
-button::-moz-focus-inner,
-[type="button"]::-moz-focus-inner,
-[type="reset"]::-moz-focus-inner,
-[type="submit"]::-moz-focus-inner {
-  padding: 0;
-  border-style: none; }
-
-input[type="radio"],
-input[type="checkbox"] {
-  box-sizing: border-box;
-  padding: 0; }
-
-input[type="date"],
-input[type="time"],
-input[type="datetime-local"],
-input[type="month"] {
-  -webkit-appearance: listbox; }
-
-textarea {
-  overflow: auto;
-  resize: vertical; }
-
-fieldset {
-  min-width: 0;
-  padding: 0;
-  margin: 0;
-  border: 0; }
-
-legend {
-  display: block;
-  width: 100%;
-  max-width: 100%;
-  padding: 0;
-  margin-bottom: .5rem;
-  font-size: 1.5rem;
-  line-height: inherit;
-  color: inherit;
-  white-space: normal; }
-
-progress {
-  vertical-align: baseline; }
-
-[type="number"]::-webkit-inner-spin-button,
-[type="number"]::-webkit-outer-spin-button {
-  height: auto; }
-
-[type="search"] {
-  outline-offset: -2px;
-  -webkit-appearance: none; }
-
-[type="search"]::-webkit-search-cancel-button,
-[type="search"]::-webkit-search-decoration {
-  -webkit-appearance: none; }
-
-::-webkit-file-upload-button {
-  font: inherit;
-  -webkit-appearance: button; }
-
-output {
-  display: inline-block; }
-
-summary {
-  display: list-item;
-  cursor: pointer; }
-
-template {
-  display: none; }
-
-[hidden] {
-  display: none !important; }
-
-h1, h2, h3, .upload-view-default .upload-box .upload-helper, .upload-view-composite .upload-box .upload-helper, h4, h5, h6,
-.h1, .h2, .h3, .h4, .h5, .h6 {
-  margin-bottom: 0.5rem;
-  font-family: inherit;
-  font-weight: 500;
-  line-height: 1.2;
-  color: inherit; }
-
-h1, .h1 {
-  font-size: 1.6rem; }
-
-h2, .h2 {
-  font-size: 1.4rem; }
-
-h3, .upload-view-default .upload-box .upload-helper, .upload-view-composite .upload-box .upload-helper, .h3 {
-  font-size: 1.2rem; }
-
-h4, .h4 {
-  font-size: 1rem; }
-
-h5, .h5 {
-  font-size: 0.8rem; }
-
-h6, .h6 {
-  font-size: 0.68rem; }
-
-.lead {
-  font-size: 1rem;
-  font-weight: 300; }
-
-.display-1 {
-  font-size: 6rem;
-  font-weight: 300;
-  line-height: 1.2; }
-
-.display-2 {
-  font-size: 5.5rem;
-  font-weight: 300;
-  line-height: 1.2; }
-
-.display-3 {
-  font-size: 4.5rem;
-  font-weight: 300;
-  line-height: 1.2; }
-
-.display-4 {
-  font-size: 3.5rem;
-  font-weight: 300;
-  line-height: 1.2; }
-
-hr {
-  margin-top: 1rem;
-  margin-bottom: 1rem;
-  border: 0;
-  border-top: 1px solid rgba(0, 0, 0, 0.1); }
-
-small,
-.small {
-  font-size: 80%;
-  font-weight: 400; }
-
-mark,
-.mark {
-  padding: 0.2em;
-  background-color: #fcf8e3; }
-
-.list-unstyled {
-  padding-left: 0;
-  list-style: none; }
-
-.list-inline {
-  padding-left: 0;
-  list-style: none; }
-
-.list-inline-item {
-  display: inline-block; }
-  .list-inline-item:not(:last-child) {
-    margin-right: 0.5rem; }
-
-.initialism {
-  font-size: 90%;
-  text-transform: uppercase; }
-
-.blockquote {
-  margin-bottom: 1rem;
-  font-size: 1rem; }
-
-.blockquote-footer {
-  display: block;
-  font-size: 80%;
-  color: #6c757d; }
-  .blockquote-footer::before {
-    content: "\2014 \00A0"; }
-
-.img-fluid {
-  max-width: 100%;
-  height: auto; }
-
-.img-thumbnail {
-  padding: 0.25rem;
-  background-color: #fff;
-  border: 1px solid #dee2e6;
-  border-radius: 0.25rem;
-  max-width: 100%;
-  height: auto; }
-
-.figure {
-  display: inline-block; }
-
-.figure-img {
-  margin-bottom: 0.5rem;
-  line-height: 1; }
-
-.figure-caption {
-  font-size: 90%;
-  color: #6c757d; }
-
-code {
-  font-size: 87.5%;
-  color: #e83e8c;
-  word-break: break-word; }
-  a > code {
-    color: inherit; }
-
-kbd {
-  padding: 0.2rem 0.4rem;
-  font-size: 87.5%;
-  color: #fff;
-  background-color: #212529;
-  border-radius: 0.2rem; }
-  kbd kbd {
-    padding: 0;
-    font-size: 100%;
-    font-weight: 700; }
-
-pre {
-  display: block;
-  font-size: 87.5%;
-  color: #212529; }
-  pre code {
-    font-size: inherit;
-    color: inherit;
-    word-break: normal; }
-
-.pre-scrollable {
-  max-height: 340px;
-  overflow-y: scroll; }
-
-.container {
-  width: 100%;
-  padding-right: 15px;
-  padding-left: 15px;
-  margin-right: auto;
-  margin-left: auto; }
-  @media (min-width: 576px) {
-    .container {
-      max-width: 540px; } }
-  @media (min-width: 768px) {
-    .container {
-      max-width: 720px; } }
-  @media (min-width: 992px) {
-    .container {
-      max-width: 960px; } }
-  @media (min-width: 1200px) {
-    .container {
-      max-width: 1140px; } }
-
-.container-fluid {
-  width: 100%;
-  padding-right: 15px;
-  padding-left: 15px;
-  margin-right: auto;
-  margin-left: auto; }
-
-.row {
-  display: flex;
-  flex-wrap: wrap;
-  margin-right: -15px;
-  margin-left: -15px; }
-
-.no-gutters {
-  margin-right: 0;
-  margin-left: 0; }
-  .no-gutters > .col,
-  .no-gutters > [class*="col-"] {
-    padding-right: 0;
-    padding-left: 0; }
-
-.col-1, .col-2, .col-3, .col-4, .col-5, .col-6, .col-7, .col-8, .col-9, .col-10, .col-11, .col-12, .col,
-.col-auto, .col-sm-1, .col-sm-2, .col-sm-3, .col-sm-4, .col-sm-5, .col-sm-6, .col-sm-7, .col-sm-8, .col-sm-9, .col-sm-10, .col-sm-11, .col-sm-12, .col-sm,
-.col-sm-auto, .col-md-1, .col-md-2, .col-md-3, .col-md-4, .col-md-5, .col-md-6, .col-md-7, .col-md-8, .col-md-9, .col-md-10, .col-md-11, .col-md-12, .col-md,
-.col-md-auto, .col-lg-1, .col-lg-2, .col-lg-3, .col-lg-4, .col-lg-5, .col-lg-6, .col-lg-7, .col-lg-8, .col-lg-9, .col-lg-10, .col-lg-11, .col-lg-12, .col-lg,
-.col-lg-auto, .col-xl-1, .col-xl-2, .col-xl-3, .col-xl-4, .col-xl-5, .col-xl-6, .col-xl-7, .col-xl-8, .col-xl-9, .col-xl-10, .col-xl-11, .col-xl-12, .col-xl,
-.col-xl-auto {
-  position: relative;
-  width: 100%;
-  min-height: 1px;
-  padding-right: 15px;
-  padding-left: 15px; }
-
-.col {
-  flex-basis: 0;
-  flex-grow: 1;
-  max-width: 100%; }
-
-.col-auto {
-  flex: 0 0 auto;
-  width: auto;
-  max-width: none; }
-
-.col-1 {
-  flex: 0 0 8.33333%;
-  max-width: 8.33333%; }
-
-.col-2 {
-  flex: 0 0 16.66667%;
-  max-width: 16.66667%; }
-
-.col-3 {
-  flex: 0 0 25%;
-  max-width: 25%; }
-
-.col-4 {
-  flex: 0 0 33.33333%;
-  max-width: 33.33333%; }
-
-.col-5 {
-  flex: 0 0 41.66667%;
-  max-width: 41.66667%; }
-
-.col-6 {
-  flex: 0 0 50%;
-  max-width: 50%; }
-
-.col-7 {
-  flex: 0 0 58.33333%;
-  max-width: 58.33333%; }
-
-.col-8 {
-  flex: 0 0 66.66667%;
-  max-width: 66.66667%; }
-
-.col-9 {
-  flex: 0 0 75%;
-  max-width: 75%; }
-
-.col-10 {
-  flex: 0 0 83.33333%;
-  max-width: 83.33333%; }
-
-.col-11 {
-  flex: 0 0 91.66667%;
-  max-width: 91.66667%; }
-
-.col-12 {
-  flex: 0 0 100%;
-  max-width: 100%; }
-
-.order-first {
-  order: -1; }
-
-.order-last {
-  order: 13; }
-
-.order-0 {
-  order: 0; }
-
-.order-1 {
-  order: 1; }
-
-.order-2 {
-  order: 2; }
-
-.order-3 {
-  order: 3; }
-
-.order-4 {
-  order: 4; }
-
-.order-5 {
-  order: 5; }
-
-.order-6 {
-  order: 6; }
-
-.order-7 {
-  order: 7; }
-
-.order-8 {
-  order: 8; }
-
-.order-9 {
-  order: 9; }
-
-.order-10 {
-  order: 10; }
-
-.order-11 {
-  order: 11; }
-
-.order-12 {
-  order: 12; }
-
-.offset-1 {
-  margin-left: 8.33333%; }
-
-.offset-2 {
-  margin-left: 16.66667%; }
-
-.offset-3 {
-  margin-left: 25%; }
-
-.offset-4 {
-  margin-left: 33.33333%; }
-
-.offset-5 {
-  margin-left: 41.66667%; }
-
-.offset-6 {
-  margin-left: 50%; }
-
-.offset-7 {
-  margin-left: 58.33333%; }
-
-.offset-8 {
-  margin-left: 66.66667%; }
-
-.offset-9 {
-  margin-left: 75%; }
-
-.offset-10 {
-  margin-left: 83.33333%; }
-
-.offset-11 {
-  margin-left: 91.66667%; }
-
-@media (min-width: 576px) {
-  .col-sm {
-    flex-basis: 0;
-    flex-grow: 1;
-    max-width: 100%; }
-  .col-sm-auto {
-    flex: 0 0 auto;
-    width: auto;
-    max-width: none; }
-  .col-sm-1 {
-    flex: 0 0 8.33333%;
-    max-width: 8.33333%; }
-  .col-sm-2 {
-    flex: 0 0 16.66667%;
-    max-width: 16.66667%; }
-  .col-sm-3 {
-    flex: 0 0 25%;
-    max-width: 25%; }
-  .col-sm-4 {
-    flex: 0 0 33.33333%;
-    max-width: 33.33333%; }
-  .col-sm-5 {
-    flex: 0 0 41.66667%;
-    max-width: 41.66667%; }
-  .col-sm-6 {
-    flex: 0 0 50%;
-    max-width: 50%; }
-  .col-sm-7 {
-    flex: 0 0 58.33333%;
-    max-width: 58.33333%; }
-  .col-sm-8 {
-    flex: 0 0 66.66667%;
-    max-width: 66.66667%; }
-  .col-sm-9 {
-    flex: 0 0 75%;
-    max-width: 75%; }
-  .col-sm-10 {
-    flex: 0 0 83.33333%;
-    max-width: 83.33333%; }
-  .col-sm-11 {
-    flex: 0 0 91.66667%;
-    max-width: 91.66667%; }
-  .col-sm-12 {
-    flex: 0 0 100%;
-    max-width: 100%; }
-  .order-sm-first {
-    order: -1; }
-  .order-sm-last {
-    order: 13; }
-  .order-sm-0 {
-    order: 0; }
-  .order-sm-1 {
-    order: 1; }
-  .order-sm-2 {
-    order: 2; }
-  .order-sm-3 {
-    order: 3; }
-  .order-sm-4 {
-    order: 4; }
-  .order-sm-5 {
-    order: 5; }
-  .order-sm-6 {
-    order: 6; }
-  .order-sm-7 {
-    order: 7; }
-  .order-sm-8 {
-    order: 8; }
-  .order-sm-9 {
-    order: 9; }
-  .order-sm-10 {
-    order: 10; }
-  .order-sm-11 {
-    order: 11; }
-  .order-sm-12 {
-    order: 12; }
-  .offset-sm-0 {
-    margin-left: 0; }
-  .offset-sm-1 {
-    margin-left: 8.33333%; }
-  .offset-sm-2 {
-    margin-left: 16.66667%; }
-  .offset-sm-3 {
-    margin-left: 25%; }
-  .offset-sm-4 {
-    margin-left: 33.33333%; }
-  .offset-sm-5 {
-    margin-left: 41.66667%; }
-  .offset-sm-6 {
-    margin-left: 50%; }
-  .offset-sm-7 {
-    margin-left: 58.33333%; }
-  .offset-sm-8 {
-    margin-left: 66.66667%; }
-  .offset-sm-9 {
-    margin-left: 75%; }
-  .offset-sm-10 {
-    margin-left: 83.33333%; }
-  .offset-sm-11 {
-    margin-left: 91.66667%; } }
-
-@media (min-width: 768px) {
-  .col-md {
-    flex-basis: 0;
-    flex-grow: 1;
-    max-width: 100%; }
-  .col-md-auto {
-    flex: 0 0 auto;
-    width: auto;
-    max-width: none; }
-  .col-md-1 {
-    flex: 0 0 8.33333%;
-    max-width: 8.33333%; }
-  .col-md-2 {
-    flex: 0 0 16.66667%;
-    max-width: 16.66667%; }
-  .col-md-3 {
-    flex: 0 0 25%;
-    max-width: 25%; }
-  .col-md-4 {
-    flex: 0 0 33.33333%;
-    max-width: 33.33333%; }
-  .col-md-5 {
-    flex: 0 0 41.66667%;
-    max-width: 41.66667%; }
-  .col-md-6 {
-    flex: 0 0 50%;
-    max-width: 50%; }
-  .col-md-7 {
-    flex: 0 0 58.33333%;
-    max-width: 58.33333%; }
-  .col-md-8 {
-    flex: 0 0 66.66667%;
-    max-width: 66.66667%; }
-  .col-md-9 {
-    flex: 0 0 75%;
-    max-width: 75%; }
-  .col-md-10 {
-    flex: 0 0 83.33333%;
-    max-width: 83.33333%; }
-  .col-md-11 {
-    flex: 0 0 91.66667%;
-    max-width: 91.66667%; }
-  .col-md-12 {
-    flex: 0 0 100%;
-    max-width: 100%; }
-  .order-md-first {
-    order: -1; }
-  .order-md-last {
-    order: 13; }
-  .order-md-0 {
-    order: 0; }
-  .order-md-1 {
-    order: 1; }
-  .order-md-2 {
-    order: 2; }
-  .order-md-3 {
-    order: 3; }
-  .order-md-4 {
-    order: 4; }
-  .order-md-5 {
-    order: 5; }
-  .order-md-6 {
-    order: 6; }
-  .order-md-7 {
-    order: 7; }
-  .order-md-8 {
-    order: 8; }
-  .order-md-9 {
-    order: 9; }
-  .order-md-10 {
-    order: 10; }
-  .order-md-11 {
-    order: 11; }
-  .order-md-12 {
-    order: 12; }
-  .offset-md-0 {
-    margin-left: 0; }
-  .offset-md-1 {
-    margin-left: 8.33333%; }
-  .offset-md-2 {
-    margin-left: 16.66667%; }
-  .offset-md-3 {
-    margin-left: 25%; }
-  .offset-md-4 {
-    margin-left: 33.33333%; }
-  .offset-md-5 {
-    margin-left: 41.66667%; }
-  .offset-md-6 {
-    margin-left: 50%; }
-  .offset-md-7 {
-    margin-left: 58.33333%; }
-  .offset-md-8 {
-    margin-left: 66.66667%; }
-  .offset-md-9 {
-    margin-left: 75%; }
-  .offset-md-10 {
-    margin-left: 83.33333%; }
-  .offset-md-11 {
-    margin-left: 91.66667%; } }
-
-@media (min-width: 992px) {
-  .col-lg {
-    flex-basis: 0;
-    flex-grow: 1;
-    max-width: 100%; }
-  .col-lg-auto {
-    flex: 0 0 auto;
-    width: auto;
-    max-width: none; }
-  .col-lg-1 {
-    flex: 0 0 8.33333%;
-    max-width: 8.33333%; }
-  .col-lg-2 {
-    flex: 0 0 16.66667%;
-    max-width: 16.66667%; }
-  .col-lg-3 {
-    flex: 0 0 25%;
-    max-width: 25%; }
-  .col-lg-4 {
-    flex: 0 0 33.33333%;
-    max-width: 33.33333%; }
-  .col-lg-5 {
-    flex: 0 0 41.66667%;
-    max-width: 41.66667%; }
-  .col-lg-6 {
-    flex: 0 0 50%;
-    max-width: 50%; }
-  .col-lg-7 {
-    flex: 0 0 58.33333%;
-    max-width: 58.33333%; }
-  .col-lg-8 {
-    flex: 0 0 66.66667%;
-    max-width: 66.66667%; }
-  .col-lg-9 {
-    flex: 0 0 75%;
-    max-width: 75%; }
-  .col-lg-10 {
-    flex: 0 0 83.33333%;
-    max-width: 83.33333%; }
-  .col-lg-11 {
-    flex: 0 0 91.66667%;
-    max-width: 91.66667%; }
-  .col-lg-12 {
-    flex: 0 0 100%;
-    max-width: 100%; }
-  .order-lg-first {
-    order: -1; }
-  .order-lg-last {
-    order: 13; }
-  .order-lg-0 {
-    order: 0; }
-  .order-lg-1 {
-    order: 1; }
-  .order-lg-2 {
-    order: 2; }
-  .order-lg-3 {
-    order: 3; }
-  .order-lg-4 {
-    order: 4; }
-  .order-lg-5 {
-    order: 5; }
-  .order-lg-6 {
-    order: 6; }
-  .order-lg-7 {
-    order: 7; }
-  .order-lg-8 {
-    order: 8; }
-  .order-lg-9 {
-    order: 9; }
-  .order-lg-10 {
-    order: 10; }
-  .order-lg-11 {
-    order: 11; }
-  .order-lg-12 {
-    order: 12; }
-  .offset-lg-0 {
-    margin-left: 0; }
-  .offset-lg-1 {
-    margin-left: 8.33333%; }
-  .offset-lg-2 {
-    margin-left: 16.66667%; }
-  .offset-lg-3 {
-    margin-left: 25%; }
-  .offset-lg-4 {
-    margin-left: 33.33333%; }
-  .offset-lg-5 {
-    margin-left: 41.66667%; }
-  .offset-lg-6 {
-    margin-left: 50%; }
-  .offset-lg-7 {
-    margin-left: 58.33333%; }
-  .offset-lg-8 {
-    margin-left: 66.66667%; }
-  .offset-lg-9 {
-    margin-left: 75%; }
-  .offset-lg-10 {
-    margin-left: 83.33333%; }
-  .offset-lg-11 {
-    margin-left: 91.66667%; } }
-
-@media (min-width: 1200px) {
-  .col-xl {
-    flex-basis: 0;
-    flex-grow: 1;
-    max-width: 100%; }
-  .col-xl-auto {
-    flex: 0 0 auto;
-    width: auto;
-    max-width: none; }
-  .col-xl-1 {
-    flex: 0 0 8.33333%;
-    max-width: 8.33333%; }
-  .col-xl-2 {
-    flex: 0 0 16.66667%;
-    max-width: 16.66667%; }
-  .col-xl-3 {
-    flex: 0 0 25%;
-    max-width: 25%; }
-  .col-xl-4 {
-    flex: 0 0 33.33333%;
-    max-width: 33.33333%; }
-  .col-xl-5 {
-    flex: 0 0 41.66667%;
-    max-width: 41.66667%; }
-  .col-xl-6 {
-    flex: 0 0 50%;
-    max-width: 50%; }
-  .col-xl-7 {
-    flex: 0 0 58.33333%;
-    max-width: 58.33333%; }
-  .col-xl-8 {
-    flex: 0 0 66.66667%;
-    max-width: 66.66667%; }
-  .col-xl-9 {
-    flex: 0 0 75%;
-    max-width: 75%; }
-  .col-xl-10 {
-    flex: 0 0 83.33333%;
-    max-width: 83.33333%; }
-  .col-xl-11 {
-    flex: 0 0 91.66667%;
-    max-width: 91.66667%; }
-  .col-xl-12 {
-    flex: 0 0 100%;
-    max-width: 100%; }
-  .order-xl-first {
-    order: -1; }
-  .order-xl-last {
-    order: 13; }
-  .order-xl-0 {
-    order: 0; }
-  .order-xl-1 {
-    order: 1; }
-  .order-xl-2 {
-    order: 2; }
-  .order-xl-3 {
-    order: 3; }
-  .order-xl-4 {
-    order: 4; }
-  .order-xl-5 {
-    order: 5; }
-  .order-xl-6 {
-    order: 6; }
-  .order-xl-7 {
-    order: 7; }
-  .order-xl-8 {
-    order: 8; }
-  .order-xl-9 {
-    order: 9; }
-  .order-xl-10 {
-    order: 10; }
-  .order-xl-11 {
-    order: 11; }
-  .order-xl-12 {
-    order: 12; }
-  .offset-xl-0 {
-    margin-left: 0; }
-  .offset-xl-1 {
-    margin-left: 8.33333%; }
-  .offset-xl-2 {
-    margin-left: 16.66667%; }
-  .offset-xl-3 {
-    margin-left: 25%; }
-  .offset-xl-4 {
-    margin-left: 33.33333%; }
-  .offset-xl-5 {
-    margin-left: 41.66667%; }
-  .offset-xl-6 {
-    margin-left: 50%; }
-  .offset-xl-7 {
-    margin-left: 58.33333%; }
-  .offset-xl-8 {
-    margin-left: 66.66667%; }
-  .offset-xl-9 {
-    margin-left: 75%; }
-  .offset-xl-10 {
-    margin-left: 83.33333%; }
-  .offset-xl-11 {
-    margin-left: 91.66667%; } }
-
-.table, .upload-table {
-  width: 100%;
-  max-width: 100%;
-  margin-bottom: 1rem;
-  background-color: transparent; }
-  .table th, .upload-table th,
-  .table td, .upload-table td {
-    padding: 0.75rem;
-    vertical-align: top;
-    border-top: 1px solid #bdc6d0; }
-  .table thead th, .upload-table thead th {
-    vertical-align: bottom;
-    border-bottom: 2px solid #bdc6d0; }
-  .table tbody + tbody, .upload-table tbody + tbody {
-    border-top: 2px solid #bdc6d0; }
-  .table .table, .upload-table .table, .table .upload-table, .upload-table .upload-table {
-    background-color: #fff; }
-
-.table-sm th,
-.table-sm td {
-  padding: 0.3rem; }
-
-.table-bordered {
-  border: 1px solid #bdc6d0; }
-  .table-bordered th,
-  .table-bordered td {
-    border: 1px solid #bdc6d0; }
-  .table-bordered thead th,
-  .table-bordered thead td {
-    border-bottom-width: 2px; }
-
-.table-borderless th,
-.table-borderless td,
-.table-borderless thead th,
-.table-borderless tbody + tbody {
-  border: 0; }
-
-.table-striped tbody tr:nth-of-type(odd), .upload-table tbody tr:nth-of-type(odd) {
-  background-color: rgba(0, 0, 0, 0.05); }
-
-.table-hover tbody tr:hover {
-  background-color: rgba(0, 0, 0, 0.075); }
-
-.table-primary,
-.table-primary > th,
-.table-primary > td {
-  background-color: #87a0b6; }
-
-.table-hover .table-primary:hover {
-  background-color: #7793ac; }
-  .table-hover .table-primary:hover > td,
-  .table-hover .table-primary:hover > th {
-    background-color: #7793ac; }
-
-.table-secondary,
-.table-secondary > th,
-.table-secondary > td {
-  background-color: #edeff1; }
-
-.table-hover .table-secondary:hover {
-  background-color: #dfe2e6; }
-  .table-hover .table-secondary:hover > td,
-  .table-hover .table-secondary:hover > th {
-    background-color: #dfe2e6; }
-
-.table-success,
-.table-success > th,
-.table-success > td {
-  background-color: #abe3ab; }
-
-.table-hover .table-success:hover {
-  background-color: #98dd98; }
-  .table-hover .table-success:hover > td,
-  .table-hover .table-success:hover > th {
-    background-color: #98dd98; }
-
-.table-info,
-.table-info > th,
-.table-info > td {
-  background-color: #84b4d5; }
-
-.table-hover .table-info:hover {
-  background-color: #71a8cf; }
-  .table-hover .table-info:hover > td,
-  .table-hover .table-info:hover > th {
-    background-color: #71a8cf; }
-
-.table-warning,
-.table-warning > th,
-.table-warning > td {
-  background-color: #feb974; }
-
-.table-hover .table-warning:hover {
-  background-color: #feac5b; }
-  .table-hover .table-warning:hover > td,
-  .table-hover .table-warning:hover > th {
-    background-color: #feac5b; }
-
-.table-danger,
-.table-danger > th,
-.table-danger > td {
-  background-color: #f08183; }
-
-.table-hover .table-danger:hover {
-  background-color: #ed6a6d; }
-  .table-hover .table-danger:hover > td,
-  .table-hover .table-danger:hover > th {
-    background-color: #ed6a6d; }
-
-.table-light,
-.table-light > th,
-.table-light > td {
-  background-color: #fbfcfc; }
-
-.table-hover .table-light:hover {
-  background-color: #ecf1f1; }
-  .table-hover .table-light:hover > td,
-  .table-hover .table-light:hover > th {
-    background-color: #ecf1f1; }
-
-.table-dark,
-.table-dark > th,
-.table-dark > td {
-  background-color: #8f9396; }
-
-.table-hover .table-dark:hover {
-  background-color: #82868a; }
-  .table-hover .table-dark:hover > td,
-  .table-hover .table-dark:hover > th {
-    background-color: #82868a; }
-
-.table-active,
-.table-active > th,
-.table-active > td {
-  background-color: rgba(0, 0, 0, 0.075); }
-
-.table-hover .table-active:hover {
-  background-color: rgba(0, 0, 0, 0.075); }
-  .table-hover .table-active:hover > td,
-  .table-hover .table-active:hover > th {
-    background-color: rgba(0, 0, 0, 0.075); }
-
-.table .thead-dark th, .upload-table .thead-dark th {
-  color: #fff;
-  background-color: #212529;
-  border-color: #32383e; }
-
-.table .thead-light th, .upload-table .thead-light th {
-  color: #495057;
-  background-color: #e9ecef;
-  border-color: #bdc6d0; }
-
-.table-dark {
-  color: #fff;
-  background-color: #212529; }
-  .table-dark th,
-  .table-dark td,
-  .table-dark thead th {
-    border-color: #32383e; }
-  .table-dark.table-bordered {
-    border: 0; }
-  .table-dark.table-striped tbody tr:nth-of-type(odd), .table-dark.upload-table tbody tr:nth-of-type(odd) {
-    background-color: rgba(255, 255, 255, 0.05); }
-  .table-dark.table-hover tbody tr:hover {
-    background-color: rgba(255, 255, 255, 0.075); }
-
-@media (max-width: 575.98px) {
-  .table-responsive-sm {
-    display: block;
-    width: 100%;
-    overflow-x: auto;
-    -webkit-overflow-scrolling: touch;
-    -ms-overflow-style: -ms-autohiding-scrollbar; }
-    .table-responsive-sm > .table-bordered {
-      border: 0; } }
-
-@media (max-width: 767.98px) {
-  .table-responsive-md {
-    display: block;
-    width: 100%;
-    overflow-x: auto;
-    -webkit-overflow-scrolling: touch;
-    -ms-overflow-style: -ms-autohiding-scrollbar; }
-    .table-responsive-md > .table-bordered {
-      border: 0; } }
-
-@media (max-width: 991.98px) {
-  .table-responsive-lg {
-    display: block;
-    width: 100%;
-    overflow-x: auto;
-    -webkit-overflow-scrolling: touch;
-    -ms-overflow-style: -ms-autohiding-scrollbar; }
-    .table-responsive-lg > .table-bordered {
-      border: 0; } }
-
-@media (max-width: 1199.98px) {
-  .table-responsive-xl {
-    display: block;
-    width: 100%;
-    overflow-x: auto;
-    -webkit-overflow-scrolling: touch;
-    -ms-overflow-style: -ms-autohiding-scrollbar; }
-    .table-responsive-xl > .table-bordered {
-      border: 0; } }
-
-.table-responsive {
-  display: block;
-  width: 100%;
-  overflow-x: auto;
-  -webkit-overflow-scrolling: touch;
-  -ms-overflow-style: -ms-autohiding-scrollbar; }
-  .table-responsive > .table-bordered {
-    border: 0; }
-
-.form-control, .ui-input, .ui-form-element .ui-form-preview, .ui-form-element-disabled .ui-form-preview, .ui-textarea, .ui-options .ui-options-list, .ui-select select, .ui-select .select2-container .select2-choice, .ui-select .select2-container-multi .select2-choices {
-  display: block;
-  width: 100%;
-  padding: 0.375rem 0.75rem;
-  font-size: 0.8rem;
-  line-height: 1.5;
-  color: #495057;
-  background-color: #fff;
-  background-clip: padding-box;
-  border: 1px solid #ced4da;
-  border-radius: 0.25rem;
-  transition: border-color 0.15s ease-in-out, box-shadow 0.15s ease-in-out; }
-  @media screen and (prefers-reduced-motion: reduce) {
-    .form-control, .ui-input, .ui-form-element .ui-form-preview, .ui-form-element-disabled .ui-form-preview, .ui-textarea, .ui-options .ui-options-list, .ui-select select, .ui-select .select2-container .select2-choice, .ui-select .select2-container-multi .select2-choices {
-      transition: none; } }
-  .form-control::-ms-expand, .ui-input::-ms-expand, .ui-form-element .ui-form-preview::-ms-expand, .ui-form-element-disabled .ui-form-preview::-ms-expand, .ui-textarea::-ms-expand, .ui-options .ui-options-list::-ms-expand, .ui-select select::-ms-expand, .ui-select .select2-container .select2-choice::-ms-expand, .ui-select .select2-container-multi .select2-choices::-ms-expand {
-    background-color: transparent;
-    border: 0; }
-  .form-control:focus, .ui-input:focus, .ui-form-element .ui-form-preview:focus, .ui-form-element-disabled .ui-form-preview:focus, .ui-textarea:focus, .ui-options .ui-options-list:focus, .ui-select select:focus, .ui-select .select2-container .select2-choice:focus, .ui-select .select2-container-multi .select2-choices:focus {
-    color: #495057;
-    background-color: #fff;
-    border-color: #5494cc;
-    outline: 0;
-    box-shadow: 0 0 0 0.2rem rgba(37, 83, 123, 0.25); }
-  .form-control::placeholder, .ui-input::placeholder, .ui-form-element .ui-form-preview::placeholder, .ui-form-element-disabled .ui-form-preview::placeholder, .ui-textarea::placeholder, .ui-options .ui-options-list::placeholder, .ui-select select::placeholder, .ui-select .select2-container .select2-choice::placeholder, .ui-select .select2-container-multi .select2-choices::placeholder {
-    color: #6c757d;
-    opacity: 1; }
-  .form-control:disabled, .ui-input:disabled, .ui-form-element .ui-form-preview:disabled, .ui-form-element-disabled .ui-form-preview:disabled, .ui-textarea:disabled, .ui-options .ui-options-list:disabled, .ui-select select:disabled, .ui-select .select2-container .select2-choice:disabled, .ui-select .select2-container-multi .select2-choices:disabled, .form-control[readonly], [readonly].ui-input, .ui-form-element [readonly].ui-form-preview, .ui-form-element-disabled [readonly].ui-form-preview, [readonly].ui-textarea, .ui-options [readonly].ui-options-list, .ui-select select[readonly], .ui-select .select2-container [readonly].select2-choice, .ui-select .select2-container-multi [readonly].select2-choices {
-    background-color: #e9ecef;
-    opacity: 1; }
-
-select.form-control:not([size]):not([multiple]), select.ui-input:not([size]):not([multiple]), .ui-form-element select.ui-form-preview:not([size]):not([multiple]), .ui-form-element-disabled select.ui-form-preview:not([size]):not([multiple]), select.ui-textarea:not([size]):not([multiple]), .ui-options select.ui-options-list:not([size]):not([multiple]), .ui-select select:not([size]):not([multiple]) {
-  height: calc(1.95rem + 2px); }
-
-select.form-control:focus::-ms-value, select.ui-input:focus::-ms-value, .ui-form-element select.ui-form-preview:focus::-ms-value, .ui-form-element-disabled select.ui-form-preview:focus::-ms-value, select.ui-textarea:focus::-ms-value, .ui-options select.ui-options-list:focus::-ms-value, .ui-select select:focus::-ms-value, .ui-select .select2-container select.select2-choice:focus::-ms-value, .ui-select .select2-container-multi select.select2-choices:focus::-ms-value {
-  color: #495057;
-  background-color: #fff; }
-
-.form-control-file,
-.form-control-range {
-  display: block;
-  width: 100%; }
-
-.col-form-label {
-  padding-top: calc(0.375rem + 1px);
-  padding-bottom: calc(0.375rem + 1px);
-  margin-bottom: 0;
-  font-size: inherit;
-  line-height: 1.5; }
-
-.col-form-label-lg {
-  padding-top: calc(0.5rem + 1px);
-  padding-bottom: calc(0.5rem + 1px);
-  font-size: 1rem;
-  line-height: 1.5; }
-
-.col-form-label-sm {
-  padding-top: calc(0.25rem + 1px);
-  padding-bottom: calc(0.25rem + 1px);
-  font-size: 0.7rem;
-  line-height: 1.5; }
-
-.form-control-plaintext {
-  display: block;
-  width: 100%;
-  padding-top: 0.375rem;
-  padding-bottom: 0.375rem;
-  margin-bottom: 0;
-  line-height: 1.5;
-  color: #212529;
-  background-color: transparent;
-  border: solid transparent;
-  border-width: 1px 0; }
-  .form-control-plaintext.form-control-sm, .input-group-sm > .form-control-plaintext.form-control, .input-group-sm > .form-control-plaintext.ui-input, .ui-form-element .input-group-sm > .form-control-plaintext.ui-form-preview, .ui-form-element-disabled .input-group-sm > .form-control-plaintext.ui-form-preview, .input-group-sm > .form-control-plaintext.ui-textarea, .ui-options .input-group-sm > .form-control-plaintext.ui-options-list, .ui-select .input-group-sm > select.form-control-plaintext, .ui-select .select2-container .input-group-sm > .form-control-plaintext.select2-choice, .ui-select .select2-container-multi .input-group-sm > .form-control-plaintext.select2-choices,
-  .input-group-sm > .input-group-prepend > .form-control-plaintext.input-group-text,
-  .input-group-sm > .input-group-append > .form-control-plaintext.input-group-text,
-  .input-group-sm > .input-group-prepend > .form-control-plaintext.btn,
-  .input-group-sm > .input-group-prepend > input.form-control-plaintext[type="submit"],
-  .input-group-sm > .input-group-prepend >
-  button.form-control-plaintext,
-  .input-group-sm > .input-group-prepend > .form-control-plaintext.action-button,
-  .input-group-sm > .input-group-prepend > .form-control-plaintext.menubutton,
-  .input-group-sm > .input-group-append > .form-control-plaintext.btn,
-  .input-group-sm > .input-group-append > input.form-control-plaintext[type="submit"],
-  .input-group-sm > .input-group-append >
-  button.form-control-plaintext,
-  .input-group-sm > .input-group-append > .form-control-plaintext.action-button,
-  .input-group-sm > .input-group-append > .form-control-plaintext.menubutton, .form-control-plaintext.form-control-lg, .input-group-lg > .form-control-plaintext.form-control, .input-group-lg > .form-control-plaintext.ui-input, .ui-form-element .input-group-lg > .form-control-plaintext.ui-form-preview, .ui-form-element-disabled .input-group-lg > .form-control-plaintext.ui-form-preview, .input-group-lg > .form-control-plaintext.ui-textarea, .ui-options .input-group-lg > .form-control-plaintext.ui-options-list, .ui-select .input-group-lg > select.form-control-plaintext, .ui-select .select2-container .input-group-lg > .form-control-plaintext.select2-choice, .ui-select .select2-container-multi .input-group-lg > .form-control-plaintext.select2-choices,
-  .input-group-lg > .input-group-prepend > .form-control-plaintext.input-group-text,
-  .input-group-lg > .input-group-append > .form-control-plaintext.input-group-text,
-  .input-group-lg > .input-group-prepend > .form-control-plaintext.btn,
-  .input-group-lg > .input-group-prepend > input.form-control-plaintext[type="submit"],
-  .input-group-lg > .input-group-prepend >
-  button.form-control-plaintext,
-  .input-group-lg > .input-group-prepend > .form-control-plaintext.action-button,
-  .input-group-lg > .input-group-prepend > .form-control-plaintext.menubutton,
-  .input-group-lg > .input-group-append > .form-control-plaintext.btn,
-  .input-group-lg > .input-group-append > input.form-control-plaintext[type="submit"],
-  .input-group-lg > .input-group-append >
-  button.form-control-plaintext,
-  .input-group-lg > .input-group-append > .form-control-plaintext.action-button,
-  .input-group-lg > .input-group-append > .form-control-plaintext.menubutton {
-    padding-right: 0;
-    padding-left: 0; }
-
-.form-control-sm, .input-group-sm > .form-control, .input-group-sm > .ui-input, .ui-form-element .input-group-sm > .ui-form-preview, .ui-form-element-disabled .input-group-sm > .ui-form-preview, .input-group-sm > .ui-textarea, .ui-options .input-group-sm > .ui-options-list, .ui-select .input-group-sm > select, .ui-select .select2-container .input-group-sm > .select2-choice, .ui-select .select2-container-multi .input-group-sm > .select2-choices,
-.input-group-sm > .input-group-prepend > .input-group-text,
-.input-group-sm > .input-group-append > .input-group-text,
-.input-group-sm > .input-group-prepend > .btn,
-.input-group-sm > .input-group-prepend > input[type="submit"],
-.input-group-sm > .input-group-prepend >
-button,
-.input-group-sm > .input-group-prepend > .action-button,
-.input-group-sm > .input-group-prepend > .menubutton,
-.input-group-sm > .input-group-append > .btn,
-.input-group-sm > .input-group-append > input[type="submit"],
-.input-group-sm > .input-group-append >
-button,
-.input-group-sm > .input-group-append > .action-button,
-.input-group-sm > .input-group-append > .menubutton {
-  padding: 0.25rem 0.5rem;
-  font-size: 0.7rem;
-  line-height: 1.5;
-  border-radius: 0.2rem; }
-
-select.form-control-sm:not([size]):not([multiple]), .input-group-sm > select.form-control:not([size]):not([multiple]), .input-group-sm > select.ui-input:not([size]):not([multiple]), .ui-form-element .input-group-sm > select.ui-form-preview:not([size]):not([multiple]), .ui-form-element-disabled .input-group-sm > select.ui-form-preview:not([size]):not([multiple]), .input-group-sm > select.ui-textarea:not([size]):not([multiple]), .ui-options .input-group-sm > select.ui-options-list:not([size]):not([multiple]), .ui-select .input-group-sm > select:not([size]):not([multiple]),
-.input-group-sm > .input-group-prepend > select.input-group-text:not([size]):not([multiple]),
-.input-group-sm > .input-group-append > select.input-group-text:not([size]):not([multiple]),
-.input-group-sm > .input-group-prepend > select.btn:not([size]):not([multiple]),
-.input-group-sm > .input-group-prepend > select.action-button:not([size]):not([multiple]),
-.input-group-sm > .input-group-prepend > select.menubutton:not([size]):not([multiple]),
-.input-group-sm > .input-group-append > select.btn:not([size]):not([multiple]),
-.input-group-sm > .input-group-append > select.action-button:not([size]):not([multiple]),
-.input-group-sm > .input-group-append > select.menubutton:not([size]):not([multiple]) {
-  height: calc(1.55rem + 2px); }
-
-.form-control-lg, .input-group-lg > .form-control, .input-group-lg > .ui-input, .ui-form-element .input-group-lg > .ui-form-preview, .ui-form-element-disabled .input-group-lg > .ui-form-preview, .input-group-lg > .ui-textarea, .ui-options .input-group-lg > .ui-options-list, .ui-select .input-group-lg > select, .ui-select .select2-container .input-group-lg > .select2-choice, .ui-select .select2-container-multi .input-group-lg > .select2-choices,
-.input-group-lg > .input-group-prepend > .input-group-text,
-.input-group-lg > .input-group-append > .input-group-text,
-.input-group-lg > .input-group-prepend > .btn,
-.input-group-lg > .input-group-prepend > input[type="submit"],
-.input-group-lg > .input-group-prepend >
-button,
-.input-group-lg > .input-group-prepend > .action-button,
-.input-group-lg > .input-group-prepend > .menubutton,
-.input-group-lg > .input-group-append > .btn,
-.input-group-lg > .input-group-append > input[type="submit"],
-.input-group-lg > .input-group-append >
-button,
-.input-group-lg > .input-group-append > .action-button,
-.input-group-lg > .input-group-append > .menubutton {
-  padding: 0.5rem 1rem;
-  font-size: 1rem;
-  line-height: 1.5;
-  border-radius: 0.3rem; }
-
-select.form-control-lg:not([size]):not([multiple]), .input-group-lg > select.form-control:not([size]):not([multiple]), .input-group-lg > select.ui-input:not([size]):not([multiple]), .ui-form-element .input-group-lg > select.ui-form-preview:not([size]):not([multiple]), .ui-form-element-disabled .input-group-lg > select.ui-form-preview:not([size]):not([multiple]), .input-group-lg > select.ui-textarea:not([size]):not([multiple]), .ui-options .input-group-lg > select.ui-options-list:not([size]):not([multiple]), .ui-select .input-group-lg > select:not([size]):not([multiple]),
-.input-group-lg > .input-group-prepend > select.input-group-text:not([size]):not([multiple]),
-.input-group-lg > .input-group-append > select.input-group-text:not([size]):not([multiple]),
-.input-group-lg > .input-group-prepend > select.btn:not([size]):not([multiple]),
-.input-group-lg > .input-group-prepend > select.action-button:not([size]):not([multiple]),
-.input-group-lg > .input-group-prepend > select.menubutton:not([size]):not([multiple]),
-.input-group-lg > .input-group-append > select.btn:not([size]):not([multiple]),
-.input-group-lg > .input-group-append > select.action-button:not([size]):not([multiple]),
-.input-group-lg > .input-group-append > select.menubutton:not([size]):not([multiple]) {
-  height: calc(2.5rem + 2px); }
-
-.form-group {
-  margin-bottom: 1rem; }
-
-.form-text {
-  display: block;
-  margin-top: 0.25rem; }
-
-.form-row {
-  display: flex;
-  flex-wrap: wrap;
-  margin-right: -5px;
-  margin-left: -5px; }
-  .form-row > .col,
-  .form-row > [class*="col-"] {
-    padding-right: 5px;
-    padding-left: 5px; }
-
-.form-check {
-  position: relative;
-  display: block;
-  padding-left: 1.25rem; }
-
-.form-check-input {
-  position: absolute;
-  margin-top: 0.3rem;
-  margin-left: -1.25rem; }
-  .form-check-input:disabled ~ .form-check-label {
-    color: #6c757d; }
-
-.form-check-label {
-  margin-bottom: 0; }
-
-.form-check-inline {
-  display: inline-flex;
-  align-items: center;
-  padding-left: 0;
-  margin-right: 0.75rem; }
-  .form-check-inline .form-check-input {
-    position: static;
-    margin-top: 0;
-    margin-right: 0.3125rem;
-    margin-left: 0; }
-
-.valid-feedback {
-  display: none;
-  width: 100%;
-  margin-top: 0.25rem;
-  font-size: 80%;
-  color: #66cc66; }
-
-.valid-tooltip {
-  position: absolute;
-  top: 100%;
-  z-index: 5;
-  display: none;
-  max-width: 100%;
-  padding: .5rem;
-  margin-top: .1rem;
-  font-size: .875rem;
-  line-height: 1;
-  color: #fff;
-  background-color: rgba(102, 204, 102, 0.8);
-  border-radius: .2rem; }
-
-.was-validated .form-control:valid, .was-validated .ui-input:valid, .was-validated .ui-form-element .ui-form-preview:valid, .ui-form-element .was-validated .ui-form-preview:valid, .was-validated .ui-form-element-disabled .ui-form-preview:valid, .ui-form-element-disabled .was-validated .ui-form-preview:valid, .was-validated .ui-textarea:valid, .was-validated .ui-options .ui-options-list:valid, .ui-options .was-validated .ui-options-list:valid, .was-validated .ui-select select:valid, .ui-select .was-validated select:valid, .was-validated .ui-select .select2-container .select2-choice:valid, .ui-select .select2-container .was-validated .select2-choice:valid, .was-validated .ui-select .select2-container-multi .select2-choices:valid, .ui-select .select2-container-multi .was-validated .select2-choices:valid, .form-control.is-valid, .is-valid.ui-input, .ui-form-element .is-valid.ui-form-preview, .ui-form-element-disabled .is-valid.ui-form-preview, .is-valid.ui-textarea, .ui-options .is-valid.ui-options-list, .ui-select select.is-valid, .ui-select .select2-container .is-valid.select2-choice, .ui-select .select2-container-multi .is-valid.select2-choices, .was-validated
-.custom-select:valid,
-.custom-select.is-valid {
-  border-color: #66cc66; }
-  .was-validated .form-control:valid:focus, .was-validated .ui-input:valid:focus, .was-validated .ui-form-element .ui-form-preview:valid:focus, .ui-form-element .was-validated .ui-form-preview:valid:focus, .was-validated .ui-form-element-disabled .ui-form-preview:valid:focus, .ui-form-element-disabled .was-validated .ui-form-preview:valid:focus, .was-validated .ui-textarea:valid:focus, .was-validated .ui-options .ui-options-list:valid:focus, .ui-options .was-validated .ui-options-list:valid:focus, .was-validated .ui-select select:valid:focus, .ui-select .was-validated select:valid:focus, .was-validated .ui-select .select2-container .select2-choice:valid:focus, .ui-select .select2-container .was-validated .select2-choice:valid:focus, .was-validated .ui-select .select2-container-multi .select2-choices:valid:focus, .ui-select .select2-container-multi .was-validated .select2-choices:valid:focus, .form-control.is-valid:focus, .is-valid.ui-input:focus, .ui-form-element .is-valid.ui-form-preview:focus, .ui-form-element-disabled .is-valid.ui-form-preview:focus, .is-valid.ui-textarea:focus, .ui-options .is-valid.ui-options-list:focus, .ui-select select.is-valid:focus, .ui-select .select2-container .is-valid.select2-choice:focus, .ui-select .select2-container-multi .is-valid.select2-choices:focus, .was-validated
-  .custom-select:valid:focus,
-  .custom-select.is-valid:focus {
-    border-color: #66cc66;
-    box-shadow: 0 0 0 0.2rem rgba(102, 204, 102, 0.25); }
-  .was-validated .form-control:valid ~ .valid-feedback, .was-validated .ui-input:valid ~ .valid-feedback, .was-validated .ui-form-element .ui-form-preview:valid ~ .valid-feedback, .ui-form-element .was-validated .ui-form-preview:valid ~ .valid-feedback, .was-validated .ui-form-element-disabled .ui-form-preview:valid ~ .valid-feedback, .ui-form-element-disabled .was-validated .ui-form-preview:valid ~ .valid-feedback, .was-validated .ui-textarea:valid ~ .valid-feedback, .was-validated .ui-options .ui-options-list:valid ~ .valid-feedback, .ui-options .was-validated .ui-options-list:valid ~ .valid-feedback, .was-validated .ui-select select:valid ~ .valid-feedback, .ui-select .was-validated select:valid ~ .valid-feedback, .was-validated .ui-select .select2-container .select2-choice:valid ~ .valid-feedback, .ui-select .select2-container .was-validated .select2-choice:valid ~ .valid-feedback, .was-validated .ui-select .select2-container-multi .select2-choices:valid ~ .valid-feedback, .ui-select .select2-container-multi .was-validated .select2-choices:valid ~ .valid-feedback,
-  .was-validated .form-control:valid ~ .valid-tooltip,
-  .was-validated .ui-input:valid ~ .valid-tooltip,
-  .was-validated .ui-form-element .ui-form-preview:valid ~ .valid-tooltip, .ui-form-element
-  .was-validated .ui-form-preview:valid ~ .valid-tooltip,
-  .was-validated .ui-form-element-disabled .ui-form-preview:valid ~ .valid-tooltip, .ui-form-element-disabled
-  .was-validated .ui-form-preview:valid ~ .valid-tooltip,
-  .was-validated .ui-textarea:valid ~ .valid-tooltip,
-  .was-validated .ui-options .ui-options-list:valid ~ .valid-tooltip, .ui-options
-  .was-validated .ui-options-list:valid ~ .valid-tooltip,
-  .was-validated .ui-select select:valid ~ .valid-tooltip, .ui-select
-  .was-validated select:valid ~ .valid-tooltip,
-  .was-validated .ui-select .select2-container .select2-choice:valid ~ .valid-tooltip, .ui-select .select2-container
-  .was-validated .select2-choice:valid ~ .valid-tooltip,
-  .was-validated .ui-select .select2-container-multi .select2-choices:valid ~ .valid-tooltip, .ui-select .select2-container-multi
-  .was-validated .select2-choices:valid ~ .valid-tooltip, .form-control.is-valid ~ .valid-feedback, .is-valid.ui-input ~ .valid-feedback, .ui-form-element .is-valid.ui-form-preview ~ .valid-feedback, .ui-form-element-disabled .is-valid.ui-form-preview ~ .valid-feedback, .is-valid.ui-textarea ~ .valid-feedback, .ui-options .is-valid.ui-options-list ~ .valid-feedback, .ui-select select.is-valid ~ .valid-feedback, .ui-select .select2-container .is-valid.select2-choice ~ .valid-feedback, .ui-select .select2-container-multi .is-valid.select2-choices ~ .valid-feedback,
-  .form-control.is-valid ~ .valid-tooltip, .is-valid.ui-input ~ .valid-tooltip, .ui-form-element .is-valid.ui-form-preview ~ .valid-tooltip, .ui-form-element-disabled .is-valid.ui-form-preview ~ .valid-tooltip, .is-valid.ui-textarea ~ .valid-tooltip, .ui-options .is-valid.ui-options-list ~ .valid-tooltip, .ui-select select.is-valid ~ .valid-tooltip, .ui-select .select2-container .is-valid.select2-choice ~ .valid-tooltip, .ui-select .select2-container-multi .is-valid.select2-choices ~ .valid-tooltip, .was-validated
-  .custom-select:valid ~ .valid-feedback,
-  .was-validated
-  .custom-select:valid ~ .valid-tooltip,
-  .custom-select.is-valid ~ .valid-feedback,
-  .custom-select.is-valid ~ .valid-tooltip {
-    display: block; }
-
-.was-validated .form-control-file:valid ~ .valid-feedback,
-.was-validated .form-control-file:valid ~ .valid-tooltip, .form-control-file.is-valid ~ .valid-feedback,
-.form-control-file.is-valid ~ .valid-tooltip {
-  display: block; }
-
-.was-validated .form-check-input:valid ~ .form-check-label, .form-check-input.is-valid ~ .form-check-label {
-  color: #66cc66; }
-
-.was-validated .form-check-input:valid ~ .valid-feedback,
-.was-validated .form-check-input:valid ~ .valid-tooltip, .form-check-input.is-valid ~ .valid-feedback,
-.form-check-input.is-valid ~ .valid-tooltip {
-  display: block; }
-
-.was-validated .custom-control-input:valid ~ .custom-control-label, .custom-control-input.is-valid ~ .custom-control-label {
-  color: #66cc66; }
-  .was-validated .custom-control-input:valid ~ .custom-control-label::before, .custom-control-input.is-valid ~ .custom-control-label::before {
-    background-color: #c6ecc6; }
-
-.was-validated .custom-control-input:valid ~ .valid-feedback,
-.was-validated .custom-control-input:valid ~ .valid-tooltip, .custom-control-input.is-valid ~ .valid-feedback,
-.custom-control-input.is-valid ~ .valid-tooltip {
-  display: block; }
-
-.was-validated .custom-control-input:valid:checked ~ .custom-control-label::before, .custom-control-input.is-valid:checked ~ .custom-control-label::before {
-  background-color: #8cd98c; }
-
-.was-validated .custom-control-input:valid:focus ~ .custom-control-label::before, .custom-control-input.is-valid:focus ~ .custom-control-label::before {
-  box-shadow: 0 0 0 1px #fff, 0 0 0 0.2rem rgba(102, 204, 102, 0.25); }
-
-.was-validated .custom-file-input:valid ~ .custom-file-label, .custom-file-input.is-valid ~ .custom-file-label {
-  border-color: #66cc66; }
-  .was-validated .custom-file-input:valid ~ .custom-file-label::before, .custom-file-input.is-valid ~ .custom-file-label::before {
-    border-color: inherit; }
-
-.was-validated .custom-file-input:valid ~ .valid-feedback,
-.was-validated .custom-file-input:valid ~ .valid-tooltip, .custom-file-input.is-valid ~ .valid-feedback,
-.custom-file-input.is-valid ~ .valid-tooltip {
-  display: block; }
-
-.was-validated .custom-file-input:valid:focus ~ .custom-file-label, .custom-file-input.is-valid:focus ~ .custom-file-label {
-  box-shadow: 0 0 0 0.2rem rgba(102, 204, 102, 0.25); }
-
-.invalid-feedback {
-  display: none;
-  width: 100%;
-  margin-top: 0.25rem;
-  font-size: 80%;
-  color: #e31a1e; }
-
-.invalid-tooltip {
-  position: absolute;
-  top: 100%;
-  z-index: 5;
-  display: none;
-  max-width: 100%;
-  padding: .5rem;
-  margin-top: .1rem;
-  font-size: .875rem;
-  line-height: 1;
-  color: #fff;
-  background-color: rgba(227, 26, 30, 0.8);
-  border-radius: .2rem; }
-
-.was-validated .form-control:invalid, .was-validated .ui-input:invalid, .was-validated .ui-form-element .ui-form-preview:invalid, .ui-form-element .was-validated .ui-form-preview:invalid, .was-validated .ui-form-element-disabled .ui-form-preview:invalid, .ui-form-element-disabled .was-validated .ui-form-preview:invalid, .was-validated .ui-textarea:invalid, .was-validated .ui-options .ui-options-list:invalid, .ui-options .was-validated .ui-options-list:invalid, .was-validated .ui-select select:invalid, .ui-select .was-validated select:invalid, .was-validated .ui-select .select2-container .select2-choice:invalid, .ui-select .select2-container .was-validated .select2-choice:invalid, .was-validated .ui-select .select2-container-multi .select2-choices:invalid, .ui-select .select2-container-multi .was-validated .select2-choices:invalid, .form-control.is-invalid, .is-invalid.ui-input, .ui-form-element .is-invalid.ui-form-preview, .ui-form-element-disabled .is-invalid.ui-form-preview, .is-invalid.ui-textarea, .ui-options .is-invalid.ui-options-list, .ui-select select.is-invalid, .ui-select .select2-container .is-invalid.select2-choice, .ui-select .select2-container-multi .is-invalid.select2-choices, .was-validated
-.custom-select:invalid,
-.custom-select.is-invalid {
-  border-color: #e31a1e; }
-  .was-validated .form-control:invalid:focus, .was-validated .ui-input:invalid:focus, .was-validated .ui-form-element .ui-form-preview:invalid:focus, .ui-form-element .was-validated .ui-form-preview:invalid:focus, .was-validated .ui-form-element-disabled .ui-form-preview:invalid:focus, .ui-form-element-disabled .was-validated .ui-form-preview:invalid:focus, .was-validated .ui-textarea:invalid:focus, .was-validated .ui-options .ui-options-list:invalid:focus, .ui-options .was-validated .ui-options-list:invalid:focus, .was-validated .ui-select select:invalid:focus, .ui-select .was-validated select:invalid:focus, .was-validated .ui-select .select2-container .select2-choice:invalid:focus, .ui-select .select2-container .was-validated .select2-choice:invalid:focus, .was-validated .ui-select .select2-container-multi .select2-choices:invalid:focus, .ui-select .select2-container-multi .was-validated .select2-choices:invalid:focus, .form-control.is-invalid:focus, .is-invalid.ui-input:focus, .ui-form-element .is-invalid.ui-form-preview:focus, .ui-form-element-disabled .is-invalid.ui-form-preview:focus, .is-invalid.ui-textarea:focus, .ui-options .is-invalid.ui-options-list:focus, .ui-select select.is-invalid:focus, .ui-select .select2-container .is-invalid.select2-choice:focus, .ui-select .select2-container-multi .is-invalid.select2-choices:focus, .was-validated
-  .custom-select:invalid:focus,
-  .custom-select.is-invalid:focus {
-    border-color: #e31a1e;
-    box-shadow: 0 0 0 0.2rem rgba(227, 26, 30, 0.25); }
-  .was-validated .form-control:invalid ~ .invalid-feedback, .was-validated .ui-input:invalid ~ .invalid-feedback, .was-validated .ui-form-element .ui-form-preview:invalid ~ .invalid-feedback, .ui-form-element .was-validated .ui-form-preview:invalid ~ .invalid-feedback, .was-validated .ui-form-element-disabled .ui-form-preview:invalid ~ .invalid-feedback, .ui-form-element-disabled .was-validated .ui-form-preview:invalid ~ .invalid-feedback, .was-validated .ui-textarea:invalid ~ .invalid-feedback, .was-validated .ui-options .ui-options-list:invalid ~ .invalid-feedback, .ui-options .was-validated .ui-options-list:invalid ~ .invalid-feedback, .was-validated .ui-select select:invalid ~ .invalid-feedback, .ui-select .was-validated select:invalid ~ .invalid-feedback, .was-validated .ui-select .select2-container .select2-choice:invalid ~ .invalid-feedback, .ui-select .select2-container .was-validated .select2-choice:invalid ~ .invalid-feedback, .was-validated .ui-select .select2-container-multi .select2-choices:invalid ~ .invalid-feedback, .ui-select .select2-container-multi .was-validated .select2-choices:invalid ~ .invalid-feedback,
-  .was-validated .form-control:invalid ~ .invalid-tooltip,
-  .was-validated .ui-input:invalid ~ .invalid-tooltip,
-  .was-validated .ui-form-element .ui-form-preview:invalid ~ .invalid-tooltip, .ui-form-element
-  .was-validated .ui-form-preview:invalid ~ .invalid-tooltip,
-  .was-validated .ui-form-element-disabled .ui-form-preview:invalid ~ .invalid-tooltip, .ui-form-element-disabled
-  .was-validated .ui-form-preview:invalid ~ .invalid-tooltip,
-  .was-validated .ui-textarea:invalid ~ .invalid-tooltip,
-  .was-validated .ui-options .ui-options-list:invalid ~ .invalid-tooltip, .ui-options
-  .was-validated .ui-options-list:invalid ~ .invalid-tooltip,
-  .was-validated .ui-select select:invalid ~ .invalid-tooltip, .ui-select
-  .was-validated select:invalid ~ .invalid-tooltip,
-  .was-validated .ui-select .select2-container .select2-choice:invalid ~ .invalid-tooltip, .ui-select .select2-container
-  .was-validated .select2-choice:invalid ~ .invalid-tooltip,
-  .was-validated .ui-select .select2-container-multi .select2-choices:invalid ~ .invalid-tooltip, .ui-select .select2-container-multi
-  .was-validated .select2-choices:invalid ~ .invalid-tooltip, .form-control.is-invalid ~ .invalid-feedback, .is-invalid.ui-input ~ .invalid-feedback, .ui-form-element .is-invalid.ui-form-preview ~ .invalid-feedback, .ui-form-element-disabled .is-invalid.ui-form-preview ~ .invalid-feedback, .is-invalid.ui-textarea ~ .invalid-feedback, .ui-options .is-invalid.ui-options-list ~ .invalid-feedback, .ui-select select.is-invalid ~ .invalid-feedback, .ui-select .select2-container .is-invalid.select2-choice ~ .invalid-feedback, .ui-select .select2-container-multi .is-invalid.select2-choices ~ .invalid-feedback,
-  .form-control.is-invalid ~ .invalid-tooltip, .is-invalid.ui-input ~ .invalid-tooltip, .ui-form-element .is-invalid.ui-form-preview ~ .invalid-tooltip, .ui-form-element-disabled .is-invalid.ui-form-preview ~ .invalid-tooltip, .is-invalid.ui-textarea ~ .invalid-tooltip, .ui-options .is-invalid.ui-options-list ~ .invalid-tooltip, .ui-select select.is-invalid ~ .invalid-tooltip, .ui-select .select2-container .is-invalid.select2-choice ~ .invalid-tooltip, .ui-select .select2-container-multi .is-invalid.select2-choices ~ .invalid-tooltip, .was-validated
-  .custom-select:invalid ~ .invalid-feedback,
-  .was-validated
-  .custom-select:invalid ~ .invalid-tooltip,
-  .custom-select.is-invalid ~ .invalid-feedback,
-  .custom-select.is-invalid ~ .invalid-tooltip {
-    display: block; }
-
-.was-validated .form-control-file:invalid ~ .invalid-feedback,
-.was-validated .form-control-file:invalid ~ .invalid-tooltip, .form-control-file.is-invalid ~ .invalid-feedback,
-.form-control-file.is-invalid ~ .invalid-tooltip {
-  display: block; }
-
-.was-validated .form-check-input:invalid ~ .form-check-label, .form-check-input.is-invalid ~ .form-check-label {
-  color: #e31a1e; }
-
-.was-validated .form-check-input:invalid ~ .invalid-feedback,
-.was-validated .form-check-input:invalid ~ .invalid-tooltip, .form-check-input.is-invalid ~ .invalid-feedback,
-.form-check-input.is-invalid ~ .invalid-tooltip {
-  display: block; }
-
-.was-validated .custom-control-input:invalid ~ .custom-control-label, .custom-control-input.is-invalid ~ .custom-control-label {
-  color: #e31a1e; }
-  .was-validated .custom-control-input:invalid ~ .custom-control-label::before, .custom-control-input.is-invalid ~ .custom-control-label::before {
-    background-color: #f28b8d; }
-
-.was-validated .custom-control-input:invalid ~ .invalid-feedback,
-.was-validated .custom-control-input:invalid ~ .invalid-tooltip, .custom-control-input.is-invalid ~ .invalid-feedback,
-.custom-control-input.is-invalid ~ .invalid-tooltip {
-  display: block; }
-
-.was-validated .custom-control-input:invalid:checked ~ .custom-control-label::before, .custom-control-input.is-invalid:checked ~ .custom-control-label::before {
-  background-color: #ea4649; }
-
-.was-validated .custom-control-input:invalid:focus ~ .custom-control-label::before, .custom-control-input.is-invalid:focus ~ .custom-control-label::before {
-  box-shadow: 0 0 0 1px #fff, 0 0 0 0.2rem rgba(227, 26, 30, 0.25); }
-
-.was-validated .custom-file-input:invalid ~ .custom-file-label, .custom-file-input.is-invalid ~ .custom-file-label {
-  border-color: #e31a1e; }
-  .was-validated .custom-file-input:invalid ~ .custom-file-label::before, .custom-file-input.is-invalid ~ .custom-file-label::before {
-    border-color: inherit; }
-
-.was-validated .custom-file-input:invalid ~ .invalid-feedback,
-.was-validated .custom-file-input:invalid ~ .invalid-tooltip, .custom-file-input.is-invalid ~ .invalid-feedback,
-.custom-file-input.is-invalid ~ .invalid-tooltip {
-  display: block; }
-
-.was-validated .custom-file-input:invalid:focus ~ .custom-file-label, .custom-file-input.is-invalid:focus ~ .custom-file-label {
-  box-shadow: 0 0 0 0.2rem rgba(227, 26, 30, 0.25); }
-
-.form-inline {
-  display: flex;
-  flex-flow: row wrap;
-  align-items: center; }
-  .form-inline .form-check {
-    width: 100%; }
-  @media (min-width: 576px) {
-    .form-inline label {
-      display: flex;
-      align-items: center;
-      justify-content: center;
-      margin-bottom: 0; }
-    .form-inline .form-group {
-      display: flex;
-      flex: 0 0 auto;
-      flex-flow: row wrap;
-      align-items: center;
-      margin-bottom: 0; }
-    .form-inline .form-control, .form-inline .ui-input, .form-inline .ui-form-element .ui-form-preview, .ui-form-element .form-inline .ui-form-preview, .form-inline .ui-form-element-disabled .ui-form-preview, .ui-form-element-disabled .form-inline .ui-form-preview, .form-inline .ui-textarea, .form-inline .ui-options .ui-options-list, .ui-options .form-inline .ui-options-list, .form-inline .ui-select select, .ui-select .form-inline select, .form-inline .ui-select .select2-container .select2-choice, .ui-select .select2-container .form-inline .select2-choice, .form-inline .ui-select .select2-container-multi .select2-choices, .ui-select .select2-container-multi .form-inline .select2-choices {
-      display: inline-block;
-      width: auto;
-      vertical-align: middle; }
-    .form-inline .form-control-plaintext {
-      display: inline-block; }
-    .form-inline .input-group,
-    .form-inline .custom-select {
-      width: auto; }
-    .form-inline .form-check {
-      display: flex;
-      align-items: center;
-      justify-content: center;
-      width: auto;
-      padding-left: 0; }
-    .form-inline .form-check-input {
-      position: relative;
-      margin-top: 0;
-      margin-right: 0.25rem;
-      margin-left: 0; }
-    .form-inline .custom-control {
-      align-items: center;
-      justify-content: center; }
-    .form-inline .custom-control-label {
-      margin-bottom: 0; } }
-
-.btn, input[type="submit"],
-button, .action-button, .menubutton {
-  display: inline-block;
-  font-weight: 400;
-  text-align: center;
-  white-space: nowrap;
-  vertical-align: middle;
-  user-select: none;
-  border: 1px solid transparent;
-  padding: 0.375rem 0.75rem;
-  font-size: 0.8rem;
-  line-height: 1.5;
-  border-radius: 0.25rem;
-  transition: color 0.15s ease-in-out, background-color 0.15s ease-in-out, border-color 0.15s ease-in-out, box-shadow 0.15s ease-in-out; }
-  @media screen and (prefers-reduced-motion: reduce) {
-    .btn, input[type="submit"],
-    button, .action-button, .menubutton {
-      transition: none; } }
-  .btn:hover, input[type="submit"]:hover,
-  button:hover, .action-button:hover, .menubutton:hover, .btn:focus, input[type="submit"]:focus,
-  button:focus, .action-button:focus, .menubutton:focus {
-    text-decoration: none; }
-  .btn:focus, input[type="submit"]:focus,
-  button:focus, .action-button:focus, .menubutton:focus, .btn.focus, input.focus[type="submit"],
-  button.focus, .focus.action-button, .focus.menubutton {
-    outline: 0;
-    box-shadow: 0 0 0 0.2rem rgba(37, 83, 123, 0.25); }
-  .btn.disabled, input.disabled[type="submit"],
-  button.disabled, .disabled.action-button, .disabled.menubutton, .btn:disabled, input[type="submit"]:disabled,
-  button:disabled, .action-button:disabled, .menubutton:disabled {
-    opacity: 0.65; }
-  .btn:not(:disabled):not(.disabled), input[type="submit"]:not(:disabled):not(.disabled),
-  button:not(:disabled):not(.disabled), .action-button:not(:disabled):not(.disabled), .menubutton:not(:disabled):not(.disabled) {
-    cursor: pointer; }
-  .btn:not(:disabled):not(.disabled):active, input[type="submit"]:not(:disabled):not(.disabled):active,
-  button:not(:disabled):not(.disabled):active, .action-button:not(:disabled):not(.disabled):active, .menubutton:not(:disabled):not(.disabled):active, .btn:not(:disabled):not(.disabled).active, input[type="submit"]:not(:disabled):not(.disabled).active,
-  button:not(:disabled):not(.disabled).active, .action-button:not(:disabled):not(.disabled).active, .action-button:not(:disabled):not(.disabled):active, .menubutton:not(:disabled):not(.disabled).active, .menubutton:not(:disabled):not(.disabled):active {
-    background-image: none; }
-
-a.btn.disabled, a.disabled.action-button, a.disabled.menubutton,
-fieldset:disabled a.btn,
-fieldset:disabled a.action-button,
-fieldset:disabled a.menubutton {
-  pointer-events: none; }
-
-.btn-primary, input[type="submit"].btn-primary,
-button.btn-primary {
-  color: #fff;
-  background-color: #25537b;
-  border-color: #25537b; }
-  .btn-primary:hover, input[type="submit"].btn-primary:hover {
-    color: #fff;
-    background-color: #1c3f5e;
-    border-color: #193954; }
-  .btn-primary:focus, input[type="submit"].btn-primary:focus, .btn-primary.focus, input.focus[type="submit"].btn-primary {
-    box-shadow: 0 0 0 0.2rem rgba(37, 83, 123, 0.5); }
-  .btn-primary.disabled, input.disabled[type="submit"].btn-primary, .btn-primary:disabled, input[type="submit"].btn-primary:disabled {
-    color: #fff;
-    background-color: #25537b;
-    border-color: #25537b; }
-  .btn-primary:not(:disabled):not(.disabled):active, .btn-primary:not(:disabled):not(.disabled).active,
-  .show > .btn-primary.dropdown-toggle {
-    color: #fff;
-    background-color: #193954;
-    border-color: #16324a; }
-    .btn-primary:not(:disabled):not(.disabled):active:focus, .btn-primary:not(:disabled):not(.disabled).active:focus,
-    .show > .btn-primary.dropdown-toggle:focus {
-      box-shadow: 0 0 0 0.2rem rgba(37, 83, 123, 0.5); }
-
-.btn-secondary, input[type="submit"],
-button, .action-button, .btn-default, .menubutton {
-  color: #212529;
-  background-color: #dee2e6;
-  border-color: #dee2e6; }
-  .btn-secondary:hover, input[type="submit"]:hover,
-  button:hover, .action-button:hover, .btn-default:hover, .menubutton:hover {
-    color: #212529;
-    background-color: #c8cfd6;
-    border-color: #c1c9d0; }
-  .btn-secondary:focus, input[type="submit"]:focus,
-  button:focus, .action-button:focus, .btn-default:focus, .menubutton:focus, .btn-secondary.focus, input.focus[type="submit"],
-  button.focus, .focus.action-button, .focus.btn-default, .focus.menubutton {
-    box-shadow: 0 0 0 0.2rem rgba(222, 226, 230, 0.5); }
-  .btn-secondary.disabled, input.disabled[type="submit"],
-  button.disabled, .disabled.action-button, .disabled.btn-default, .disabled.menubutton, .btn-secondary:disabled, input[type="submit"]:disabled,
-  button:disabled, .action-button:disabled, .btn-default:disabled, .menubutton:disabled {
-    color: #212529;
-    background-color: #dee2e6;
-    border-color: #dee2e6; }
-  .btn-secondary:not(:disabled):not(.disabled):active, input[type="submit"]:not(:disabled):not(.disabled):active,
-  button:not(:disabled):not(.disabled):active, .action-button:not(:disabled):not(.disabled):active, .btn-default:not(:disabled):not(.disabled):active, .menubutton:not(:disabled):not(.disabled):active, .btn-secondary:not(:disabled):not(.disabled).active, input[type="submit"]:not(:disabled):not(.disabled).active,
-  button:not(:disabled):not(.disabled).active, .action-button:not(:disabled):not(.disabled).active, .btn-default:not(:disabled):not(.disabled).active, .menubutton:not(:disabled):not(.disabled).active,
-  .show > .btn-secondary.dropdown-toggle,
-  .show > input.dropdown-toggle[type="submit"],
-  .show >
-  button.dropdown-toggle,
-  .show > .dropdown-toggle.action-button,
-  .show > .dropdown-toggle.btn-default,
-  .show > .dropdown-toggle.menubutton {
-    color: #212529;
-    background-color: #c1c9d0;
-    border-color: #bac2cb; }
-    .btn-secondary:not(:disabled):not(.disabled):active:focus, input[type="submit"]:not(:disabled):not(.disabled):active:focus,
-    button:not(:disabled):not(.disabled):active:focus, .action-button:not(:disabled):not(.disabled):active:focus, .btn-default:not(:disabled):not(.disabled):active:focus, .menubutton:not(:disabled):not(.disabled):active:focus, .btn-secondary:not(:disabled):not(.disabled).active:focus, input[type="submit"]:not(:disabled):not(.disabled).active:focus,
-    button:not(:disabled):not(.disabled).active:focus, .action-button:not(:disabled):not(.disabled).active:focus, .btn-default:not(:disabled):not(.disabled).active:focus, .menubutton:not(:disabled):not(.disabled).active:focus,
-    .show > .btn-secondary.dropdown-toggle:focus,
-    .show > input.dropdown-toggle[type="submit"]:focus,
-    .show >
-    button.dropdown-toggle:focus,
-    .show > .dropdown-toggle.action-button:focus,
-    .show > .dropdown-toggle.btn-default:focus,
-    .show > .dropdown-toggle.menubutton:focus {
-      box-shadow: 0 0 0 0.2rem rgba(222, 226, 230, 0.5); }
-
-.btn-success {
-  color: #212529;
-  background-color: #66cc66;
-  border-color: #66cc66; }
-  .btn-success:hover {
-    color: #fff;
-    background-color: #49c249;
-    border-color: #40bf40; }
-  .btn-success:focus, .btn-success.focus {
-    box-shadow: 0 0 0 0.2rem rgba(102, 204, 102, 0.5); }
-  .btn-success.disabled, .btn-success:disabled {
-    color: #212529;
-    background-color: #66cc66;
-    border-color: #66cc66; }
-  .btn-success:not(:disabled):not(.disabled):active, .btn-success:not(:disabled):not(.disabled).active,
-  .show > .btn-success.dropdown-toggle {
-    color: #fff;
-    background-color: #40bf40;
-    border-color: #3db63d; }
-    .btn-success:not(:disabled):not(.disabled):active:focus, .btn-success:not(:disabled):not(.disabled).active:focus,
-    .show > .btn-success.dropdown-toggle:focus {
-      box-shadow: 0 0 0 0.2rem rgba(102, 204, 102, 0.5); }
-
-.btn-info {
-  color: #fff;
-  background-color: #2077b3;
-  border-color: #2077b3; }
-  .btn-info:hover {
-    color: #fff;
-    background-color: #1a6193;
-    border-color: #185a88; }
-  .btn-info:focus, .btn-info.focus {
-    box-shadow: 0 0 0 0.2rem rgba(32, 119, 179, 0.5); }
-  .btn-info.disabled, .btn-info:disabled {
-    color: #fff;
-    background-color: #2077b3;
-    border-color: #2077b3; }
-  .btn-info:not(:disabled):not(.disabled):active, .btn-info:not(:disabled):not(.disabled).active,
-  .show > .btn-info.dropdown-toggle {
-    color: #fff;
-    background-color: #185a88;
-    border-color: #16537d; }
-    .btn-info:not(:disabled):not(.disabled):active:focus, .btn-info:not(:disabled):not(.disabled).active:focus,
-    .show > .btn-info.dropdown-toggle:focus {
-      box-shadow: 0 0 0 0.2rem rgba(32, 119, 179, 0.5); }
-
-.btn-warning {
-  color: #212529;
-  background-color: #fe7f02;
-  border-color: #fe7f02; }
-  .btn-warning:hover {
-    color: #fff;
-    background-color: #d96c01;
-    border-color: #cc6601; }
-  .btn-warning:focus, .btn-warning.focus {
-    box-shadow: 0 0 0 0.2rem rgba(254, 127, 2, 0.5); }
-  .btn-warning.disabled, .btn-warning:disabled {
-    color: #212529;
-    background-color: #fe7f02;
-    border-color: #fe7f02; }
-  .btn-warning:not(:disabled):not(.disabled):active, .btn-warning:not(:disabled):not(.disabled).active,
-  .show > .btn-warning.dropdown-toggle {
-    color: #fff;
-    background-color: #cc6601;
-    border-color: #bf5f01; }
-    .btn-warning:not(:disabled):not(.disabled):active:focus, .btn-warning:not(:disabled):not(.disabled).active:focus,
-    .show > .btn-warning.dropdown-toggle:focus {
-      box-shadow: 0 0 0 0.2rem rgba(254, 127, 2, 0.5); }
-
-.btn-danger {
-  color: #fff;
-  background-color: #e31a1e;
-  border-color: #e31a1e; }
-  .btn-danger:hover {
-    color: #fff;
-    background-color: #c11619;
-    border-color: #b51518; }
-  .btn-danger:focus, .btn-danger.focus {
-    box-shadow: 0 0 0 0.2rem rgba(227, 26, 30, 0.5); }
-  .btn-danger.disabled, .btn-danger:disabled {
-    color: #fff;
-    background-color: #e31a1e;
-    border-color: #e31a1e; }
-  .btn-danger:not(:disabled):not(.disabled):active, .btn-danger:not(:disabled):not(.disabled).active,
-  .show > .btn-danger.dropdown-toggle {
-    color: #fff;
-    background-color: #b51518;
-    border-color: #aa1316; }
-    .btn-danger:not(:disabled):not(.disabled):active:focus, .btn-danger:not(:disabled):not(.disabled).active:focus,
-    .show > .btn-danger.dropdown-toggle:focus {
-      box-shadow: 0 0 0 0.2rem rgba(227, 26, 30, 0.5); }
-
-.btn-light {
-  color: #212529;
-  background-color: #f8f9fa;
-  border-color: #f8f9fa; }
-  .btn-light:hover {
-    color: #212529;
-    background-color: #e2e6ea;
-    border-color: #dae0e5; }
-  .btn-light:focus, .btn-light.focus {
-    box-shadow: 0 0 0 0.2rem rgba(248, 249, 250, 0.5); }
-  .btn-light.disabled, .btn-light:disabled {
-    color: #212529;
-    background-color: #f8f9fa;
-    border-color: #f8f9fa; }
-  .btn-light:not(:disabled):not(.disabled):active, .btn-light:not(:disabled):not(.disabled).active,
-  .show > .btn-light.dropdown-toggle {
-    color: #212529;
-    background-color: #dae0e5;
-    border-color: #d3d9df; }
-    .btn-light:not(:disabled):not(.disabled):active:focus, .btn-light:not(:disabled):not(.disabled).active:focus,
-    .show > .btn-light.dropdown-toggle:focus {
-      box-shadow: 0 0 0 0.2rem rgba(248, 249, 250, 0.5); }
-
-.btn-dark {
-  color: #fff;
-  background-color: #343a40;
-  border-color: #343a40; }
-  .btn-dark:hover {
-    color: #fff;
-    background-color: #23272b;
-    border-color: #1d2124; }
-  .btn-dark:focus, .btn-dark.focus {
-    box-shadow: 0 0 0 0.2rem rgba(52, 58, 64, 0.5); }
-  .btn-dark.disabled, .btn-dark:disabled {
-    color: #fff;
-    background-color: #343a40;
-    border-color: #343a40; }
-  .btn-dark:not(:disabled):not(.disabled):active, .btn-dark:not(:disabled):not(.disabled).active,
-  .show > .btn-dark.dropdown-toggle {
-    color: #fff;
-    background-color: #1d2124;
-    border-color: #171a1d; }
-    .btn-dark:not(:disabled):not(.disabled):active:focus, .btn-dark:not(:disabled):not(.disabled).active:focus,
-    .show > .btn-dark.dropdown-toggle:focus {
-      box-shadow: 0 0 0 0.2rem rgba(52, 58, 64, 0.5); }
-
-.btn-outline-primary {
-  color: #25537b;
-  background-color: transparent;
-  background-image: none;
-  border-color: #25537b; }
-  .btn-outline-primary:hover {
-    color: #fff;
-    background-color: #25537b;
-    border-color: #25537b; }
-  .btn-outline-primary:focus, .btn-outline-primary.focus {
-    box-shadow: 0 0 0 0.2rem rgba(37, 83, 123, 0.5); }
-  .btn-outline-primary.disabled, .btn-outline-primary:disabled {
-    color: #25537b;
-    background-color: transparent; }
-  .btn-outline-primary:not(:disabled):not(.disabled):active, .btn-outline-primary:not(:disabled):not(.disabled).active,
-  .show > .btn-outline-primary.dropdown-toggle {
-    color: #fff;
-    background-color: #25537b;
-    border-color: #25537b; }
-    .btn-outline-primary:not(:disabled):not(.disabled):active:focus, .btn-outline-primary:not(:disabled):not(.disabled).active:focus,
-    .show > .btn-outline-primary.dropdown-toggle:focus {
-      box-shadow: 0 0 0 0.2rem rgba(37, 83, 123, 0.5); }
-
-.btn-outline-secondary {
-  color: #dee2e6;
-  background-color: transparent;
-  background-image: none;
-  border-color: #dee2e6; }
-  .btn-outline-secondary:hover {
-    color: #212529;
-    background-color: #dee2e6;
-    border-color: #dee2e6; }
-  .btn-outline-secondary:focus, .btn-outline-secondary.focus {
-    box-shadow: 0 0 0 0.2rem rgba(222, 226, 230, 0.5); }
-  .btn-outline-secondary.disabled, .btn-outline-secondary:disabled {
-    color: #dee2e6;
-    background-color: transparent; }
-  .btn-outline-secondary:not(:disabled):not(.disabled):active, .btn-outline-secondary:not(:disabled):not(.disabled).active,
-  .show > .btn-outline-secondary.dropdown-toggle {
-    color: #212529;
-    background-color: #dee2e6;
-    border-color: #dee2e6; }
-    .btn-outline-secondary:not(:disabled):not(.disabled):active:focus, .btn-outline-secondary:not(:disabled):not(.disabled).active:focus,
-    .show > .btn-outline-secondary.dropdown-toggle:focus {
-      box-shadow: 0 0 0 0.2rem rgba(222, 226, 230, 0.5); }
-
-.btn-outline-success {
-  color: #66cc66;
-  background-color: transparent;
-  background-image: none;
-  border-color: #66cc66; }
-  .btn-outline-success:hover {
-    color: #212529;
-    background-color: #66cc66;
-    border-color: #66cc66; }
-  .btn-outline-success:focus, .btn-outline-success.focus {
-    box-shadow: 0 0 0 0.2rem rgba(102, 204, 102, 0.5); }
-  .btn-outline-success.disabled, .btn-outline-success:disabled {
-    color: #66cc66;
-    background-color: transparent; }
-  .btn-outline-success:not(:disabled):not(.disabled):active, .btn-outline-success:not(:disabled):not(.disabled).active,
-  .show > .btn-outline-success.dropdown-toggle {
-    color: #212529;
-    background-color: #66cc66;
-    border-color: #66cc66; }
-    .btn-outline-success:not(:disabled):not(.disabled):active:focus, .btn-outline-success:not(:disabled):not(.disabled).active:focus,
-    .show > .btn-outline-success.dropdown-toggle:focus {
-      box-shadow: 0 0 0 0.2rem rgba(102, 204, 102, 0.5); }
-
-.btn-outline-info {
-  color: #2077b3;
-  background-color: transparent;
-  background-image: none;
-  border-color: #2077b3; }
-  .btn-outline-info:hover {
-    color: #fff;
-    background-color: #2077b3;
-    border-color: #2077b3; }
-  .btn-outline-info:focus, .btn-outline-info.focus {
-    box-shadow: 0 0 0 0.2rem rgba(32, 119, 179, 0.5); }
-  .btn-outline-info.disabled, .btn-outline-info:disabled {
-    color: #2077b3;
-    background-color: transparent; }
-  .btn-outline-info:not(:disabled):not(.disabled):active, .btn-outline-info:not(:disabled):not(.disabled).active,
-  .show > .btn-outline-info.dropdown-toggle {
-    color: #fff;
-    background-color: #2077b3;
-    border-color: #2077b3; }
-    .btn-outline-info:not(:disabled):not(.disabled):active:focus, .btn-outline-info:not(:disabled):not(.disabled).active:focus,
-    .show > .btn-outline-info.dropdown-toggle:focus {
-      box-shadow: 0 0 0 0.2rem rgba(32, 119, 179, 0.5); }
-
-.btn-outline-warning {
-  color: #fe7f02;
-  background-color: transparent;
-  background-image: none;
-  border-color: #fe7f02; }
-  .btn-outline-warning:hover {
-    color: #212529;
-    background-color: #fe7f02;
-    border-color: #fe7f02; }
-  .btn-outline-warning:focus, .btn-outline-warning.focus {
-    box-shadow: 0 0 0 0.2rem rgba(254, 127, 2, 0.5); }
-  .btn-outline-warning.disabled, .btn-outline-warning:disabled {
-    color: #fe7f02;
-    background-color: transparent; }
-  .btn-outline-warning:not(:disabled):not(.disabled):active, .btn-outline-warning:not(:disabled):not(.disabled).active,
-  .show > .btn-outline-warning.dropdown-toggle {
-    color: #212529;
-    background-color: #fe7f02;
-    border-color: #fe7f02; }
-    .btn-outline-warning:not(:disabled):not(.disabled):active:focus, .btn-outline-warning:not(:disabled):not(.disabled).active:focus,
-    .show > .btn-outline-warning.dropdown-toggle:focus {
-      box-shadow: 0 0 0 0.2rem rgba(254, 127, 2, 0.5); }
-
-.btn-outline-danger {
-  color: #e31a1e;
-  background-color: transparent;
-  background-image: none;
-  border-color: #e31a1e; }
-  .btn-outline-danger:hover {
-    color: #fff;
-    background-color: #e31a1e;
-    border-color: #e31a1e; }
-  .btn-outline-danger:focus, .btn-outline-danger.focus {
-    box-shadow: 0 0 0 0.2rem rgba(227, 26, 30, 0.5); }
-  .btn-outline-danger.disabled, .btn-outline-danger:disabled {
-    color: #e31a1e;
-    background-color: transparent; }
-  .btn-outline-danger:not(:disabled):not(.disabled):active, .btn-outline-danger:not(:disabled):not(.disabled).active,
-  .show > .btn-outline-danger.dropdown-toggle {
-    color: #fff;
-    background-color: #e31a1e;
-    border-color: #e31a1e; }
-    .btn-outline-danger:not(:disabled):not(.disabled):active:focus, .btn-outline-danger:not(:disabled):not(.disabled).active:focus,
-    .show > .btn-outline-danger.dropdown-toggle:focus {
-      box-shadow: 0 0 0 0.2rem rgba(227, 26, 30, 0.5); }
-
-.btn-outline-light {
-  color: #f8f9fa;
-  background-color: transparent;
-  background-image: none;
-  border-color: #f8f9fa; }
-  .btn-outline-light:hover {
-    color: #212529;
-    background-color: #f8f9fa;
-    border-color: #f8f9fa; }
-  .btn-outline-light:focus, .btn-outline-light.focus {
-    box-shadow: 0 0 0 0.2rem rgba(248, 249, 250, 0.5); }
-  .btn-outline-light.disabled, .btn-outline-light:disabled {
-    color: #f8f9fa;
-    background-color: transparent; }
-  .btn-outline-light:not(:disabled):not(.disabled):active, .btn-outline-light:not(:disabled):not(.disabled).active,
-  .show > .btn-outline-light.dropdown-toggle {
-    color: #212529;
-    background-color: #f8f9fa;
-    border-color: #f8f9fa; }
-    .btn-outline-light:not(:disabled):not(.disabled):active:focus, .btn-outline-light:not(:disabled):not(.disabled).active:focus,
-    .show > .btn-outline-light.dropdown-toggle:focus {
-      box-shadow: 0 0 0 0.2rem rgba(248, 249, 250, 0.5); }
-
-.btn-outline-dark {
-  color: #343a40;
-  background-color: transparent;
-  background-image: none;
-  border-color: #343a40; }
-  .btn-outline-dark:hover {
-    color: #fff;
-    background-color: #343a40;
-    border-color: #343a40; }
-  .btn-outline-dark:focus, .btn-outline-dark.focus {
-    box-shadow: 0 0 0 0.2rem rgba(52, 58, 64, 0.5); }
-  .btn-outline-dark.disabled, .btn-outline-dark:disabled {
-    color: #343a40;
-    background-color: transparent; }
-  .btn-outline-dark:not(:disabled):not(.disabled):active, .btn-outline-dark:not(:disabled):not(.disabled).active,
-  .show > .btn-outline-dark.dropdown-toggle {
-    color: #fff;
-    background-color: #343a40;
-    border-color: #343a40; }
-    .btn-outline-dark:not(:disabled):not(.disabled):active:focus, .btn-outline-dark:not(:disabled):not(.disabled).active:focus,
-    .show > .btn-outline-dark.dropdown-toggle:focus {
-      box-shadow: 0 0 0 0.2rem rgba(52, 58, 64, 0.5); }
-
-.btn-link {
-  font-weight: 400;
-  color: #25537b;
-  background-color: transparent; }
-  .btn-link:hover {
-    color: #132b40;
-    text-decoration: underline;
-    background-color: transparent;
-    border-color: transparent; }
-  .btn-link:focus, .btn-link.focus {
-    text-decoration: underline;
-    border-color: transparent;
-    box-shadow: none; }
-  .btn-link:disabled, .btn-link.disabled {
-    color: #6c757d;
-    pointer-events: none; }
-
-.btn-lg, .btn-group-lg > .btn, .btn-group-lg > input[type="submit"], .btn-group-lg >
-button, .btn-group-lg > .action-button, .btn-group-lg > .menubutton {
-  padding: 0.5rem 1rem;
-  font-size: 1rem;
-  line-height: 1.5;
-  border-radius: 0.3rem; }
-
-.btn-sm, .btn-group-sm > .btn, .btn-group-sm > input[type="submit"], .btn-group-sm >
-button, .btn-group-sm > .action-button, .btn-group-sm > .menubutton, .btn-xs, .multi-panel-history .control-column .btn, .multi-panel-history .control-column input[type="submit"], .multi-panel-history .control-column
-button, .multi-panel-history .control-column .action-button, .multi-panel-history .control-column .menubutton, .multi-panel-history .history-column .panel-controls .btn, .multi-panel-history .history-column .panel-controls input[type="submit"], .multi-panel-history .history-column .panel-controls
-button, .multi-panel-history .history-column .panel-controls .action-button, .multi-panel-history .history-column .panel-controls .menubutton {
-  padding: 0.25rem 0.5rem;
-  font-size: 0.7rem;
-  line-height: 1.5;
-  border-radius: 0.2rem; }
-
-.btn-block {
-  display: block;
-  width: 100%; }
-  .btn-block + .btn-block {
-    margin-top: 0.5rem; }
-
-input[type="submit"].btn-block,
-input[type="reset"].btn-block,
-input[type="button"].btn-block {
-  width: 100%; }
-
-.fade {
-  transition: opacity 0.15s linear; }
-  @media screen and (prefers-reduced-motion: reduce) {
-    .fade {
-      transition: none; } }
-  .fade:not(.show) {
-    opacity: 0; }
-
-.collapse:not(.show) {
-  display: none; }
-
-.collapsing {
-  position: relative;
-  height: 0;
-  overflow: hidden;
-  transition: height 0.35s ease; }
-  @media screen and (prefers-reduced-motion: reduce) {
-    .collapsing {
-      transition: none; } }
-
-.dropup,
-.dropright,
-.dropdown,
-.dropleft {
-  position: relative; }
-
-.dropdown-toggle::after {
-  display: inline-block;
-  width: 0;
-  height: 0;
-  margin-left: 0.255em;
-  vertical-align: 0.255em;
-  content: "";
-  border-top: 0.3em solid;
-  border-right: 0.3em solid transparent;
-  border-bottom: 0;
-  border-left: 0.3em solid transparent; }
-
-.dropdown-toggle:empty::after {
-  margin-left: 0; }
-
-.dropdown-menu {
-  position: absolute;
-  top: 100%;
-  left: 0;
-  z-index: 1000;
-  display: none;
-  float: left;
-  min-width: 10rem;
-  padding: 0.5rem 0;
-  margin: 0.125rem 0 0;
-  font-size: 0.8rem;
-  color: #212529;
-  text-align: left;
-  list-style: none;
-  background-color: #fff;
-  background-clip: padding-box;
-  border: 1px solid rgba(0, 0, 0, 0.15);
-  border-radius: 0.25rem; }
-
-.dropdown-menu-right {
-  right: 0;
-  left: auto; }
-
-.dropup .dropdown-menu {
-  top: auto;
-  bottom: 100%;
-  margin-top: 0;
-  margin-bottom: 0.125rem; }
-
-.dropup .dropdown-toggle::after {
-  display: inline-block;
-  width: 0;
-  height: 0;
-  margin-left: 0.255em;
-  vertical-align: 0.255em;
-  content: "";
-  border-top: 0;
-  border-right: 0.3em solid transparent;
-  border-bottom: 0.3em solid;
-  border-left: 0.3em solid transparent; }
-
-.dropup .dropdown-toggle:empty::after {
-  margin-left: 0; }
-
-.dropright .dropdown-menu {
-  top: 0;
-  right: auto;
-  left: 100%;
-  margin-top: 0;
-  margin-left: 0.125rem; }
-
-.dropright .dropdown-toggle::after {
-  display: inline-block;
-  width: 0;
-  height: 0;
-  margin-left: 0.255em;
-  vertical-align: 0.255em;
-  content: "";
-  border-top: 0.3em solid transparent;
-  border-right: 0;
-  border-bottom: 0.3em solid transparent;
-  border-left: 0.3em solid; }
-
-.dropright .dropdown-toggle:empty::after {
-  margin-left: 0; }
-
-.dropright .dropdown-toggle::after {
-  vertical-align: 0; }
-
-.dropleft .dropdown-menu {
-  top: 0;
-  right: 100%;
-  left: auto;
-  margin-top: 0;
-  margin-right: 0.125rem; }
-
-.dropleft .dropdown-toggle::after {
-  display: inline-block;
-  width: 0;
-  height: 0;
-  margin-left: 0.255em;
-  vertical-align: 0.255em;
-  content: ""; }
-
-.dropleft .dropdown-toggle::after {
-  display: none; }
-
-.dropleft .dropdown-toggle::before {
-  display: inline-block;
-  width: 0;
-  height: 0;
-  margin-right: 0.255em;
-  vertical-align: 0.255em;
-  content: "";
-  border-top: 0.3em solid transparent;
-  border-right: 0.3em solid;
-  border-bottom: 0.3em solid transparent; }
-
-.dropleft .dropdown-toggle:empty::after {
-  margin-left: 0; }
-
-.dropleft .dropdown-toggle::before {
-  vertical-align: 0; }
-
-.dropdown-menu[x-placement^="top"], .dropdown-menu[x-placement^="right"], .dropdown-menu[x-placement^="bottom"], .dropdown-menu[x-placement^="left"] {
-  right: auto;
-  bottom: auto; }
-
-.dropdown-divider {
-  height: 0;
-  margin: 0.5rem 0;
-  overflow: hidden;
-  border-top: 1px solid #e9ecef; }
-
-.dropdown-item, ul.dropdown-menu li > a {
-  display: block;
-  width: 100%;
-  padding: 0.25rem 1.5rem;
-  clear: both;
-  font-weight: 400;
-  color: #212529;
-  text-align: inherit;
-  white-space: nowrap;
-  background-color: transparent;
-  border: 0; }
-  .dropdown-item:hover, ul.dropdown-menu li > a:hover, .dropdown-item:focus, ul.dropdown-menu li > a:focus {
-    color: white;
-    text-decoration: none;
-    background-color: #25537b; }
-  .dropdown-item.active, ul.dropdown-menu li > a.active, .dropdown-item:active, ul.dropdown-menu li > a:active {
-    color: gold;
-    text-decoration: none;
-    background-color: #25537b; }
-  .dropdown-item.disabled, ul.dropdown-menu li > a.disabled, .dropdown-item:disabled, ul.dropdown-menu li > a:disabled {
-    color: #6c757d;
-    background-color: transparent; }
-
-.dropdown-menu.show {
-  display: block; }
-
-.dropdown-header {
-  display: block;
-  padding: 0.5rem 1.5rem;
-  margin-bottom: 0;
-  font-size: 0.7rem;
-  color: #6c757d;
-  white-space: nowrap; }
-
-.dropdown-item-text {
-  display: block;
-  padding: 0.25rem 1.5rem;
-  color: #212529; }
-
-.btn-group,
-.btn-group-vertical {
-  position: relative;
-  display: inline-flex;
-  vertical-align: middle; }
-  .btn-group > .btn, .btn-group > input[type="submit"], .btn-group >
-  button, .btn-group > .action-button, .btn-group > .menubutton,
-  .btn-group-vertical > .btn,
-  .btn-group-vertical > input[type="submit"],
-  .btn-group-vertical >
-  button,
-  .btn-group-vertical > .action-button,
-  .btn-group-vertical > .menubutton {
-    position: relative;
-    flex: 0 1 auto; }
-    .btn-group > .btn:hover, .btn-group > input[type="submit"]:hover, .btn-group >
-    button:hover, .btn-group > .action-button:hover, .btn-group > .menubutton:hover,
-    .btn-group-vertical > .btn:hover,
-    .btn-group-vertical > input[type="submit"]:hover,
-    .btn-group-vertical >
-    button:hover,
-    .btn-group-vertical > .action-button:hover,
-    .btn-group-vertical > .menubutton:hover {
-      z-index: 1; }
-    .btn-group > .btn:focus, .btn-group > input[type="submit"]:focus, .btn-group >
-    button:focus, .btn-group > .action-button:focus, .btn-group > .menubutton:focus, .btn-group > .btn:active, .btn-group > input[type="submit"]:active, .btn-group >
-    button:active, .btn-group > .action-button:active, .btn-group > .menubutton:active, .btn-group > .btn.active, .btn-group > input.active[type="submit"], .btn-group >
-    button.active, .btn-group > .active.action-button, .btn-group > .action-button:active, .btn-group > .active.menubutton, .btn-group > .menubutton:active,
-    .btn-group-vertical > .btn:focus,
-    .btn-group-vertical > input[type="submit"]:focus,
-    .btn-group-vertical >
-    button:focus,
-    .btn-group-vertical > .action-button:focus,
-    .btn-group-vertical > .menubutton:focus,
-    .btn-group-vertical > .btn:active,
-    .btn-group-vertical > input[type="submit"]:active,
-    .btn-group-vertical >
-    button:active,
-    .btn-group-vertical > .action-button:active,
-    .btn-group-vertical > .menubutton:active,
-    .btn-group-vertical > .btn.active,
-    .btn-group-vertical > input.active[type="submit"],
-    .btn-group-vertical >
-    button.active,
-    .btn-group-vertical > .active.action-button,
-    .btn-group-vertical > .action-button:active,
-    .btn-group-vertical > .active.menubutton,
-    .btn-group-vertical > .menubutton:active {
-      z-index: 1; }
-  .btn-group .btn + .btn, .btn-group input[type="submit"] + .btn, .btn-group
-  button + .btn, .btn-group .action-button + .btn, .btn-group .menubutton + .btn, .btn-group .btn + input[type="submit"], .btn-group input[type="submit"] + input[type="submit"], .btn-group
-  button + input[type="submit"], .btn-group .action-button + input[type="submit"], .btn-group .menubutton + input[type="submit"], .btn-group .btn +
-  button, .btn-group input[type="submit"] +
-  button, .btn-group
-  button +
-  button, .btn-group .action-button +
-  button, .btn-group .menubutton +
-  button, .btn-group .btn + .action-button, .btn-group input[type="submit"] + .action-button, .btn-group
-  button + .action-button, .btn-group .action-button + .action-button, .btn-group .menubutton + .action-button, .btn-group .btn + .menubutton, .btn-group input[type="submit"] + .menubutton, .btn-group
-  button + .menubutton, .btn-group .action-button + .menubutton, .btn-group .menubutton + .menubutton,
-  .btn-group .btn + .btn-group,
-  .btn-group input[type="submit"] + .btn-group,
-  .btn-group
-  button + .btn-group,
-  .btn-group .action-button + .btn-group,
-  .btn-group .menubutton + .btn-group,
-  .btn-group .btn-group + .btn,
-  .btn-group .btn-group + input[type="submit"],
-  .btn-group .btn-group +
-  button,
-  .btn-group .btn-group + .action-button,
-  .btn-group .btn-group + .menubutton,
-  .btn-group .btn-group + .btn-group,
-  .btn-group-vertical .btn + .btn,
-  .btn-group-vertical input[type="submit"] + .btn,
-  .btn-group-vertical
-  button + .btn,
-  .btn-group-vertical .action-button + .btn,
-  .btn-group-vertical .menubutton + .btn,
-  .btn-group-vertical .btn + input[type="submit"],
-  .btn-group-vertical input[type="submit"] + input[type="submit"],
-  .btn-group-vertical
-  button + input[type="submit"],
-  .btn-group-vertical .action-button + input[type="submit"],
-  .btn-group-vertical .menubutton + input[type="submit"],
-  .btn-group-vertical .btn +
-  button,
-  .btn-group-vertical input[type="submit"] +
-  button,
-  .btn-group-vertical
-  button +
-  button,
-  .btn-group-vertical .action-button +
-  button,
-  .btn-group-vertical .menubutton +
-  button,
-  .btn-group-vertical .btn + .action-button,
-  .btn-group-vertical input[type="submit"] + .action-button,
-  .btn-group-vertical
-  button + .action-button,
-  .btn-group-vertical .action-button + .action-button,
-  .btn-group-vertical .menubutton + .action-button,
-  .btn-group-vertical .btn + .menubutton,
-  .btn-group-vertical input[type="submit"] + .menubutton,
-  .btn-group-vertical
-  button + .menubutton,
-  .btn-group-vertical .action-button + .menubutton,
-  .btn-group-vertical .menubutton + .menubutton,
-  .btn-group-vertical .btn + .btn-group,
-  .btn-group-vertical input[type="submit"] + .btn-group,
-  .btn-group-vertical
-  button + .btn-group,
-  .btn-group-vertical .action-button + .btn-group,
-  .btn-group-vertical .menubutton + .btn-group,
-  .btn-group-vertical .btn-group + .btn,
-  .btn-group-vertical .btn-group + input[type="submit"],
-  .btn-group-vertical .btn-group +
-  button,
-  .btn-group-vertical .btn-group + .action-button,
-  .btn-group-vertical .btn-group + .menubutton,
-  .btn-group-vertical .btn-group + .btn-group {
-    margin-left: -1px; }
-
-.btn-toolbar {
-  display: flex;
-  flex-wrap: wrap;
-  justify-content: flex-start; }
-  .btn-toolbar .input-group {
-    width: auto; }
-
-.btn-group > .btn:first-child, .btn-group > input[type="submit"]:first-child, .btn-group >
-button:first-child, .btn-group > .action-button:first-child, .btn-group > .menubutton:first-child {
-  margin-left: 0; }
-
-.btn-group > .btn:not(:last-child):not(.dropdown-toggle), .btn-group > input[type="submit"]:not(:last-child):not(.dropdown-toggle), .btn-group >
-button:not(:last-child):not(.dropdown-toggle), .btn-group > .action-button:not(:last-child):not(.dropdown-toggle), .btn-group > .menubutton:not(:last-child):not(.dropdown-toggle),
-.btn-group > .btn-group:not(:last-child) > .btn,
-.btn-group > .btn-group:not(:last-child) > input[type="submit"],
-.btn-group > .btn-group:not(:last-child) >
-button,
-.btn-group > .btn-group:not(:last-child) > .action-button,
-.btn-group > .btn-group:not(:last-child) > .menubutton {
-  border-top-right-radius: 0;
-  border-bottom-right-radius: 0; }
-
-.btn-group > .btn:not(:first-child), .btn-group > input[type="submit"]:not(:first-child), .btn-group >
-button:not(:first-child), .btn-group > .action-button:not(:first-child), .btn-group > .menubutton:not(:first-child),
-.btn-group > .btn-group:not(:first-child) > .btn,
-.btn-group > .btn-group:not(:first-child) > input[type="submit"],
-.btn-group > .btn-group:not(:first-child) >
-button,
-.btn-group > .btn-group:not(:first-child) > .action-button,
-.btn-group > .btn-group:not(:first-child) > .menubutton {
-  border-top-left-radius: 0;
-  border-bottom-left-radius: 0; }
-
-.dropdown-toggle-split {
-  padding-right: 0.5625rem;
-  padding-left: 0.5625rem; }
-  .dropdown-toggle-split::after,
-  .dropup .dropdown-toggle-split::after,
-  .dropright .dropdown-toggle-split::after {
-    margin-left: 0; }
-  .dropleft .dropdown-toggle-split::before {
-    margin-right: 0; }
-
-.btn-sm + .dropdown-toggle-split, .btn-group-sm > .btn + .dropdown-toggle-split, .btn-group-sm > input[type="submit"] + .dropdown-toggle-split, .btn-group-sm >
-button + .dropdown-toggle-split, .btn-group-sm > .action-button + .dropdown-toggle-split, .btn-group-sm > .menubutton + .dropdown-toggle-split, .btn-xs + .dropdown-toggle-split, .multi-panel-history .control-column .btn + .dropdown-toggle-split, .multi-panel-history .control-column input[type="submit"] + .dropdown-toggle-split, .multi-panel-history .control-column
-button + .dropdown-toggle-split, .multi-panel-history .control-column .action-button + .dropdown-toggle-split, .multi-panel-history .control-column .menubutton + .dropdown-toggle-split, .multi-panel-history .history-column .panel-controls .btn + .dropdown-toggle-split, .multi-panel-history .history-column .panel-controls input[type="submit"] + .dropdown-toggle-split, .multi-panel-history .history-column .panel-controls
-button + .dropdown-toggle-split, .multi-panel-history .history-column .panel-controls .action-button + .dropdown-toggle-split, .multi-panel-history .history-column .panel-controls .menubutton + .dropdown-toggle-split {
-  padding-right: 0.375rem;
-  padding-left: 0.375rem; }
-
-.btn-lg + .dropdown-toggle-split, .btn-group-lg > .btn + .dropdown-toggle-split, .btn-group-lg > input[type="submit"] + .dropdown-toggle-split, .btn-group-lg >
-button + .dropdown-toggle-split, .btn-group-lg > .action-button + .dropdown-toggle-split, .btn-group-lg > .menubutton + .dropdown-toggle-split {
-  padding-right: 0.75rem;
-  padding-left: 0.75rem; }
-
-.btn-group-vertical {
-  flex-direction: column;
-  align-items: flex-start;
-  justify-content: center; }
-  .btn-group-vertical .btn, .btn-group-vertical input[type="submit"], .btn-group-vertical
-  button, .btn-group-vertical .action-button, .btn-group-vertical .menubutton,
-  .btn-group-vertical .btn-group {
-    width: 100%; }
-  .btn-group-vertical > .btn + .btn, .btn-group-vertical > input[type="submit"] + .btn, .btn-group-vertical >
-  button + .btn, .btn-group-vertical > .action-button + .btn, .btn-group-vertical > .menubutton + .btn, .btn-group-vertical > .btn + input[type="submit"], .btn-group-vertical > input[type="submit"] + input[type="submit"], .btn-group-vertical >
-  button + input[type="submit"], .btn-group-vertical > .action-button + input[type="submit"], .btn-group-vertical > .menubutton + input[type="submit"], .btn-group-vertical > .btn +
-  button, .btn-group-vertical > input[type="submit"] +
-  button, .btn-group-vertical >
-  button +
-  button, .btn-group-vertical > .action-button +
-  button, .btn-group-vertical > .menubutton +
-  button, .btn-group-vertical > .btn + .action-button, .btn-group-vertical > input[type="submit"] + .action-button, .btn-group-vertical >
-  button + .action-button, .btn-group-vertical > .action-button + .action-button, .btn-group-vertical > .menubutton + .action-button, .btn-group-vertical > .btn + .menubutton, .btn-group-vertical > input[type="submit"] + .menubutton, .btn-group-vertical >
-  button + .menubutton, .btn-group-vertical > .action-button + .menubutton, .btn-group-vertical > .menubutton + .menubutton,
-  .btn-group-vertical > .btn + .btn-group,
-  .btn-group-vertical > input[type="submit"] + .btn-group,
-  .btn-group-vertical >
-  button + .btn-group,
-  .btn-group-vertical > .action-button + .btn-group,
-  .btn-group-vertical > .menubutton + .btn-group,
-  .btn-group-vertical > .btn-group + .btn,
-  .btn-group-vertical > .btn-group + input[type="submit"],
-  .btn-group-vertical > .btn-group +
-  button,
-  .btn-group-vertical > .btn-group + .action-button,
-  .btn-group-vertical > .btn-group + .menubutton,
-  .btn-group-vertical > .btn-group + .btn-group {
-    margin-top: -1px;
-    margin-left: 0; }
-  .btn-group-vertical > .btn:not(:last-child):not(.dropdown-toggle), .btn-group-vertical > input[type="submit"]:not(:last-child):not(.dropdown-toggle), .btn-group-vertical >
-  button:not(:last-child):not(.dropdown-toggle), .btn-group-vertical > .action-button:not(:last-child):not(.dropdown-toggle), .btn-group-vertical > .menubutton:not(:last-child):not(.dropdown-toggle),
-  .btn-group-vertical > .btn-group:not(:last-child) > .btn,
-  .btn-group-vertical > .btn-group:not(:last-child) > input[type="submit"],
-  .btn-group-vertical > .btn-group:not(:last-child) >
-  button,
-  .btn-group-vertical > .btn-group:not(:last-child) > .action-button,
-  .btn-group-vertical > .btn-group:not(:last-child) > .menubutton {
-    border-bottom-right-radius: 0;
-    border-bottom-left-radius: 0; }
-  .btn-group-vertical > .btn:not(:first-child), .btn-group-vertical > input[type="submit"]:not(:first-child), .btn-group-vertical >
-  button:not(:first-child), .btn-group-vertical > .action-button:not(:first-child), .btn-group-vertical > .menubutton:not(:first-child),
-  .btn-group-vertical > .btn-group:not(:first-child) > .btn,
-  .btn-group-vertical > .btn-group:not(:first-child) > input[type="submit"],
-  .btn-group-vertical > .btn-group:not(:first-child) >
-  button,
-  .btn-group-vertical > .btn-group:not(:first-child) > .action-button,
-  .btn-group-vertical > .btn-group:not(:first-child) > .menubutton {
-    border-top-left-radius: 0;
-    border-top-right-radius: 0; }
-
-.btn-group-toggle > .btn, .btn-group-toggle > input[type="submit"], .btn-group-toggle >
-button, .btn-group-toggle > .action-button, .btn-group-toggle > .menubutton,
-.btn-group-toggle > .btn-group > .btn,
-.btn-group-toggle > .btn-group > input[type="submit"],
-.btn-group-toggle > .btn-group >
-button,
-.btn-group-toggle > .btn-group > .action-button,
-.btn-group-toggle > .btn-group > .menubutton {
-  margin-bottom: 0; }
-  .btn-group-toggle > .btn input[type="radio"], .btn-group-toggle > input[type="submit"] input[type="radio"], .btn-group-toggle >
-  button input[type="radio"], .btn-group-toggle > .action-button input[type="radio"], .btn-group-toggle > .menubutton input[type="radio"],
-  .btn-group-toggle > .btn input[type="checkbox"],
-  .btn-group-toggle > input[type="submit"] input[type="checkbox"],
-  .btn-group-toggle >
-  button input[type="checkbox"],
-  .btn-group-toggle > .action-button input[type="checkbox"],
-  .btn-group-toggle > .menubutton input[type="checkbox"],
-  .btn-group-toggle > .btn-group > .btn input[type="radio"],
-  .btn-group-toggle > .btn-group > input[type="submit"] input[type="radio"],
-  .btn-group-toggle > .btn-group >
-  button input[type="radio"],
-  .btn-group-toggle > .btn-group > .action-button input[type="radio"],
-  .btn-group-toggle > .btn-group > .menubutton input[type="radio"],
-  .btn-group-toggle > .btn-group > .btn input[type="checkbox"],
-  .btn-group-toggle > .btn-group > input[type="submit"] input[type="checkbox"],
-  .btn-group-toggle > .btn-group >
-  button input[type="checkbox"],
-  .btn-group-toggle > .btn-group > .action-button input[type="checkbox"],
-  .btn-group-toggle > .btn-group > .menubutton input[type="checkbox"] {
-    position: absolute;
-    clip: rect(0, 0, 0, 0);
-    pointer-events: none; }
-
-.input-group {
-  position: relative;
-  display: flex;
-  flex-wrap: wrap;
-  align-items: stretch;
-  width: 100%; }
-  .input-group > .form-control, .input-group > .ui-input, .ui-form-element .input-group > .ui-form-preview, .ui-form-element-disabled .input-group > .ui-form-preview, .input-group > .ui-textarea, .ui-options .input-group > .ui-options-list, .ui-select .input-group > select, .ui-select .select2-container .input-group > .select2-choice, .ui-select .select2-container-multi .input-group > .select2-choices,
-  .input-group > .custom-select,
-  .input-group > .custom-file {
-    position: relative;
-    flex: 1 1 auto;
-    width: 1%;
-    margin-bottom: 0; }
-    .input-group > .form-control:focus, .input-group > .ui-input:focus, .ui-form-element .input-group > .ui-form-preview:focus, .ui-form-element-disabled .input-group > .ui-form-preview:focus, .input-group > .ui-textarea:focus, .ui-options .input-group > .ui-options-list:focus, .ui-select .input-group > select:focus, .ui-select .select2-container .input-group > .select2-choice:focus, .ui-select .select2-container-multi .input-group > .select2-choices:focus,
-    .input-group > .custom-select:focus,
-    .input-group > .custom-file:focus {
-      z-index: 3; }
-    .input-group > .form-control + .form-control, .input-group > .ui-input + .form-control, .ui-form-element .input-group > .ui-form-preview + .form-control, .ui-form-element-disabled .input-group > .ui-form-preview + .form-control, .input-group > .ui-textarea + .form-control, .ui-options .input-group > .ui-options-list + .form-control, .ui-select .input-group > select + .form-control, .ui-select .select2-container .input-group > .select2-choice + .form-control, .ui-select .select2-container-multi .input-group > .select2-choices + .form-control, .input-group > .form-control + .ui-input, .input-group > .ui-input + .ui-input, .ui-form-element .input-group > .ui-form-preview + .ui-input, .ui-form-element-disabled .input-group > .ui-form-preview + .ui-input, .input-group > .ui-textarea + .ui-input, .ui-options .input-group > .ui-options-list + .ui-input, .ui-select .input-group > select + .ui-input, .ui-select .select2-container .input-group > .select2-choice + .ui-input, .ui-select .select2-container-multi .input-group > .select2-choices + .ui-input, .ui-form-element .input-group > .form-control + .ui-form-preview, .ui-form-element .input-group > .ui-input + .ui-form-preview, .ui-form-element .input-group > .ui-form-preview + .ui-form-preview, .ui-form-element .input-group > .ui-textarea + .ui-form-preview, .ui-options .ui-form-element .input-group > .ui-options-list + .ui-form-preview, .ui-form-element .ui-options .input-group > .ui-options-list + .ui-form-preview, .ui-select .ui-form-element .input-group > select + .ui-form-preview, .ui-form-element .ui-select .input-group > select + .ui-form-preview, .ui-select .select2-container .ui-form-element .input-group > .select2-choice + .ui-form-preview, .ui-form-element .ui-select .select2-container .input-group > .select2-choice + .ui-form-preview, .ui-select .select2-container-multi .ui-form-element .input-group > .select2-choices + .ui-form-preview, .ui-form-element .ui-select .select2-container-multi .input-group > .select2-choices + .ui-form-preview, .ui-form-element-disabled .input-group > .form-control + .ui-form-preview, .ui-form-element-disabled .input-group > .ui-input + .ui-form-preview, .ui-form-element-disabled .input-group > .ui-form-preview + .ui-form-preview, .ui-form-element-disabled .input-group > .ui-textarea + .ui-form-preview, .ui-options .ui-form-element-disabled .input-group > .ui-options-list + .ui-form-preview, .ui-form-element-disabled .ui-options .input-group > .ui-options-list + .ui-form-preview, .ui-select .ui-form-element-disabled .input-group > select + .ui-form-preview, .ui-form-element-disabled .ui-select .input-group > select + .ui-form-preview, .ui-select .select2-container .ui-form-element-disabled .input-group > .select2-choice + .ui-form-preview, .ui-form-element-disabled .ui-select .select2-container .input-group > .select2-choice + .ui-form-preview, .ui-select .select2-container-multi .ui-form-element-disabled .input-group > .select2-choices + .ui-form-preview, .ui-form-element-disabled .ui-select .select2-container-multi .input-group > .select2-choices + .ui-form-preview, .input-group > .form-control + .ui-textarea, .input-group > .ui-input + .ui-textarea, .ui-form-element .input-group > .ui-form-preview + .ui-textarea, .ui-form-element-disabled .input-group > .ui-form-preview + .ui-textarea, .input-group > .ui-textarea + .ui-textarea, .ui-options .input-group > .ui-options-list + .ui-textarea, .ui-select .input-group > select + .ui-textarea, .ui-select .select2-container .input-group > .select2-choice + .ui-textarea, .ui-select .select2-container-multi .input-group > .select2-choices + .ui-textarea, .ui-options .input-group > .form-control + .ui-options-list, .ui-options .input-group > .ui-input + .ui-options-list, .ui-form-element .ui-options .input-group > .ui-form-preview + .ui-options-list, .ui-options .ui-form-element .input-group > .ui-form-preview + .ui-options-list, .ui-form-element-disabled .ui-options .input-group > .ui-form-preview + .ui-options-list, .ui-options .ui-form-element-disabled .input-group > .ui-form-preview + .ui-options-list, .ui-options .input-group > .ui-textarea + .ui-options-list, .ui-options .input-group > .ui-options-list + .ui-options-list, .ui-select .ui-options .input-group > select + .ui-options-list, .ui-options .ui-select .input-group > select + .ui-options-list, .ui-select .select2-container .ui-options .input-group > .select2-choice + .ui-options-list, .ui-options .ui-select .select2-container .input-group > .select2-choice + .ui-options-list, .ui-select .select2-container-multi .ui-options .input-group > .select2-choices + .ui-options-list, .ui-options .ui-select .select2-container-multi .input-group > .select2-choices + .ui-options-list, .ui-select .input-group > .form-control + select, .ui-select .input-group > .ui-input + select, .ui-form-element .ui-select .input-group > .ui-form-preview + select, .ui-select .ui-form-element .input-group > .ui-form-preview + select, .ui-form-element-disabled .ui-select .input-group > .ui-form-preview + select, .ui-select .ui-form-element-disabled .input-group > .ui-form-preview + select, .ui-select .input-group > .ui-textarea + select, .ui-options .ui-select .input-group > .ui-options-list + select, .ui-select .ui-options .input-group > .ui-options-list + select, .ui-select .input-group > select + select, .ui-select .select2-container .input-group > .select2-choice + select, .ui-select .select2-container-multi .input-group > .select2-choices + select, .ui-select .select2-container .input-group > .form-control + .select2-choice, .ui-select .select2-container .input-group > .ui-input + .select2-choice, .ui-form-element .ui-select .select2-container .input-group > .ui-form-preview + .select2-choice, .ui-select .select2-container .ui-form-element .input-group > .ui-form-preview + .select2-choice, .ui-form-element-disabled .ui-select .select2-container .input-group > .ui-form-preview + .select2-choice, .ui-select .select2-container .ui-form-element-disabled .input-group > .ui-form-preview + .select2-choice, .ui-select .select2-container .input-group > .ui-textarea + .select2-choice, .ui-options .ui-select .select2-container .input-group > .ui-options-list + .select2-choice, .ui-select .select2-container .ui-options .input-group > .ui-options-list + .select2-choice, .ui-select .select2-container .input-group > select + .select2-choice, .ui-select .select2-container .input-group > .select2-choice + .select2-choice, .ui-select .select2-container-multi .select2-container .input-group > .select2-choices + .select2-choice, .ui-select .select2-container .select2-container-multi .input-group > .select2-choices + .select2-choice, .ui-select .select2-container-multi .input-group > .form-control + .select2-choices, .ui-select .select2-container-multi .input-group > .ui-input + .select2-choices, .ui-form-element .ui-select .select2-container-multi .input-group > .ui-form-preview + .select2-choices, .ui-select .select2-container-multi .ui-form-element .input-group > .ui-form-preview + .select2-choices, .ui-form-element-disabled .ui-select .select2-container-multi .input-group > .ui-form-preview + .select2-choices, .ui-select .select2-container-multi .ui-form-element-disabled .input-group > .ui-form-preview + .select2-choices, .ui-select .select2-container-multi .input-group > .ui-textarea + .select2-choices, .ui-options .ui-select .select2-container-multi .input-group > .ui-options-list + .select2-choices, .ui-select .select2-container-multi .ui-options .input-group > .ui-options-list + .select2-choices, .ui-select .select2-container-multi .input-group > select + .select2-choices, .ui-select .select2-container .select2-container-multi .input-group > .select2-choice + .select2-choices, .ui-select .select2-container-multi .select2-container .input-group > .select2-choice + .select2-choices, .ui-select .select2-container-multi .input-group > .select2-choices + .select2-choices,
-    .input-group > .form-control + .custom-select,
-    .input-group > .ui-input + .custom-select, .ui-form-element
-    .input-group > .ui-form-preview + .custom-select, .ui-form-element-disabled
-    .input-group > .ui-form-preview + .custom-select,
-    .input-group > .ui-textarea + .custom-select, .ui-options
-    .input-group > .ui-options-list + .custom-select, .ui-select
-    .input-group > select + .custom-select, .ui-select .select2-container
-    .input-group > .select2-choice + .custom-select, .ui-select .select2-container-multi
-    .input-group > .select2-choices + .custom-select,
-    .input-group > .form-control + .custom-file,
-    .input-group > .ui-input + .custom-file, .ui-form-element
-    .input-group > .ui-form-preview + .custom-file, .ui-form-element-disabled
-    .input-group > .ui-form-preview + .custom-file,
-    .input-group > .ui-textarea + .custom-file, .ui-options
-    .input-group > .ui-options-list + .custom-file, .ui-select
-    .input-group > select + .custom-file, .ui-select .select2-container
-    .input-group > .select2-choice + .custom-file, .ui-select .select2-container-multi
-    .input-group > .select2-choices + .custom-file,
-    .input-group > .custom-select + .form-control,
-    .input-group > .custom-select + .ui-input, .ui-form-element
-    .input-group > .custom-select + .ui-form-preview, .ui-form-element-disabled
-    .input-group > .custom-select + .ui-form-preview,
-    .input-group > .custom-select + .ui-textarea, .ui-options
-    .input-group > .custom-select + .ui-options-list, .ui-select
-    .input-group > .custom-select + select, .ui-select .select2-container
-    .input-group > .custom-select + .select2-choice, .ui-select .select2-container-multi
-    .input-group > .custom-select + .select2-choices,
-    .input-group > .custom-select + .custom-select,
-    .input-group > .custom-select + .custom-file,
-    .input-group > .custom-file + .form-control,
-    .input-group > .custom-file + .ui-input, .ui-form-element
-    .input-group > .custom-file + .ui-form-preview, .ui-form-element-disabled
-    .input-group > .custom-file + .ui-form-preview,
-    .input-group > .custom-file + .ui-textarea, .ui-options
-    .input-group > .custom-file + .ui-options-list, .ui-select
-    .input-group > .custom-file + select, .ui-select .select2-container
-    .input-group > .custom-file + .select2-choice, .ui-select .select2-container-multi
-    .input-group > .custom-file + .select2-choices,
-    .input-group > .custom-file + .custom-select,
-    .input-group > .custom-file + .custom-file {
-      margin-left: -1px; }
-  .input-group > .form-control:not(:last-child), .input-group > .ui-input:not(:last-child), .ui-form-element .input-group > .ui-form-preview:not(:last-child), .ui-form-element-disabled .input-group > .ui-form-preview:not(:last-child), .input-group > .ui-textarea:not(:last-child), .ui-options .input-group > .ui-options-list:not(:last-child), .ui-select .input-group > select:not(:last-child), .ui-select .select2-container .input-group > .select2-choice:not(:last-child), .ui-select .select2-container-multi .input-group > .select2-choices:not(:last-child),
-  .input-group > .custom-select:not(:last-child) {
-    border-top-right-radius: 0;
-    border-bottom-right-radius: 0; }
-  .input-group > .form-control:not(:first-child), .input-group > .ui-input:not(:first-child), .ui-form-element .input-group > .ui-form-preview:not(:first-child), .ui-form-element-disabled .input-group > .ui-form-preview:not(:first-child), .input-group > .ui-textarea:not(:first-child), .ui-options .input-group > .ui-options-list:not(:first-child), .ui-select .input-group > select:not(:first-child), .ui-select .select2-container .input-group > .select2-choice:not(:first-child), .ui-select .select2-container-multi .input-group > .select2-choices:not(:first-child),
-  .input-group > .custom-select:not(:first-child) {
-    border-top-left-radius: 0;
-    border-bottom-left-radius: 0; }
-  .input-group > .custom-file {
-    display: flex;
-    align-items: center; }
-    .input-group > .custom-file:not(:last-child) .custom-file-label,
-    .input-group > .custom-file:not(:last-child) .custom-file-label::after {
-      border-top-right-radius: 0;
-      border-bottom-right-radius: 0; }
-    .input-group > .custom-file:not(:first-child) .custom-file-label {
-      border-top-left-radius: 0;
-      border-bottom-left-radius: 0; }
-
-.input-group-prepend,
-.input-group-append {
-  display: flex; }
-  .input-group-prepend .btn, .input-group-prepend input[type="submit"], .input-group-prepend
-  button, .input-group-prepend .action-button, .input-group-prepend .menubutton,
-  .input-group-append .btn,
-  .input-group-append input[type="submit"],
-  .input-group-append
-  button,
-  .input-group-append .action-button,
-  .input-group-append .menubutton {
-    position: relative;
-    z-index: 2; }
-  .input-group-prepend .btn + .btn, .input-group-prepend input[type="submit"] + .btn, .input-group-prepend
-  button + .btn, .input-group-prepend .action-button + .btn, .input-group-prepend .menubutton + .btn, .input-group-prepend .btn + input[type="submit"], .input-group-prepend input[type="submit"] + input[type="submit"], .input-group-prepend
-  button + input[type="submit"], .input-group-prepend .action-button + input[type="submit"], .input-group-prepend .menubutton + input[type="submit"], .input-group-prepend .btn +
-  button, .input-group-prepend input[type="submit"] +
-  button, .input-group-prepend
-  button +
-  button, .input-group-prepend .action-button +
-  button, .input-group-prepend .menubutton +
-  button, .input-group-prepend .btn + .action-button, .input-group-prepend input[type="submit"] + .action-button, .input-group-prepend
-  button + .action-button, .input-group-prepend .action-button + .action-button, .input-group-prepend .menubutton + .action-button, .input-group-prepend .btn + .menubutton, .input-group-prepend input[type="submit"] + .menubutton, .input-group-prepend
-  button + .menubutton, .input-group-prepend .action-button + .menubutton, .input-group-prepend .menubutton + .menubutton,
-  .input-group-prepend .btn + .input-group-text,
-  .input-group-prepend input[type="submit"] + .input-group-text,
-  .input-group-prepend
-  button + .input-group-text,
-  .input-group-prepend .action-button + .input-group-text,
-  .input-group-prepend .menubutton + .input-group-text,
-  .input-group-prepend .input-group-text + .input-group-text,
-  .input-group-prepend .input-group-text + .btn,
-  .input-group-prepend .input-group-text + input[type="submit"],
-  .input-group-prepend .input-group-text +
-  button,
-  .input-group-prepend .input-group-text + .action-button,
-  .input-group-prepend .input-group-text + .menubutton,
-  .input-group-append .btn + .btn,
-  .input-group-append input[type="submit"] + .btn,
-  .input-group-append
-  button + .btn,
-  .input-group-append .action-button + .btn,
-  .input-group-append .menubutton + .btn,
-  .input-group-append .btn + input[type="submit"],
-  .input-group-append input[type="submit"] + input[type="submit"],
-  .input-group-append
-  button + input[type="submit"],
-  .input-group-append .action-button + input[type="submit"],
-  .input-group-append .menubutton + input[type="submit"],
-  .input-group-append .btn +
-  button,
-  .input-group-append input[type="submit"] +
-  button,
-  .input-group-append
-  button +
-  button,
-  .input-group-append .action-button +
-  button,
-  .input-group-append .menubutton +
-  button,
-  .input-group-append .btn + .action-button,
-  .input-group-append input[type="submit"] + .action-button,
-  .input-group-append
-  button + .action-button,
-  .input-group-append .action-button + .action-button,
-  .input-group-append .menubutton + .action-button,
-  .input-group-append .btn + .menubutton,
-  .input-group-append input[type="submit"] + .menubutton,
-  .input-group-append
-  button + .menubutton,
-  .input-group-append .action-button + .menubutton,
-  .input-group-append .menubutton + .menubutton,
-  .input-group-append .btn + .input-group-text,
-  .input-group-append input[type="submit"] + .input-group-text,
-  .input-group-append
-  button + .input-group-text,
-  .input-group-append .action-button + .input-group-text,
-  .input-group-append .menubutton + .input-group-text,
-  .input-group-append .input-group-text + .input-group-text,
-  .input-group-append .input-group-text + .btn,
-  .input-group-append .input-group-text + input[type="submit"],
-  .input-group-append .input-group-text +
-  button,
-  .input-group-append .input-group-text + .action-button,
-  .input-group-append .input-group-text + .menubutton {
-    margin-left: -1px; }
-
-.input-group-prepend {
-  margin-right: -1px; }
-
-.input-group-append {
-  margin-left: -1px; }
-
-.input-group-text {
-  display: flex;
-  align-items: center;
-  padding: 0.375rem 0.75rem;
-  margin-bottom: 0;
-  font-size: 0.8rem;
-  font-weight: 400;
-  line-height: 1.5;
-  color: #495057;
-  text-align: center;
-  white-space: nowrap;
-  background-color: #e9ecef;
-  border: 1px solid #ced4da;
-  border-radius: 0.25rem; }
-  .input-group-text input[type="radio"],
-  .input-group-text input[type="checkbox"] {
-    margin-top: 0; }
-
-.input-group > .input-group-prepend > .btn, .input-group > .input-group-prepend > input[type="submit"], .input-group > .input-group-prepend >
-button, .input-group > .input-group-prepend > .action-button, .input-group > .input-group-prepend > .menubutton,
-.input-group > .input-group-prepend > .input-group-text,
-.input-group > .input-group-append:not(:last-child) > .btn,
-.input-group > .input-group-append:not(:last-child) > input[type="submit"],
-.input-group > .input-group-append:not(:last-child) >
-button,
-.input-group > .input-group-append:not(:last-child) > .action-button,
-.input-group > .input-group-append:not(:last-child) > .menubutton,
-.input-group > .input-group-append:not(:last-child) > .input-group-text,
-.input-group > .input-group-append:last-child > .btn:not(:last-child):not(.dropdown-toggle),
-.input-group > .input-group-append:last-child > input[type="submit"]:not(:last-child):not(.dropdown-toggle),
-.input-group > .input-group-append:last-child >
-button:not(:last-child):not(.dropdown-toggle),
-.input-group > .input-group-append:last-child > .action-button:not(:last-child):not(.dropdown-toggle),
-.input-group > .input-group-append:last-child > .menubutton:not(:last-child):not(.dropdown-toggle),
-.input-group > .input-group-append:last-child > .input-group-text:not(:last-child) {
-  border-top-right-radius: 0;
-  border-bottom-right-radius: 0; }
-
-.input-group > .input-group-append > .btn, .input-group > .input-group-append > input[type="submit"], .input-group > .input-group-append >
-button, .input-group > .input-group-append > .action-button, .input-group > .input-group-append > .menubutton,
-.input-group > .input-group-append > .input-group-text,
-.input-group > .input-group-prepend:not(:first-child) > .btn,
-.input-group > .input-group-prepend:not(:first-child) > input[type="submit"],
-.input-group > .input-group-prepend:not(:first-child) >
-button,
-.input-group > .input-group-prepend:not(:first-child) > .action-button,
-.input-group > .input-group-prepend:not(:first-child) > .menubutton,
-.input-group > .input-group-prepend:not(:first-child) > .input-group-text,
-.input-group > .input-group-prepend:first-child > .btn:not(:first-child),
-.input-group > .input-group-prepend:first-child > input[type="submit"]:not(:first-child),
-.input-group > .input-group-prepend:first-child >
-button:not(:first-child),
-.input-group > .input-group-prepend:first-child > .action-button:not(:first-child),
-.input-group > .input-group-prepend:first-child > .menubutton:not(:first-child),
-.input-group > .input-group-prepend:first-child > .input-group-text:not(:first-child) {
-  border-top-left-radius: 0;
-  border-bottom-left-radius: 0; }
-
-.custom-control {
-  position: relative;
-  display: block;
-  min-height: 1.5rem;
-  padding-left: 1.5rem; }
-
-.custom-control-inline {
-  display: inline-flex;
-  margin-right: 1rem; }
-
-.custom-control-input {
-  position: absolute;
-  z-index: -1;
-  opacity: 0; }
-  .custom-control-input:checked ~ .custom-control-label::before {
-    color: #fff;
-    background-color: #25537b; }
-  .custom-control-input:focus ~ .custom-control-label::before {
-    box-shadow: 0 0 0 1px #fff, 0 0 0 0.2rem rgba(37, 83, 123, 0.25); }
-  .custom-control-input:active ~ .custom-control-label::before {
-    color: #fff;
-    background-color: #7bacd7; }
-  .custom-control-input:disabled ~ .custom-control-label {
-    color: #6c757d; }
-    .custom-control-input:disabled ~ .custom-control-label::before {
-      background-color: #e9ecef; }
-
-.custom-control-label {
-  position: relative;
-  margin-bottom: 0; }
-  .custom-control-label::before {
-    position: absolute;
-    top: 0.25rem;
-    left: -1.5rem;
-    display: block;
-    width: 1rem;
-    height: 1rem;
-    pointer-events: none;
-    content: "";
-    user-select: none;
-    background-color: #dee2e6; }
-  .custom-control-label::after {
-    position: absolute;
-    top: 0.25rem;
-    left: -1.5rem;
-    display: block;
-    width: 1rem;
-    height: 1rem;
-    content: "";
-    background-repeat: no-repeat;
-    background-position: center center;
-    background-size: 50% 50%; }
-
-.custom-checkbox .custom-control-label::before {
-  border-radius: 0.25rem; }
-
-.custom-checkbox .custom-control-input:checked ~ .custom-control-label::before {
-  background-color: #25537b; }
-
-.custom-checkbox .custom-control-input:checked ~ .custom-control-label::after {
-  background-image: url("data:image/svg+xml;charset=utf8,%3Csvg xmlns='http://www.w3.org/2000/svg' viewBox='0 0 8 8'%3E%3Cpath fill='%23fff' d='M6.564.75l-3.59 3.612-1.538-1.55L0 4.26 2.974 7.25 8 2.193z'/%3E%3C/svg%3E"); }
-
-.custom-checkbox .custom-control-input:indeterminate ~ .custom-control-label::before {
-  background-color: #25537b; }
-
-.custom-checkbox .custom-control-input:indeterminate ~ .custom-control-label::after {
-  background-image: url("data:image/svg+xml;charset=utf8,%3Csvg xmlns='http://www.w3.org/2000/svg' viewBox='0 0 4 4'%3E%3Cpath stroke='%23fff' d='M0 2h4'/%3E%3C/svg%3E"); }
-
-.custom-checkbox .custom-control-input:disabled:checked ~ .custom-control-label::before {
-  background-color: rgba(37, 83, 123, 0.5); }
-
-.custom-checkbox .custom-control-input:disabled:indeterminate ~ .custom-control-label::before {
-  background-color: rgba(37, 83, 123, 0.5); }
-
-.custom-radio .custom-control-label::before {
-  border-radius: 50%; }
-
-.custom-radio .custom-control-input:checked ~ .custom-control-label::before {
-  background-color: #25537b; }
-
-.custom-radio .custom-control-input:checked ~ .custom-control-label::after {
-  background-image: url("data:image/svg+xml;charset=utf8,%3Csvg xmlns='http://www.w3.org/2000/svg' viewBox='-4 -4 8 8'%3E%3Ccircle r='3' fill='%23fff'/%3E%3C/svg%3E"); }
-
-.custom-radio .custom-control-input:disabled:checked ~ .custom-control-label::before {
-  background-color: rgba(37, 83, 123, 0.5); }
-
-.custom-select {
-  display: inline-block;
-  width: 100%;
-  height: calc(1.95rem + 2px);
-  padding: 0.375rem 1.75rem 0.375rem 0.75rem;
-  line-height: 1.5;
-  color: #495057;
-  vertical-align: middle;
-  background: #fff url("data:image/svg+xml;charset=utf8,%3Csvg xmlns='http://www.w3.org/2000/svg' viewBox='0 0 4 5'%3E%3Cpath fill='%23343a40' d='M2 0L0 2h4zm0 5L0 3h4z'/%3E%3C/svg%3E") no-repeat right 0.75rem center;
-  background-size: 8px 10px;
-  border: 1px solid #ced4da;
-  border-radius: 0.25rem;
-  appearance: none; }
-  .custom-select:focus {
-    border-color: #5494cc;
-    outline: 0;
-    box-shadow: inset 0 1px 2px rgba(0, 0, 0, 0.075), 0 0 5px rgba(84, 148, 204, 0.5); }
-    .custom-select:focus::-ms-value {
-      color: #495057;
-      background-color: #fff; }
-  .custom-select[multiple], .custom-select[size]:not([size="1"]) {
-    height: auto;
-    padding-right: 0.75rem;
-    background-image: none; }
-  .custom-select:disabled {
-    color: #6c757d;
-    background-color: #e9ecef; }
-  .custom-select::-ms-expand {
-    opacity: 0; }
-
-.custom-select-sm {
-  height: calc(1.55rem + 2px);
-  padding-top: 0.375rem;
-  padding-bottom: 0.375rem;
-  font-size: 75%; }
-
-.custom-select-lg {
-  height: calc(2.5rem + 2px);
-  padding-top: 0.375rem;
-  padding-bottom: 0.375rem;
-  font-size: 125%; }
-
-.custom-file {
-  position: relative;
-  display: inline-block;
-  width: 100%;
-  height: calc(1.95rem + 2px);
-  margin-bottom: 0; }
-
-.custom-file-input {
-  position: relative;
-  z-index: 2;
-  width: 100%;
-  height: calc(1.95rem + 2px);
-  margin: 0;
-  opacity: 0; }
-  .custom-file-input:focus ~ .custom-file-label {
-    border-color: #5494cc;
-    box-shadow: 0 0 0 0.2rem rgba(37, 83, 123, 0.25); }
-    .custom-file-input:focus ~ .custom-file-label::after {
-      border-color: #5494cc; }
-  .custom-file-input:lang(en) ~ .custom-file-label::after {
-    content: "Browse"; }
-
-.custom-file-label {
-  position: absolute;
-  top: 0;
-  right: 0;
-  left: 0;
-  z-index: 1;
-  height: calc(1.95rem + 2px);
-  padding: 0.375rem 0.75rem;
-  line-height: 1.5;
-  color: #495057;
-  background-color: #fff;
-  border: 1px solid #ced4da;
-  border-radius: 0.25rem; }
-  .custom-file-label::after {
-    position: absolute;
-    top: 0;
-    right: 0;
-    bottom: 0;
-    z-index: 3;
-    display: block;
-    height: 1.95rem;
-    padding: 0.375rem 0.75rem;
-    line-height: 1.5;
-    color: #495057;
-    content: "Browse";
-    background-color: #e9ecef;
-    border-left: 1px solid #ced4da;
-    border-radius: 0 0.25rem 0.25rem 0; }
-
-.custom-range {
-  width: 100%;
-  padding-left: 0;
-  background-color: transparent;
-  appearance: none; }
-  .custom-range:focus {
-    outline: none; }
-  .custom-range::-moz-focus-outer {
-    border: 0; }
-  .custom-range::-webkit-slider-thumb {
-    width: 1rem;
-    height: 1rem;
-    margin-top: -0.25rem;
-    background-color: #25537b;
-    border: 0;
-    border-radius: 1rem;
-    appearance: none; }
-    .custom-range::-webkit-slider-thumb:focus {
-      outline: none;
-      box-shadow: 0 0 0 1px #fff, 0 0 0 0.2rem rgba(37, 83, 123, 0.25); }
-    .custom-range::-webkit-slider-thumb:active {
-      background-color: #7bacd7; }
-  .custom-range::-webkit-slider-runnable-track {
-    width: 100%;
-    height: 0.5rem;
-    color: transparent;
-    cursor: pointer;
-    background-color: #dee2e6;
-    border-color: transparent;
-    border-radius: 1rem; }
-  .custom-range::-moz-range-thumb {
-    width: 1rem;
-    height: 1rem;
-    background-color: #25537b;
-    border: 0;
-    border-radius: 1rem;
-    appearance: none; }
-    .custom-range::-moz-range-thumb:focus {
-      outline: none;
-      box-shadow: 0 0 0 1px #fff, 0 0 0 0.2rem rgba(37, 83, 123, 0.25); }
-    .custom-range::-moz-range-thumb:active {
-      background-color: #7bacd7; }
-  .custom-range::-moz-range-track {
-    width: 100%;
-    height: 0.5rem;
-    color: transparent;
-    cursor: pointer;
-    background-color: #dee2e6;
-    border-color: transparent;
-    border-radius: 1rem; }
-  .custom-range::-ms-thumb {
-    width: 1rem;
-    height: 1rem;
-    background-color: #25537b;
-    border: 0;
-    border-radius: 1rem;
-    appearance: none; }
-    .custom-range::-ms-thumb:focus {
-      outline: none;
-      box-shadow: 0 0 0 1px #fff, 0 0 0 0.2rem rgba(37, 83, 123, 0.25); }
-    .custom-range::-ms-thumb:active {
-      background-color: #7bacd7; }
-  .custom-range::-ms-track {
-    width: 100%;
-    height: 0.5rem;
-    color: transparent;
-    cursor: pointer;
-    background-color: transparent;
-    border-color: transparent;
-    border-width: 0.5rem; }
-  .custom-range::-ms-fill-lower {
-    background-color: #dee2e6;
-    border-radius: 1rem; }
-  .custom-range::-ms-fill-upper {
-    margin-right: 15px;
-    background-color: #dee2e6;
-    border-radius: 1rem; }
-
-.nav {
-  display: flex;
-  flex-wrap: wrap;
-  padding-left: 0;
-  margin-bottom: 0;
-  list-style: none; }
-
-.nav-link {
-  display: block;
-  padding: 0.5rem 1rem; }
-  .nav-link:hover, .nav-link:focus {
-    text-decoration: none; }
-  .nav-link.disabled {
-    color: #6c757d; }
-
-.nav-tabs {
-  border-bottom: 1px solid #dee2e6; }
-  .nav-tabs .nav-item {
-    margin-bottom: -1px; }
-  .nav-tabs .nav-link {
-    border: 1px solid transparent;
-    border-top-left-radius: 0.25rem;
-    border-top-right-radius: 0.25rem; }
-    .nav-tabs .nav-link:hover, .nav-tabs .nav-link:focus {
-      border-color: #e9ecef #e9ecef #dee2e6; }
-    .nav-tabs .nav-link.disabled {
-      color: #6c757d;
-      background-color: transparent;
-      border-color: transparent; }
-  .nav-tabs .nav-link.active,
-  .nav-tabs .nav-item.show .nav-link {
-    color: #495057;
-    background-color: #fff;
-    border-color: #dee2e6 #dee2e6 #fff; }
-  .nav-tabs .dropdown-menu {
-    margin-top: -1px;
-    border-top-left-radius: 0;
-    border-top-right-radius: 0; }
-
-.nav-pills .nav-link {
-  border-radius: 0.25rem; }
-
-.nav-pills .nav-link.active,
-.nav-pills .show > .nav-link {
-  color: #fff;
-  background-color: #25537b; }
-
-.nav-fill .nav-item {
-  flex: 1 1 auto;
-  text-align: center; }
-
-.nav-justified .nav-item {
-  flex-basis: 0;
-  flex-grow: 1;
-  text-align: center; }
-
-.tab-content > .tab-pane {
-  display: none; }
-
-.tab-content > .active {
-  display: block; }
-
-.navbar {
-  position: relative;
-  display: flex;
-  flex-wrap: wrap;
-  align-items: center;
-  justify-content: space-between;
-  padding: 0.5rem 1rem; }
-  .navbar > .container,
-  .navbar > .container-fluid {
-    display: flex;
-    flex-wrap: wrap;
-    align-items: center;
-    justify-content: space-between; }
-
-.navbar-brand {
-  display: inline-block;
-  padding-top: 0.35rem;
-  padding-bottom: 0.35rem;
-  margin-right: 1rem;
-  font-size: 1rem;
-  line-height: inherit;
-  white-space: nowrap; }
-  .navbar-brand:hover, .navbar-brand:focus {
-    text-decoration: none; }
-
-.navbar-nav {
-  display: flex;
-  flex-direction: column;
-  padding-left: 0;
-  margin-bottom: 0;
-  list-style: none; }
-  .navbar-nav .nav-link {
-    padding-right: 0;
-    padding-left: 0; }
-  .navbar-nav .dropdown-menu {
-    position: static;
-    float: none; }
-
-.navbar-text {
-  display: inline-block;
-  padding-top: 0.5rem;
-  padding-bottom: 0.5rem; }
-
-.navbar-collapse {
-  flex-basis: 100%;
-  flex-grow: 1;
-  align-items: center; }
-
-.navbar-toggler {
-  padding: 0.25rem 0.75rem;
-  font-size: 1rem;
-  line-height: 1;
-  background-color: transparent;
-  border: 1px solid transparent;
-  border-radius: 0.25rem; }
-  .navbar-toggler:hover, .navbar-toggler:focus {
-    text-decoration: none; }
-  .navbar-toggler:not(:disabled):not(.disabled) {
-    cursor: pointer; }
-
-.navbar-toggler-icon {
-  display: inline-block;
-  width: 1.5em;
-  height: 1.5em;
-  vertical-align: middle;
-  content: "";
-  background: no-repeat center center;
-  background-size: 100% 100%; }
-
-@media (max-width: 575.98px) {
-  .navbar-expand-sm > .container,
-  .navbar-expand-sm > .container-fluid {
-    padding-right: 0;
-    padding-left: 0; } }
-
-@media (min-width: 576px) {
-  .navbar-expand-sm {
-    flex-flow: row nowrap;
-    justify-content: flex-start; }
-    .navbar-expand-sm .navbar-nav {
-      flex-direction: row; }
-      .navbar-expand-sm .navbar-nav .dropdown-menu {
-        position: absolute; }
-      .navbar-expand-sm .navbar-nav .nav-link {
-        padding-right: 0.5rem;
-        padding-left: 0.5rem; }
-    .navbar-expand-sm > .container,
-    .navbar-expand-sm > .container-fluid {
-      flex-wrap: nowrap; }
-    .navbar-expand-sm .navbar-collapse {
-      display: flex !important;
-      flex-basis: auto; }
-    .navbar-expand-sm .navbar-toggler {
-      display: none; } }
-
-@media (max-width: 767.98px) {
-  .navbar-expand-md > .container,
-  .navbar-expand-md > .container-fluid {
-    padding-right: 0;
-    padding-left: 0; } }
-
-@media (min-width: 768px) {
-  .navbar-expand-md {
-    flex-flow: row nowrap;
-    justify-content: flex-start; }
-    .navbar-expand-md .navbar-nav {
-      flex-direction: row; }
-      .navbar-expand-md .navbar-nav .dropdown-menu {
-        position: absolute; }
-      .navbar-expand-md .navbar-nav .nav-link {
-        padding-right: 0.5rem;
-        padding-left: 0.5rem; }
-    .navbar-expand-md > .container,
-    .navbar-expand-md > .container-fluid {
-      flex-wrap: nowrap; }
-    .navbar-expand-md .navbar-collapse {
-      display: flex !important;
-      flex-basis: auto; }
-    .navbar-expand-md .navbar-toggler {
-      display: none; } }
-
-@media (max-width: 991.98px) {
-  .navbar-expand-lg > .container,
-  .navbar-expand-lg > .container-fluid {
-    padding-right: 0;
-    padding-left: 0; } }
-
-@media (min-width: 992px) {
-  .navbar-expand-lg {
-    flex-flow: row nowrap;
-    justify-content: flex-start; }
-    .navbar-expand-lg .navbar-nav {
-      flex-direction: row; }
-      .navbar-expand-lg .navbar-nav .dropdown-menu {
-        position: absolute; }
-      .navbar-expand-lg .navbar-nav .nav-link {
-        padding-right: 0.5rem;
-        padding-left: 0.5rem; }
-    .navbar-expand-lg > .container,
-    .navbar-expand-lg > .container-fluid {
-      flex-wrap: nowrap; }
-    .navbar-expand-lg .navbar-collapse {
-      display: flex !important;
-      flex-basis: auto; }
-    .navbar-expand-lg .navbar-toggler {
-      display: none; } }
-
-@media (max-width: 1199.98px) {
-  .navbar-expand-xl > .container,
-  .navbar-expand-xl > .container-fluid {
-    padding-right: 0;
-    padding-left: 0; } }
-
-@media (min-width: 1200px) {
-  .navbar-expand-xl {
-    flex-flow: row nowrap;
-    justify-content: flex-start; }
-    .navbar-expand-xl .navbar-nav {
-      flex-direction: row; }
-      .navbar-expand-xl .navbar-nav .dropdown-menu {
-        position: absolute; }
-      .navbar-expand-xl .navbar-nav .nav-link {
-        padding-right: 0.5rem;
-        padding-left: 0.5rem; }
-    .navbar-expand-xl > .container,
-    .navbar-expand-xl > .container-fluid {
-      flex-wrap: nowrap; }
-    .navbar-expand-xl .navbar-collapse {
-      display: flex !important;
-      flex-basis: auto; }
-    .navbar-expand-xl .navbar-toggler {
-      display: none; } }
-
-.navbar-expand {
-  flex-flow: row nowrap;
-  justify-content: flex-start; }
-  .navbar-expand > .container,
-  .navbar-expand > .container-fluid {
-    padding-right: 0;
-    padding-left: 0; }
-  .navbar-expand .navbar-nav {
-    flex-direction: row; }
-    .navbar-expand .navbar-nav .dropdown-menu {
-      position: absolute; }
-    .navbar-expand .navbar-nav .nav-link {
-      padding-right: 0.5rem;
-      padding-left: 0.5rem; }
-  .navbar-expand > .container,
-  .navbar-expand > .container-fluid {
-    flex-wrap: nowrap; }
-  .navbar-expand .navbar-collapse {
-    display: flex !important;
-    flex-basis: auto; }
-  .navbar-expand .navbar-toggler {
-    display: none; }
-
-.navbar-light .navbar-brand {
-  color: rgba(0, 0, 0, 0.9); }
-  .navbar-light .navbar-brand:hover, .navbar-light .navbar-brand:focus {
-    color: rgba(0, 0, 0, 0.9); }
-
-.navbar-light .navbar-nav .nav-link {
-  color: rgba(0, 0, 0, 0.5); }
-  .navbar-light .navbar-nav .nav-link:hover, .navbar-light .navbar-nav .nav-link:focus {
-    color: rgba(0, 0, 0, 0.7); }
-  .navbar-light .navbar-nav .nav-link.disabled {
-    color: rgba(0, 0, 0, 0.3); }
-
-.navbar-light .navbar-nav .show > .nav-link,
-.navbar-light .navbar-nav .active > .nav-link,
-.navbar-light .navbar-nav .nav-link.show,
-.navbar-light .navbar-nav .nav-link.active {
-  color: rgba(0, 0, 0, 0.9); }
-
-.navbar-light .navbar-toggler {
-  color: rgba(0, 0, 0, 0.5);
-  border-color: rgba(0, 0, 0, 0.1); }
-
-.navbar-light .navbar-toggler-icon {
-  background-image: url("data:image/svg+xml;charset=utf8,%3Csvg viewBox='0 0 30 30' xmlns='http://www.w3.org/2000/svg'%3E%3Cpath stroke='rgba(0, 0, 0, 0.5)' stroke-width='2' stroke-linecap='round' stroke-miterlimit='10' d='M4 7h22M4 15h22M4 23h22'/%3E%3C/svg%3E"); }
-
-.navbar-light .navbar-text {
-  color: rgba(0, 0, 0, 0.5); }
-  .navbar-light .navbar-text a {
-    color: rgba(0, 0, 0, 0.9); }
-    .navbar-light .navbar-text a:hover, .navbar-light .navbar-text a:focus {
-      color: rgba(0, 0, 0, 0.9); }
-
-.navbar-dark .navbar-brand {
-  color: #fff; }
-  .navbar-dark .navbar-brand:hover, .navbar-dark .navbar-brand:focus {
-    color: #fff; }
-
-.navbar-dark .navbar-nav .nav-link {
-  color: rgba(255, 255, 255, 0.5); }
-  .navbar-dark .navbar-nav .nav-link:hover, .navbar-dark .navbar-nav .nav-link:focus {
-    color: rgba(255, 255, 255, 0.75); }
-  .navbar-dark .navbar-nav .nav-link.disabled {
-    color: rgba(255, 255, 255, 0.25); }
-
-.navbar-dark .navbar-nav .show > .nav-link,
-.navbar-dark .navbar-nav .active > .nav-link,
-.navbar-dark .navbar-nav .nav-link.show,
-.navbar-dark .navbar-nav .nav-link.active {
-  color: #fff; }
-
-.navbar-dark .navbar-toggler {
-  color: rgba(255, 255, 255, 0.5);
-  border-color: rgba(255, 255, 255, 0.1); }
-
-.navbar-dark .navbar-toggler-icon {
-  background-image: url("data:image/svg+xml;charset=utf8,%3Csvg viewBox='0 0 30 30' xmlns='http://www.w3.org/2000/svg'%3E%3Cpath stroke='rgba(255, 255, 255, 0.5)' stroke-width='2' stroke-linecap='round' stroke-miterlimit='10' d='M4 7h22M4 15h22M4 23h22'/%3E%3C/svg%3E"); }
-
-.navbar-dark .navbar-text {
-  color: rgba(255, 255, 255, 0.5); }
-  .navbar-dark .navbar-text a {
-    color: #fff; }
-    .navbar-dark .navbar-text a:hover, .navbar-dark .navbar-text a:focus {
-      color: #fff; }
-
-.card, .ui-portlet, .ui-portlet-section {
-  position: relative;
-  display: flex;
-  flex-direction: column;
-  min-width: 0;
-  word-wrap: break-word;
-  background-color: #fff;
-  background-clip: border-box;
-  border: 1px solid rgba(0, 0, 0, 0.125);
-  border-radius: 0.25rem; }
-  .card > hr, .ui-portlet > hr, .ui-portlet-section > hr {
-    margin-right: 0;
-    margin-left: 0; }
-  .card > .list-group:first-child .list-group-item:first-child, .ui-portlet > .list-group:first-child .list-group-item:first-child, .ui-portlet-section > .list-group:first-child .list-group-item:first-child {
-    border-top-left-radius: 0.25rem;
-    border-top-right-radius: 0.25rem; }
-  .card > .list-group:last-child .list-group-item:last-child, .ui-portlet > .list-group:last-child .list-group-item:last-child, .ui-portlet-section > .list-group:last-child .list-group-item:last-child {
-    border-bottom-right-radius: 0.25rem;
-    border-bottom-left-radius: 0.25rem; }
-
-.card-body, .ui-portlet > .portlet-content, .ui-portlet-section > .portlet-content {
-  flex: 1 1 auto;
-  padding: 1.25rem; }
-
-.card-title {
-  margin-bottom: 0.75rem; }
-
-.card-subtitle {
-  margin-top: -0.375rem;
-  margin-bottom: 0; }
-
-.card-text:last-child {
-  margin-bottom: 0; }
-
-.card-link:hover {
-  text-decoration: none; }
-
-.card-link + .card-link {
-  margin-left: 1.25rem; }
-
-.card-header, .ui-portlet .portlet-header:first-child, .ui-portlet-section .portlet-header:first-child {
-  padding: 0.75rem 1.25rem;
-  margin-bottom: 0;
-  background-color: rgba(0, 0, 0, 0.03);
-  border-bottom: 1px solid rgba(0, 0, 0, 0.125); }
-  .card-header:first-child, .ui-portlet .portlet-header:first-child, .ui-portlet-section .portlet-header:first-child {
-    border-radius: calc(0.25rem - 1px) calc(0.25rem - 1px) 0 0; }
-  .card-header + .list-group .list-group-item:first-child, .ui-portlet .portlet-header:first-child + .list-group .list-group-item:first-child, .ui-portlet-section .portlet-header:first-child + .list-group .list-group-item:first-child {
-    border-top: 0; }
-
-.card-footer {
-  padding: 0.75rem 1.25rem;
-  background-color: rgba(0, 0, 0, 0.03);
-  border-top: 1px solid rgba(0, 0, 0, 0.125); }
-  .card-footer:last-child {
-    border-radius: 0 0 calc(0.25rem - 1px) calc(0.25rem - 1px); }
-
-.card-header-tabs {
-  margin-right: -0.625rem;
-  margin-bottom: -0.75rem;
-  margin-left: -0.625rem;
-  border-bottom: 0; }
-
-.card-header-pills {
-  margin-right: -0.625rem;
-  margin-left: -0.625rem; }
-
-.card-img-overlay {
-  position: absolute;
-  top: 0;
-  right: 0;
-  bottom: 0;
-  left: 0;
-  padding: 1.25rem; }
-
-.card-img {
-  width: 100%;
-  border-radius: calc(0.25rem - 1px); }
-
-.card-img-top {
-  width: 100%;
-  border-top-left-radius: calc(0.25rem - 1px);
-  border-top-right-radius: calc(0.25rem - 1px); }
-
-.card-img-bottom {
-  width: 100%;
-  border-bottom-right-radius: calc(0.25rem - 1px);
-  border-bottom-left-radius: calc(0.25rem - 1px); }
-
-.card-deck {
-  display: flex;
-  flex-direction: column; }
-  .card-deck .card, .card-deck .ui-portlet, .card-deck .ui-portlet-section {
-    margin-bottom: 15px; }
-  @media (min-width: 576px) {
-    .card-deck {
-      flex-flow: row wrap;
-      margin-right: -15px;
-      margin-left: -15px; }
-      .card-deck .card, .card-deck .ui-portlet, .card-deck .ui-portlet-section {
-        display: flex;
-        flex: 1 0 0%;
-        flex-direction: column;
-        margin-right: 15px;
-        margin-bottom: 0;
-        margin-left: 15px; } }
-
-.card-group {
-  display: flex;
-  flex-direction: column; }
-  .card-group > .card, .card-group > .ui-portlet, .card-group > .ui-portlet-section {
-    margin-bottom: 15px; }
-  @media (min-width: 576px) {
-    .card-group {
-      flex-flow: row wrap; }
-      .card-group > .card, .card-group > .ui-portlet, .card-group > .ui-portlet-section {
-        flex: 1 0 0%;
-        margin-bottom: 0; }
-        .card-group > .card + .card, .card-group > .ui-portlet + .card, .card-group > .ui-portlet-section + .card, .card-group > .card + .ui-portlet, .card-group > .ui-portlet + .ui-portlet, .card-group > .ui-portlet-section + .ui-portlet, .card-group > .card + .ui-portlet-section, .card-group > .ui-portlet + .ui-portlet-section, .card-group > .ui-portlet-section + .ui-portlet-section {
-          margin-left: 0;
-          border-left: 0; }
-        .card-group > .card:first-child, .card-group > .ui-portlet:first-child, .card-group > .ui-portlet-section:first-child {
-          border-top-right-radius: 0;
-          border-bottom-right-radius: 0; }
-          .card-group > .card:first-child .card-img-top, .card-group > .ui-portlet:first-child .card-img-top, .card-group > .ui-portlet-section:first-child .card-img-top,
-          .card-group > .card:first-child .card-header,
-          .card-group > .ui-portlet:first-child .card-header,
-          .card-group > .ui-portlet-section:first-child .card-header,
-          .card-group > .card:first-child .ui-portlet .portlet-header:first-child, .ui-portlet
-          .card-group > .card:first-child .portlet-header:first-child, .card-group > .ui-portlet:first-child .portlet-header:first-child, .ui-portlet
-          .card-group > .ui-portlet-section:first-child .portlet-header:first-child,
-          .card-group > .card:first-child .ui-portlet-section .portlet-header:first-child, .ui-portlet-section
-          .card-group > .card:first-child .portlet-header:first-child, .ui-portlet-section
-          .card-group > .ui-portlet:first-child .portlet-header:first-child, .card-group > .ui-portlet-section:first-child .portlet-header:first-child {
-            border-top-right-radius: 0; }
-          .card-group > .card:first-child .card-img-bottom, .card-group > .ui-portlet:first-child .card-img-bottom, .card-group > .ui-portlet-section:first-child .card-img-bottom,
-          .card-group > .card:first-child .card-footer,
-          .card-group > .ui-portlet:first-child .card-footer,
-          .card-group > .ui-portlet-section:first-child .card-footer {
-            border-bottom-right-radius: 0; }
-        .card-group > .card:last-child, .card-group > .ui-portlet:last-child, .card-group > .ui-portlet-section:last-child {
-          border-top-left-radius: 0;
-          border-bottom-left-radius: 0; }
-          .card-group > .card:last-child .card-img-top, .card-group > .ui-portlet:last-child .card-img-top, .card-group > .ui-portlet-section:last-child .card-img-top,
-          .card-group > .card:last-child .card-header,
-          .card-group > .ui-portlet:last-child .card-header,
-          .card-group > .ui-portlet-section:last-child .card-header,
-          .card-group > .card:last-child .ui-portlet .portlet-header:first-child, .ui-portlet
-          .card-group > .card:last-child .portlet-header:first-child, .card-group > .ui-portlet:last-child .portlet-header:first-child, .ui-portlet
-          .card-group > .ui-portlet-section:last-child .portlet-header:first-child,
-          .card-group > .card:last-child .ui-portlet-section .portlet-header:first-child, .ui-portlet-section
-          .card-group > .card:last-child .portlet-header:first-child, .ui-portlet-section
-          .card-group > .ui-portlet:last-child .portlet-header:first-child, .card-group > .ui-portlet-section:last-child .portlet-header:first-child {
-            border-top-left-radius: 0; }
-          .card-group > .card:last-child .card-img-bottom, .card-group > .ui-portlet:last-child .card-img-bottom, .card-group > .ui-portlet-section:last-child .card-img-bottom,
-          .card-group > .card:last-child .card-footer,
-          .card-group > .ui-portlet:last-child .card-footer,
-          .card-group > .ui-portlet-section:last-child .card-footer {
-            border-bottom-left-radius: 0; }
-        .card-group > .card:only-child, .card-group > .ui-portlet:only-child, .card-group > .ui-portlet-section:only-child {
-          border-radius: 0.25rem; }
-          .card-group > .card:only-child .card-img-top, .card-group > .ui-portlet:only-child .card-img-top, .card-group > .ui-portlet-section:only-child .card-img-top,
-          .card-group > .card:only-child .card-header,
-          .card-group > .ui-portlet:only-child .card-header,
-          .card-group > .ui-portlet-section:only-child .card-header,
-          .card-group > .card:only-child .ui-portlet .portlet-header:first-child, .ui-portlet
-          .card-group > .card:only-child .portlet-header:first-child, .card-group > .ui-portlet:only-child .portlet-header:first-child, .ui-portlet
-          .card-group > .ui-portlet-section:only-child .portlet-header:first-child,
-          .card-group > .card:only-child .ui-portlet-section .portlet-header:first-child, .ui-portlet-section
-          .card-group > .card:only-child .portlet-header:first-child, .ui-portlet-section
-          .card-group > .ui-portlet:only-child .portlet-header:first-child, .card-group > .ui-portlet-section:only-child .portlet-header:first-child {
-            border-top-left-radius: 0.25rem;
-            border-top-right-radius: 0.25rem; }
-          .card-group > .card:only-child .card-img-bottom, .card-group > .ui-portlet:only-child .card-img-bottom, .card-group > .ui-portlet-section:only-child .card-img-bottom,
-          .card-group > .card:only-child .card-footer,
-          .card-group > .ui-portlet:only-child .card-footer,
-          .card-group > .ui-portlet-section:only-child .card-footer {
-            border-bottom-right-radius: 0.25rem;
-            border-bottom-left-radius: 0.25rem; }
-        .card-group > .card:not(:first-child):not(:last-child):not(:only-child), .card-group > .ui-portlet:not(:first-child):not(:last-child):not(:only-child), .card-group > .ui-portlet-section:not(:first-child):not(:last-child):not(:only-child) {
-          border-radius: 0; }
-          .card-group > .card:not(:first-child):not(:last-child):not(:only-child) .card-img-top, .card-group > .ui-portlet:not(:first-child):not(:last-child):not(:only-child) .card-img-top, .card-group > .ui-portlet-section:not(:first-child):not(:last-child):not(:only-child) .card-img-top,
-          .card-group > .card:not(:first-child):not(:last-child):not(:only-child) .card-img-bottom,
-          .card-group > .ui-portlet:not(:first-child):not(:last-child):not(:only-child) .card-img-bottom,
-          .card-group > .ui-portlet-section:not(:first-child):not(:last-child):not(:only-child) .card-img-bottom,
-          .card-group > .card:not(:first-child):not(:last-child):not(:only-child) .card-header,
-          .card-group > .ui-portlet:not(:first-child):not(:last-child):not(:only-child) .card-header,
-          .card-group > .ui-portlet-section:not(:first-child):not(:last-child):not(:only-child) .card-header,
-          .card-group > .card:not(:first-child):not(:last-child):not(:only-child) .ui-portlet .portlet-header:first-child, .ui-portlet
-          .card-group > .card:not(:first-child):not(:last-child):not(:only-child) .portlet-header:first-child, .card-group > .ui-portlet:not(:first-child):not(:last-child):not(:only-child) .portlet-header:first-child, .ui-portlet
-          .card-group > .ui-portlet-section:not(:first-child):not(:last-child):not(:only-child) .portlet-header:first-child,
-          .card-group > .card:not(:first-child):not(:last-child):not(:only-child) .ui-portlet-section .portlet-header:first-child, .ui-portlet-section
-          .card-group > .card:not(:first-child):not(:last-child):not(:only-child) .portlet-header:first-child, .ui-portlet-section
-          .card-group > .ui-portlet:not(:first-child):not(:last-child):not(:only-child) .portlet-header:first-child, .card-group > .ui-portlet-section:not(:first-child):not(:last-child):not(:only-child) .portlet-header:first-child,
-          .card-group > .card:not(:first-child):not(:last-child):not(:only-child) .card-footer,
-          .card-group > .ui-portlet:not(:first-child):not(:last-child):not(:only-child) .card-footer,
-          .card-group > .ui-portlet-section:not(:first-child):not(:last-child):not(:only-child) .card-footer {
-            border-radius: 0; } }
-
-.card-columns .card, .card-columns .ui-portlet, .card-columns .ui-portlet-section {
-  margin-bottom: 0.75rem; }
-
-@media (min-width: 576px) {
-  .card-columns {
-    column-count: 3;
-    column-gap: 1.25rem;
-    orphans: 1;
-    widows: 1; }
-    .card-columns .card, .card-columns .ui-portlet, .card-columns .ui-portlet-section {
-      display: inline-block;
-      width: 100%; } }
-
-.accordion .card:not(:first-of-type):not(:last-of-type), .accordion .ui-portlet:not(:first-of-type):not(:last-of-type), .accordion .ui-portlet-section:not(:first-of-type):not(:last-of-type) {
-  border-bottom: 0;
-  border-radius: 0; }
-
-.accordion .card:not(:first-of-type) .card-header:first-child, .accordion .ui-portlet:not(:first-of-type) .card-header:first-child, .accordion .ui-portlet-section:not(:first-of-type) .card-header:first-child, .accordion .card:not(:first-of-type) .ui-portlet .portlet-header:first-child, .ui-portlet .accordion .card:not(:first-of-type) .portlet-header:first-child, .accordion .ui-portlet:not(:first-of-type) .portlet-header:first-child, .accordion .card:not(:first-of-type) .ui-portlet-section .portlet-header:first-child, .ui-portlet-section .accordion .card:not(:first-of-type) .portlet-header:first-child, .accordion .ui-portlet-section:not(:first-of-type) .portlet-header:first-child {
-  border-radius: 0; }
-
-.accordion .card:first-of-type, .accordion .ui-portlet:first-of-type, .accordion .ui-portlet-section:first-of-type {
-  border-bottom: 0;
-  border-bottom-right-radius: 0;
-  border-bottom-left-radius: 0; }
-
-.accordion .card:last-of-type, .accordion .ui-portlet:last-of-type, .accordion .ui-portlet-section:last-of-type {
-  border-top-left-radius: 0;
-  border-top-right-radius: 0; }
-
-.breadcrumb {
-  display: flex;
-  flex-wrap: wrap;
-  padding: 0.75rem 1rem;
-  margin-bottom: 1rem;
-  list-style: none;
-  background-color: #e9ecef;
-  border-radius: 0.25rem; }
-
-.breadcrumb-item + .breadcrumb-item {
-  padding-left: 0.5rem; }
-  .breadcrumb-item + .breadcrumb-item::before {
-    display: inline-block;
-    padding-right: 0.5rem;
-    color: #6c757d;
-    content: "/"; }
-
-.breadcrumb-item + .breadcrumb-item:hover::before {
-  text-decoration: underline; }
-
-.breadcrumb-item + .breadcrumb-item:hover::before {
-  text-decoration: none; }
-
-.breadcrumb-item.active {
-  color: #6c757d; }
-
-.pagination {
-  display: flex;
-  padding-left: 0;
-  list-style: none;
-  border-radius: 0.25rem; }
-
-.page-link {
-  position: relative;
-  display: block;
-  padding: 0.5rem 0.75rem;
-  margin-left: -1px;
-  line-height: 1.25;
-  color: #25537b;
-  background-color: #fff;
-  border: 1px solid #dee2e6; }
-  .page-link:hover {
-    z-index: 2;
-    color: #132b40;
-    text-decoration: none;
-    background-color: #e9ecef;
-    border-color: #dee2e6; }
-  .page-link:focus {
-    z-index: 2;
-    outline: 0;
-    box-shadow: 0 0 0 0.2rem rgba(37, 83, 123, 0.25); }
-  .page-link:not(:disabled):not(.disabled) {
-    cursor: pointer; }
-
-.page-item:first-child .page-link {
-  margin-left: 0;
-  border-top-left-radius: 0.25rem;
-  border-bottom-left-radius: 0.25rem; }
-
-.page-item:last-child .page-link {
-  border-top-right-radius: 0.25rem;
-  border-bottom-right-radius: 0.25rem; }
-
-.page-item.active .page-link {
-  z-index: 1;
-  color: #fff;
-  background-color: #25537b;
-  border-color: #25537b; }
-
-.page-item.disabled .page-link {
-  color: #6c757d;
-  pointer-events: none;
-  cursor: auto;
-  background-color: #fff;
-  border-color: #dee2e6; }
-
-.pagination-lg .page-link {
-  padding: 0.75rem 1.5rem;
-  font-size: 1rem;
-  line-height: 1.5; }
-
-.pagination-lg .page-item:first-child .page-link {
-  border-top-left-radius: 0.3rem;
-  border-bottom-left-radius: 0.3rem; }
-
-.pagination-lg .page-item:last-child .page-link {
-  border-top-right-radius: 0.3rem;
-  border-bottom-right-radius: 0.3rem; }
-
-.pagination-sm .page-link {
-  padding: 0.25rem 0.5rem;
-  font-size: 0.7rem;
-  line-height: 1.5; }
-
-.pagination-sm .page-item:first-child .page-link {
-  border-top-left-radius: 0.2rem;
-  border-bottom-left-radius: 0.2rem; }
-
-.pagination-sm .page-item:last-child .page-link {
-  border-top-right-radius: 0.2rem;
-  border-bottom-right-radius: 0.2rem; }
-
-.badge {
-  display: inline-block;
-  padding: 0.25em 0.4em;
-  font-size: 75%;
-  font-weight: 700;
-  line-height: 1;
-  text-align: center;
-  white-space: nowrap;
-  vertical-align: baseline;
-  border-radius: 0.25rem; }
-  .badge:empty {
-    display: none; }
-
-.btn .badge, input[type="submit"] .badge,
-button .badge, .action-button .badge, .menubutton .badge {
-  position: relative;
-  top: -1px; }
-
-.badge-pill {
-  padding-right: 0.6em;
-  padding-left: 0.6em;
-  border-radius: 10rem; }
-
-.badge-primary {
-  color: #fff;
-  background-color: #25537b; }
-  .badge-primary[href]:hover, .badge-primary[href]:focus {
-    color: #fff;
-    text-decoration: none;
-    background-color: #193954; }
-
-.badge-secondary {
-  color: #212529;
-  background-color: #dee2e6; }
-  .badge-secondary[href]:hover, .badge-secondary[href]:focus {
-    color: #212529;
-    text-decoration: none;
-    background-color: #c1c9d0; }
-
-.badge-success {
-  color: #212529;
-  background-color: #66cc66; }
-  .badge-success[href]:hover, .badge-success[href]:focus {
-    color: #212529;
-    text-decoration: none;
-    background-color: #40bf40; }
-
-.badge-info, .badge-new {
-  color: #fff;
-  background-color: #2077b3; }
-  .badge-info[href]:hover, [href].badge-new:hover, .badge-info[href]:focus, [href].badge-new:focus {
-    color: #fff;
-    text-decoration: none;
-    background-color: #185a88; }
-
-.badge-warning, .badge-beta {
-  color: #212529;
-  background-color: #fe7f02; }
-  .badge-warning[href]:hover, [href].badge-beta:hover, .badge-warning[href]:focus, [href].badge-beta:focus {
-    color: #212529;
-    text-decoration: none;
-    background-color: #cc6601; }
-
-.badge-danger {
-  color: #fff;
-  background-color: #e31a1e; }
-  .badge-danger[href]:hover, .badge-danger[href]:focus {
-    color: #fff;
-    text-decoration: none;
-    background-color: #b51518; }
-
-.badge-light {
-  color: #212529;
-  background-color: #f8f9fa; }
-  .badge-light[href]:hover, .badge-light[href]:focus {
-    color: #212529;
-    text-decoration: none;
-    background-color: #dae0e5; }
-
-.badge-dark {
-  color: #fff;
-  background-color: #343a40; }
-  .badge-dark[href]:hover, .badge-dark[href]:focus {
-    color: #fff;
-    text-decoration: none;
-    background-color: #1d2124; }
-
-.jumbotron {
-  padding: 2rem 1rem;
-  margin-bottom: 2rem;
-  background-color: #e9ecef;
-  border-radius: 0.3rem; }
-  @media (min-width: 576px) {
-    .jumbotron {
-      padding: 4rem 2rem; } }
-
-.jumbotron-fluid {
-  padding-right: 0;
-  padding-left: 0;
-  border-radius: 0; }
-
-.alert, .errormessagelarge, .error-modal .modal-content,
-.warningmessagelarge,
-.donemessagelarge,
-.infomessagelarge,
-.ui-form-help .error,
-.ui-form-help .warning,
-.ui-form-help .note, .errormessage,
-.warningmessage,
-.donemessage,
-.infomessage,
-.errormessagesmall,
-.warningmessagesmall,
-.donemessagesmall,
-.infomessagesmall {
-  position: relative;
-  padding: 0.75rem 1.25rem;
-  margin-bottom: 1rem;
-  border: 1px solid transparent;
-  border-radius: 0.25rem; }
-
-.alert-heading {
-  color: inherit; }
-
-.alert-link {
-  font-weight: 700; }
-
-.alert-dismissible {
-  padding-right: 3.7rem; }
-  .alert-dismissible .close {
-    position: absolute;
-    top: 0;
-    right: 0;
-    padding: 0.75rem 1.25rem;
-    color: inherit; }
-
-.alert-primary {
-  color: #16324a;
-  background-color: #a8baca;
-  border-color: #6687a3; }
-  .alert-primary hr {
-    border-top-color: #5a7a96; }
-  .alert-primary .alert-link {
-    color: #0a1723; }
-
-.alert-secondary {
-  color: #85888a;
-  background-color: #f2f3f5;
-  border-color: #e8ebee; }
-  .alert-secondary hr {
-    border-top-color: #d9dee3; }
-  .alert-secondary .alert-link {
-    color: #6c6e70; }
-
-.alert-success, .donemessagelarge, .donemessage,
-.donemessagesmall {
-  color: #3d7a3d;
-  background-color: #c2ebc2;
-  border-color: #94db94; }
-  .alert-success hr, .donemessagelarge hr, .donemessage hr,
-  .donemessagesmall hr {
-    border-top-color: #81d581; }
-  .alert-success .alert-link, .donemessagelarge .alert-link, .donemessage .alert-link,
-  .donemessagesmall .alert-link {
-    color: #2c582c; }
-
-.alert-info, .infomessagelarge, .infomessage,
-.infomessagesmall,
-.ui-form-help .note {
-  color: #13476b;
-  background-color: #a6c9e1;
-  border-color: #63a0ca; }
-  .alert-info hr, .infomessagelarge hr, .infomessage hr,
-  .infomessagesmall hr,
-  .ui-form-help .note hr {
-    border-top-color: #5094c4; }
-  .alert-info .alert-link, .infomessagelarge .alert-link, .infomessage .alert-link,
-  .infomessagesmall .alert-link,
-  .ui-form-help .note .alert-link {
-    color: #0b2a40; }
-
-.alert-warning, .warningmessagelarge, .warningmessage,
-.warningmessagesmall,
-.ui-form-help .warning {
-  color: #984c01;
-  background-color: #ffcc9a;
-  border-color: #fea54e; }
-  .alert-warning hr, .warningmessagelarge hr, .warningmessage hr,
-  .warningmessagesmall hr,
-  .ui-form-help .warning hr {
-    border-top-color: #fe9835; }
-  .alert-warning .alert-link, .warningmessagelarge .alert-link, .warningmessage .alert-link,
-  .warningmessagesmall .alert-link,
-  .ui-form-help .warning .alert-link {
-    color: #653301; }
-
-.alert-danger, .errormessagelarge, .error-modal .modal-content, .errormessage,
-.errormessagesmall,
-.ui-form-help .error {
-  color: #881012;
-  background-color: #f4a3a5;
-  border-color: #eb5f62; }
-  .alert-danger hr, .errormessagelarge hr, .error-modal .modal-content hr, .errormessage hr,
-  .errormessagesmall hr,
-  .ui-form-help .error hr {
-    border-top-color: #e8484c; }
-  .alert-danger .alert-link, .errormessagelarge .alert-link, .error-modal .modal-content .alert-link, .errormessage .alert-link,
-  .errormessagesmall .alert-link,
-  .ui-form-help .error .alert-link {
-    color: #5a0b0c; }
-
-.alert-light {
-  color: #959596;
-  background-color: #fcfdfd;
-  border-color: #fafbfc; }
-  .alert-light hr {
-    border-top-color: #eaeef2; }
-  .alert-light .alert-link {
-    color: #7b7b7d; }
-
-.alert-dark {
-  color: #1f2326;
-  background-color: #aeb0b3;
-  border-color: #717579; }
-  .alert-dark hr {
-    border-top-color: #65686c; }
-  .alert-dark .alert-link {
-    color: #08090a; }
-
-@keyframes progress-bar-stripes {
-  from {
-    background-position: 1rem 0; }
-  to {
-    background-position: 0 0; } }
-
-.progress {
-  display: flex;
-  height: 1rem;
-  overflow: hidden;
-  font-size: 0.6rem;
-  background-color: #e9ecef;
-  border-radius: 0.25rem; }
-
-.progress-bar {
-  display: flex;
-  flex-direction: column;
-  justify-content: center;
-  color: #fff;
-  text-align: center;
-  white-space: nowrap;
-  background-color: #25537b;
-  transition: width 0.6s ease; }
-  @media screen and (prefers-reduced-motion: reduce) {
-    .progress-bar {
-      transition: none; } }
-
-.progress-bar-striped {
-  background-image: linear-gradient(45deg, rgba(255, 255, 255, 0.15) 25%, transparent 25%, transparent 50%, rgba(255, 255, 255, 0.15) 50%, rgba(255, 255, 255, 0.15) 75%, transparent 75%, transparent);
-  background-size: 1rem 1rem; }
-
-.progress-bar-animated {
-  animation: progress-bar-stripes 1s linear infinite; }
-
-.media {
-  display: flex;
-  align-items: flex-start; }
-
-.media-body {
-  flex: 1; }
-
-.list-group {
-  display: flex;
-  flex-direction: column;
-  padding-left: 0;
-  margin-bottom: 0; }
-
-.list-group-item-action {
-  width: 100%;
-  color: #495057;
-  text-align: inherit; }
-  .list-group-item-action:hover, .list-group-item-action:focus {
-    color: #495057;
-    text-decoration: none;
-    background-color: #f8f9fa; }
-  .list-group-item-action:active {
-    color: #212529;
-    background-color: #e9ecef; }
-
-.list-group-item {
-  position: relative;
-  display: block;
-  padding: 0.75rem 1.25rem;
-  margin-bottom: -1px;
-  background-color: #fff;
-  border: 1px solid rgba(0, 0, 0, 0.125); }
-  .list-group-item:first-child {
-    border-top-left-radius: 0.25rem;
-    border-top-right-radius: 0.25rem; }
-  .list-group-item:last-child {
-    margin-bottom: 0;
-    border-bottom-right-radius: 0.25rem;
-    border-bottom-left-radius: 0.25rem; }
-  .list-group-item:hover, .list-group-item:focus {
-    z-index: 1;
-    text-decoration: none; }
-  .list-group-item.disabled, .list-group-item:disabled {
-    color: #6c757d;
-    background-color: #fff; }
-  .list-group-item.active {
-    z-index: 2;
-    color: #fff;
-    background-color: #25537b;
-    border-color: #25537b; }
-
-.list-group-flush .list-group-item {
-  border-right: 0;
-  border-left: 0;
-  border-radius: 0; }
-
-.list-group-flush:first-child .list-group-item:first-child {
-  border-top: 0; }
-
-.list-group-flush:last-child .list-group-item:last-child {
-  border-bottom: 0; }
-
-.list-group-item-primary {
-  color: #1a3a56;
-  background-color: #87a0b6; }
-  .list-group-item-primary.list-group-item-action:hover, .list-group-item-primary.list-group-item-action:focus {
-    color: #1a3a56;
-    background-color: #7793ac; }
-  .list-group-item-primary.list-group-item-action.active {
-    color: #fff;
-    background-color: #1a3a56;
-    border-color: #1a3a56; }
-
-.list-group-item-secondary {
-  color: #9b9ea1;
-  background-color: #edeff1; }
-  .list-group-item-secondary.list-group-item-action:hover, .list-group-item-secondary.list-group-item-action:focus {
-    color: #9b9ea1;
-    background-color: #dfe2e6; }
-  .list-group-item-secondary.list-group-item-action.active {
-    color: #fff;
-    background-color: #9b9ea1;
-    border-color: #9b9ea1; }
-
-.list-group-item-success {
-  color: #478f47;
-  background-color: #abe3ab; }
-  .list-group-item-success.list-group-item-action:hover, .list-group-item-success.list-group-item-action:focus {
-    color: #478f47;
-    background-color: #98dd98; }
-  .list-group-item-success.list-group-item-action.active {
-    color: #fff;
-    background-color: #478f47;
-    border-color: #478f47; }
-
-.list-group-item-info {
-  color: #16537d;
-  background-color: #84b4d5; }
-  .list-group-item-info.list-group-item-action:hover, .list-group-item-info.list-group-item-action:focus {
-    color: #16537d;
-    background-color: #71a8cf; }
-  .list-group-item-info.list-group-item-action.active {
-    color: #fff;
-    background-color: #16537d;
-    border-color: #16537d; }
-
-.list-group-item-warning {
-  color: #b25901;
-  background-color: #feb974; }
-  .list-group-item-warning.list-group-item-action:hover, .list-group-item-warning.list-group-item-action:focus {
-    color: #b25901;
-    background-color: #feac5b; }
-  .list-group-item-warning.list-group-item-action.active {
-    color: #fff;
-    background-color: #b25901;
-    border-color: #b25901; }
-
-.list-group-item-danger {
-  color: #9f1215;
-  background-color: #f08183; }
-  .list-group-item-danger.list-group-item-action:hover, .list-group-item-danger.list-group-item-action:focus {
-    color: #9f1215;
-    background-color: #ed6a6d; }
-  .list-group-item-danger.list-group-item-action.active {
-    color: #fff;
-    background-color: #9f1215;
-    border-color: #9f1215; }
-
-.list-group-item-light {
-  color: #aeaeaf;
-  background-color: #fbfcfc; }
-  .list-group-item-light.list-group-item-action:hover, .list-group-item-light.list-group-item-action:focus {
-    color: #aeaeaf;
-    background-color: #ecf1f1; }
-  .list-group-item-light.list-group-item-action.active {
-    color: #fff;
-    background-color: #aeaeaf;
-    border-color: #aeaeaf; }
-
-.list-group-item-dark {
-  color: #24292d;
-  background-color: #8f9396; }
-  .list-group-item-dark.list-group-item-action:hover, .list-group-item-dark.list-group-item-action:focus {
-    color: #24292d;
-    background-color: #82868a; }
-  .list-group-item-dark.list-group-item-action.active {
-    color: #fff;
-    background-color: #24292d;
-    border-color: #24292d; }
-
-.close {
-  float: right;
-  font-size: 1.2rem;
-  font-weight: 700;
-  line-height: 1;
-  color: #000;
-  text-shadow: 0 1px 0 #fff;
-  opacity: .5; }
-  .close:hover, .close:focus {
-    color: #000;
-    text-decoration: none;
-    opacity: .75; }
-  .close:not(:disabled):not(.disabled) {
-    cursor: pointer; }
-
-button.close {
-  padding: 0;
-  background-color: transparent;
-  border: 0;
-  -webkit-appearance: none; }
-
-.modal-open {
-  overflow: hidden; }
-
-.modal {
-  position: fixed;
-  top: 0;
-  right: 0;
-  bottom: 0;
-  left: 0;
-  z-index: 1050;
-  display: none;
-  overflow: hidden;
-  outline: 0; }
-  .modal-open .modal {
-    overflow-x: hidden;
-    overflow-y: auto; }
-
-.modal-dialog {
-  position: relative;
-  width: auto;
-  margin: 0.5rem;
-  pointer-events: none; }
-  .modal.fade .modal-dialog {
-    transition: transform 0.3s ease-out;
-    transform: translate(0, -25%); }
-    @media screen and (prefers-reduced-motion: reduce) {
-      .modal.fade .modal-dialog {
-        transition: none; } }
-  .modal.show .modal-dialog {
-    transform: translate(0, 0); }
-
-.modal-dialog-centered {
-  display: flex;
-  align-items: center;
-  min-height: calc(100% - (0.5rem * 2)); }
-
-.modal-content {
-  position: relative;
-  display: flex;
-  flex-direction: column;
-  width: 100%;
-  pointer-events: auto;
-  background-color: #fff;
-  background-clip: padding-box;
-  border: 1px solid rgba(0, 0, 0, 0.2);
-  border-radius: 0.3rem;
-  outline: 0; }
-
-.modal-backdrop {
-  position: fixed;
-  top: 0;
-  right: 0;
-  bottom: 0;
-  left: 0;
-  z-index: 1040;
-  background-color: #000; }
-  .modal-backdrop.fade {
-    opacity: 0; }
-  .modal-backdrop.show {
-    opacity: 0.5; }
-
-.modal-header {
-  display: flex;
-  align-items: flex-start;
-  justify-content: space-between;
-  padding: 1rem;
-  border-bottom: 1px solid #e9ecef;
-  border-top-left-radius: 0.3rem;
-  border-top-right-radius: 0.3rem; }
-  .modal-header .close {
-    padding: 1rem;
-    margin: -1rem -1rem -1rem auto; }
-
-.modal-title {
-  margin-bottom: 0;
-  line-height: 1.5; }
-
-.modal-body {
-  position: relative;
-  flex: 1 1 auto;
-  padding: 1rem; }
-
-.modal-footer {
-  display: flex;
-  align-items: center;
-  justify-content: flex-end;
-  padding: 1rem;
-  border-top: 1px solid #e9ecef; }
-  .modal-footer > :not(:first-child) {
-    margin-left: .25rem; }
-  .modal-footer > :not(:last-child) {
-    margin-right: .25rem; }
-
-.modal-scrollbar-measure {
-  position: absolute;
-  top: -9999px;
-  width: 50px;
-  height: 50px;
-  overflow: scroll; }
-
-@media (min-width: 576px) {
-  .modal-dialog {
-    max-width: 500px;
-    margin: 1.75rem auto; }
-  .modal-dialog-centered {
-    min-height: calc(100% - (1.75rem * 2)); }
-  .modal-sm {
-    max-width: 300px; } }
-
-@media (min-width: 992px) {
-  .modal-lg {
-    max-width: 800px; } }
-
-.tooltip {
-  position: absolute;
-  z-index: 1070;
-  display: block;
-  margin: 0;
-  font-family: -apple-system, BlinkMacSystemFont, "Segoe UI", Roboto, "Helvetica Neue", Arial, sans-serif, "Apple Color Emoji", "Segoe UI Emoji", "Segoe UI Symbol";
-  font-style: normal;
-  font-weight: 400;
-  line-height: 1.5;
-  text-align: left;
-  text-align: start;
-  text-decoration: none;
-  text-shadow: none;
-  text-transform: none;
-  letter-spacing: normal;
-  word-break: normal;
-  word-spacing: normal;
-  white-space: normal;
-  line-break: auto;
-  font-size: 0.7rem;
-  word-wrap: break-word;
-  opacity: 0; }
-  .tooltip.show {
-    opacity: 0.9; }
-  .tooltip .arrow {
-    position: absolute;
-    display: block;
-    width: 0.8rem;
-    height: 0.4rem; }
-    .tooltip .arrow::before {
-      position: absolute;
-      content: "";
-      border-color: transparent;
-      border-style: solid; }
-
-.bs-tooltip-top, .bs-tooltip-auto[x-placement^="top"] {
-  padding: 0.4rem 0; }
-  .bs-tooltip-top .arrow, .bs-tooltip-auto[x-placement^="top"] .arrow {
-    bottom: 0; }
-    .bs-tooltip-top .arrow::before, .bs-tooltip-auto[x-placement^="top"] .arrow::before {
-      top: 0;
-      border-width: 0.4rem 0.4rem 0;
-      border-top-color: #000; }
-
-.bs-tooltip-right, .bs-tooltip-auto[x-placement^="right"] {
-  padding: 0 0.4rem; }
-  .bs-tooltip-right .arrow, .bs-tooltip-auto[x-placement^="right"] .arrow {
-    left: 0;
-    width: 0.4rem;
-    height: 0.8rem; }
-    .bs-tooltip-right .arrow::before, .bs-tooltip-auto[x-placement^="right"] .arrow::before {
-      right: 0;
-      border-width: 0.4rem 0.4rem 0.4rem 0;
-      border-right-color: #000; }
-
-.bs-tooltip-bottom, .bs-tooltip-auto[x-placement^="bottom"] {
-  padding: 0.4rem 0; }
-  .bs-tooltip-bottom .arrow, .bs-tooltip-auto[x-placement^="bottom"] .arrow {
-    top: 0; }
-    .bs-tooltip-bottom .arrow::before, .bs-tooltip-auto[x-placement^="bottom"] .arrow::before {
-      bottom: 0;
-      border-width: 0 0.4rem 0.4rem;
-      border-bottom-color: #000; }
-
-.bs-tooltip-left, .bs-tooltip-auto[x-placement^="left"] {
-  padding: 0 0.4rem; }
-  .bs-tooltip-left .arrow, .bs-tooltip-auto[x-placement^="left"] .arrow {
-    right: 0;
-    width: 0.4rem;
-    height: 0.8rem; }
-    .bs-tooltip-left .arrow::before, .bs-tooltip-auto[x-placement^="left"] .arrow::before {
-      left: 0;
-      border-width: 0.4rem 0 0.4rem 0.4rem;
-      border-left-color: #000; }
-
-.tooltip-inner {
-  max-width: 200px;
-  padding: 0.25rem 0.5rem;
-  color: #fff;
-  text-align: center;
-  background-color: #000;
-  border-radius: 0.25rem; }
-
-.popover {
-  position: absolute;
-  top: 0;
-  left: 0;
-  z-index: 1060;
-  display: block;
-  max-width: 276px;
-  font-family: -apple-system, BlinkMacSystemFont, "Segoe UI", Roboto, "Helvetica Neue", Arial, sans-serif, "Apple Color Emoji", "Segoe UI Emoji", "Segoe UI Symbol";
-  font-style: normal;
-  font-weight: 400;
-  line-height: 1.5;
-  text-align: left;
-  text-align: start;
-  text-decoration: none;
-  text-shadow: none;
-  text-transform: none;
-  letter-spacing: normal;
-  word-break: normal;
-  word-spacing: normal;
-  white-space: normal;
-  line-break: auto;
-  font-size: 0.7rem;
-  word-wrap: break-word;
-  background-color: #fff;
-  background-clip: padding-box;
-  border: 1px solid rgba(0, 0, 0, 0.2);
-  border-radius: 0.3rem; }
-  .popover .arrow {
-    position: absolute;
-    display: block;
-    width: 1rem;
-    height: 0.5rem;
-    margin: 0 0.3rem; }
-    .popover .arrow::before, .popover .arrow::after {
-      position: absolute;
-      display: block;
-      content: "";
-      border-color: transparent;
-      border-style: solid; }
-
-.bs-popover-top, .bs-popover-auto[x-placement^="top"] {
-  margin-bottom: 0.5rem; }
-  .bs-popover-top .arrow, .bs-popover-auto[x-placement^="top"] .arrow {
-    bottom: calc((0.5rem + 1px) * -1); }
-  .bs-popover-top .arrow::before, .bs-popover-auto[x-placement^="top"] .arrow::before,
-  .bs-popover-top .arrow::after, .bs-popover-auto[x-placement^="top"] .arrow::after {
-    border-width: 0.5rem 0.5rem 0; }
-  .bs-popover-top .arrow::before, .bs-popover-auto[x-placement^="top"] .arrow::before {
-    bottom: 0;
-    border-top-color: rgba(0, 0, 0, 0.25); }
-  .bs-popover-top .arrow::after, .bs-popover-auto[x-placement^="top"] .arrow::after {
-    bottom: 1px;
-    border-top-color: #fff; }
-
-.bs-popover-right, .bs-popover-auto[x-placement^="right"] {
-  margin-left: 0.5rem; }
-  .bs-popover-right .arrow, .bs-popover-auto[x-placement^="right"] .arrow {
-    left: calc((0.5rem + 1px) * -1);
-    width: 0.5rem;
-    height: 1rem;
-    margin: 0.3rem 0; }
-  .bs-popover-right .arrow::before, .bs-popover-auto[x-placement^="right"] .arrow::before,
-  .bs-popover-right .arrow::after, .bs-popover-auto[x-placement^="right"] .arrow::after {
-    border-width: 0.5rem 0.5rem 0.5rem 0; }
-  .bs-popover-right .arrow::before, .bs-popover-auto[x-placement^="right"] .arrow::before {
-    left: 0;
-    border-right-color: rgba(0, 0, 0, 0.25); }
-  .bs-popover-right .arrow::after, .bs-popover-auto[x-placement^="right"] .arrow::after {
-    left: 1px;
-    border-right-color: #fff; }
-
-.bs-popover-bottom, .bs-popover-auto[x-placement^="bottom"] {
-  margin-top: 0.5rem; }
-  .bs-popover-bottom .arrow, .bs-popover-auto[x-placement^="bottom"] .arrow {
-    top: calc((0.5rem + 1px) * -1); }
-  .bs-popover-bottom .arrow::before, .bs-popover-auto[x-placement^="bottom"] .arrow::before,
-  .bs-popover-bottom .arrow::after, .bs-popover-auto[x-placement^="bottom"] .arrow::after {
-    border-width: 0 0.5rem 0.5rem 0.5rem; }
-  .bs-popover-bottom .arrow::before, .bs-popover-auto[x-placement^="bottom"] .arrow::before {
-    top: 0;
-    border-bottom-color: rgba(0, 0, 0, 0.25); }
-  .bs-popover-bottom .arrow::after, .bs-popover-auto[x-placement^="bottom"] .arrow::after {
-    top: 1px;
-    border-bottom-color: #fff; }
-  .bs-popover-bottom .popover-header::before, .bs-popover-auto[x-placement^="bottom"] .popover-header::before {
-    position: absolute;
-    top: 0;
-    left: 50%;
-    display: block;
-    width: 1rem;
-    margin-left: -0.5rem;
-    content: "";
-    border-bottom: 1px solid #f7f7f7; }
-
-.bs-popover-left, .bs-popover-auto[x-placement^="left"] {
-  margin-right: 0.5rem; }
-  .bs-popover-left .arrow, .bs-popover-auto[x-placement^="left"] .arrow {
-    right: calc((0.5rem + 1px) * -1);
-    width: 0.5rem;
-    height: 1rem;
-    margin: 0.3rem 0; }
-  .bs-popover-left .arrow::before, .bs-popover-auto[x-placement^="left"] .arrow::before,
-  .bs-popover-left .arrow::after, .bs-popover-auto[x-placement^="left"] .arrow::after {
-    border-width: 0.5rem 0 0.5rem 0.5rem; }
-  .bs-popover-left .arrow::before, .bs-popover-auto[x-placement^="left"] .arrow::before {
-    right: 0;
-    border-left-color: rgba(0, 0, 0, 0.25); }
-  .bs-popover-left .arrow::after, .bs-popover-auto[x-placement^="left"] .arrow::after {
-    right: 1px;
-    border-left-color: #fff; }
-
-.popover-header {
-  padding: 0.5rem 0.75rem;
-  margin-bottom: 0;
-  font-size: 0.8rem;
-  color: inherit;
-  background-color: #f7f7f7;
-  border-bottom: 1px solid #ebebeb;
-  border-top-left-radius: calc(0.3rem - 1px);
-  border-top-right-radius: calc(0.3rem - 1px); }
-  .popover-header:empty {
-    display: none; }
-
-.popover-body {
-  padding: 0.5rem 0.75rem;
-  color: #212529; }
-
-.carousel {
-  position: relative; }
-
-.carousel-inner {
-  position: relative;
-  width: 100%;
-  overflow: hidden; }
-
-.carousel-item {
-  position: relative;
-  display: none;
-  align-items: center;
-  width: 100%;
-  transition: transform 0.6s ease;
-  backface-visibility: hidden;
-  perspective: 1000px; }
-  @media screen and (prefers-reduced-motion: reduce) {
-    .carousel-item {
-      transition: none; } }
-
-.carousel-item.active,
-.carousel-item-next,
-.carousel-item-prev {
-  display: block; }
-
-.carousel-item-next,
-.carousel-item-prev {
-  position: absolute;
-  top: 0; }
-
-.carousel-item-next.carousel-item-left,
-.carousel-item-prev.carousel-item-right {
-  transform: translateX(0); }
-  @supports (transform-style: preserve-3d) {
-    .carousel-item-next.carousel-item-left,
-    .carousel-item-prev.carousel-item-right {
-      transform: translate3d(0, 0, 0); } }
-
-.carousel-item-next,
-.active.carousel-item-right {
-  transform: translateX(100%); }
-  @supports (transform-style: preserve-3d) {
-    .carousel-item-next,
-    .active.carousel-item-right {
-      transform: translate3d(100%, 0, 0); } }
-
-.carousel-item-prev,
-.active.carousel-item-left {
-  transform: translateX(-100%); }
-  @supports (transform-style: preserve-3d) {
-    .carousel-item-prev,
-    .active.carousel-item-left {
-      transform: translate3d(-100%, 0, 0); } }
-
-.carousel-fade .carousel-item {
-  opacity: 0;
-  transition-duration: .6s;
-  transition-property: opacity; }
-
-.carousel-fade .carousel-item.active,
-.carousel-fade .carousel-item-next.carousel-item-left,
-.carousel-fade .carousel-item-prev.carousel-item-right {
-  opacity: 1; }
-
-.carousel-fade .active.carousel-item-left,
-.carousel-fade .active.carousel-item-right {
-  opacity: 0; }
-
-.carousel-fade .carousel-item-next,
-.carousel-fade .carousel-item-prev,
-.carousel-fade .carousel-item.active,
-.carousel-fade .active.carousel-item-left,
-.carousel-fade .active.carousel-item-prev {
-  transform: translateX(0); }
-  @supports (transform-style: preserve-3d) {
-    .carousel-fade .carousel-item-next,
-    .carousel-fade .carousel-item-prev,
-    .carousel-fade .carousel-item.active,
-    .carousel-fade .active.carousel-item-left,
-    .carousel-fade .active.carousel-item-prev {
-      transform: translate3d(0, 0, 0); } }
-
-.carousel-control-prev,
-.carousel-control-next {
-  position: absolute;
-  top: 0;
-  bottom: 0;
-  display: flex;
-  align-items: center;
-  justify-content: center;
-  width: 15%;
-  color: #fff;
-  text-align: center;
-  opacity: 0.5; }
-  .carousel-control-prev:hover, .carousel-control-prev:focus,
-  .carousel-control-next:hover,
-  .carousel-control-next:focus {
-    color: #fff;
-    text-decoration: none;
-    outline: 0;
-    opacity: .9; }
-
-.carousel-control-prev {
-  left: 0; }
-
-.carousel-control-next {
-  right: 0; }
-
-.carousel-control-prev-icon,
-.carousel-control-next-icon {
-  display: inline-block;
-  width: 20px;
-  height: 20px;
-  background: transparent no-repeat center center;
-  background-size: 100% 100%; }
-
-.carousel-control-prev-icon {
-  background-image: url("data:image/svg+xml;charset=utf8,%3Csvg xmlns='http://www.w3.org/2000/svg' fill='%23fff' viewBox='0 0 8 8'%3E%3Cpath d='M5.25 0l-4 4 4 4 1.5-1.5-2.5-2.5 2.5-2.5-1.5-1.5z'/%3E%3C/svg%3E"); }
-
-.carousel-control-next-icon {
-  background-image: url("data:image/svg+xml;charset=utf8,%3Csvg xmlns='http://www.w3.org/2000/svg' fill='%23fff' viewBox='0 0 8 8'%3E%3Cpath d='M2.75 0l-1.5 1.5 2.5 2.5-2.5 2.5 1.5 1.5 4-4-4-4z'/%3E%3C/svg%3E"); }
-
-.carousel-indicators {
-  position: absolute;
-  right: 0;
-  bottom: 10px;
-  left: 0;
-  z-index: 15;
-  display: flex;
-  justify-content: center;
-  padding-left: 0;
-  margin-right: 15%;
-  margin-left: 15%;
-  list-style: none; }
-  .carousel-indicators li {
-    position: relative;
-    flex: 0 1 auto;
-    width: 30px;
-    height: 3px;
-    margin-right: 3px;
-    margin-left: 3px;
-    text-indent: -999px;
-    cursor: pointer;
-    background-color: rgba(255, 255, 255, 0.5); }
-    .carousel-indicators li::before {
-      position: absolute;
-      top: -10px;
-      left: 0;
-      display: inline-block;
-      width: 100%;
-      height: 10px;
-      content: ""; }
-    .carousel-indicators li::after {
-      position: absolute;
-      bottom: -10px;
-      left: 0;
-      display: inline-block;
-      width: 100%;
-      height: 10px;
-      content: ""; }
-  .carousel-indicators .active {
-    background-color: #fff; }
-
-.carousel-caption {
-  position: absolute;
-  right: 15%;
-  bottom: 20px;
-  left: 15%;
-  z-index: 10;
-  padding-top: 20px;
-  padding-bottom: 20px;
-  color: #fff;
-  text-align: center; }
-
-.align-baseline {
-  vertical-align: baseline !important; }
-
-.align-top {
-  vertical-align: top !important; }
-
-.align-middle {
-  vertical-align: middle !important; }
-
-.align-bottom {
-  vertical-align: bottom !important; }
-
-.align-text-bottom {
-  vertical-align: text-bottom !important; }
-
-.align-text-top {
-  vertical-align: text-top !important; }
-
-.bg-primary {
-  background-color: #25537b !important; }
-
-a.bg-primary:hover, a.bg-primary:focus,
-button.bg-primary:hover,
-button.bg-primary:focus {
-  background-color: #193954 !important; }
-
-.bg-secondary {
-  background-color: #dee2e6 !important; }
-
-a.bg-secondary:hover, a.bg-secondary:focus,
-button.bg-secondary:hover,
-button.bg-secondary:focus {
-  background-color: #c1c9d0 !important; }
-
-.bg-success {
-  background-color: #66cc66 !important; }
-
-a.bg-success:hover, a.bg-success:focus,
-button.bg-success:hover,
-button.bg-success:focus {
-  background-color: #40bf40 !important; }
-
-.bg-info {
-  background-color: #2077b3 !important; }
-
-a.bg-info:hover, a.bg-info:focus,
-button.bg-info:hover,
-button.bg-info:focus {
-  background-color: #185a88 !important; }
-
-.bg-warning {
-  background-color: #fe7f02 !important; }
-
-a.bg-warning:hover, a.bg-warning:focus,
-button.bg-warning:hover,
-button.bg-warning:focus {
-  background-color: #cc6601 !important; }
-
-.bg-danger {
-  background-color: #e31a1e !important; }
-
-a.bg-danger:hover, a.bg-danger:focus,
-button.bg-danger:hover,
-button.bg-danger:focus {
-  background-color: #b51518 !important; }
-
-.bg-light {
-  background-color: #f8f9fa !important; }
-
-a.bg-light:hover, a.bg-light:focus,
-button.bg-light:hover,
-button.bg-light:focus {
-  background-color: #dae0e5 !important; }
-
-.bg-dark {
-  background-color: #343a40 !important; }
-
-a.bg-dark:hover, a.bg-dark:focus,
-button.bg-dark:hover,
-button.bg-dark:focus {
-  background-color: #1d2124 !important; }
-
-.bg-white {
-  background-color: #fff !important; }
-
-.bg-transparent {
-  background-color: transparent !important; }
-
-.border {
-  border: 1px solid #dee2e6 !important; }
-
-.border-top {
-  border-top: 1px solid #dee2e6 !important; }
-
-.border-right {
-  border-right: 1px solid #dee2e6 !important; }
-
-.border-bottom {
-  border-bottom: 1px solid #dee2e6 !important; }
-
-.border-left {
-  border-left: 1px solid #dee2e6 !important; }
-
-.border-0 {
-  border: 0 !important; }
-
-.border-top-0 {
-  border-top: 0 !important; }
-
-.border-right-0 {
-  border-right: 0 !important; }
-
-.border-bottom-0 {
-  border-bottom: 0 !important; }
-
-.border-left-0 {
-  border-left: 0 !important; }
-
-.border-primary {
-  border-color: #25537b !important; }
-
-.border-secondary {
-  border-color: #dee2e6 !important; }
-
-.border-success {
-  border-color: #66cc66 !important; }
-
-.border-info {
-  border-color: #2077b3 !important; }
-
-.border-warning {
-  border-color: #fe7f02 !important; }
-
-.border-danger {
-  border-color: #e31a1e !important; }
-
-.border-light {
-  border-color: #f8f9fa !important; }
-
-.border-dark {
-  border-color: #343a40 !important; }
-
-.border-white {
-  border-color: #fff !important; }
-
-.rounded, .ui-portlet .portlet-header:first-child, .ui-portlet-section .portlet-header:first-child {
-  border-radius: 0.25rem !important; }
-
-.rounded-top {
-  border-top-left-radius: 0.25rem !important;
-  border-top-right-radius: 0.25rem !important; }
-
-.rounded-right {
-  border-top-right-radius: 0.25rem !important;
-  border-bottom-right-radius: 0.25rem !important; }
-
-.rounded-bottom {
-  border-bottom-right-radius: 0.25rem !important;
-  border-bottom-left-radius: 0.25rem !important; }
-
-.rounded-left {
-  border-top-left-radius: 0.25rem !important;
-  border-bottom-left-radius: 0.25rem !important; }
-
-.rounded-circle {
-  border-radius: 50% !important; }
-
-.rounded-0, .ui-portlet-section .portlet-header:first-child {
-  border-radius: 0 !important; }
-
-.clearfix::after {
-  display: block;
-  clear: both;
-  content: ""; }
-
-.d-none {
-  display: none !important; }
-
-.d-inline {
-  display: inline !important; }
-
-.d-inline-block {
-  display: inline-block !important; }
-
-.d-block {
-  display: block !important; }
-
-.d-table {
-  display: table !important; }
-
-.d-table-row {
-  display: table-row !important; }
-
-.d-table-cell {
-  display: table-cell !important; }
-
-.d-flex {
-  display: flex !important; }
-
-.d-inline-flex {
-  display: inline-flex !important; }
-
-@media (min-width: 576px) {
-  .d-sm-none {
-    display: none !important; }
-  .d-sm-inline {
-    display: inline !important; }
-  .d-sm-inline-block {
-    display: inline-block !important; }
-  .d-sm-block {
-    display: block !important; }
-  .d-sm-table {
-    display: table !important; }
-  .d-sm-table-row {
-    display: table-row !important; }
-  .d-sm-table-cell {
-    display: table-cell !important; }
-  .d-sm-flex {
-    display: flex !important; }
-  .d-sm-inline-flex {
-    display: inline-flex !important; } }
-
-@media (min-width: 768px) {
-  .d-md-none {
-    display: none !important; }
-  .d-md-inline {
-    display: inline !important; }
-  .d-md-inline-block {
-    display: inline-block !important; }
-  .d-md-block {
-    display: block !important; }
-  .d-md-table {
-    display: table !important; }
-  .d-md-table-row {
-    display: table-row !important; }
-  .d-md-table-cell {
-    display: table-cell !important; }
-  .d-md-flex {
-    display: flex !important; }
-  .d-md-inline-flex {
-    display: inline-flex !important; } }
-
-@media (min-width: 992px) {
-  .d-lg-none {
-    display: none !important; }
-  .d-lg-inline {
-    display: inline !important; }
-  .d-lg-inline-block {
-    display: inline-block !important; }
-  .d-lg-block {
-    display: block !important; }
-  .d-lg-table {
-    display: table !important; }
-  .d-lg-table-row {
-    display: table-row !important; }
-  .d-lg-table-cell {
-    display: table-cell !important; }
-  .d-lg-flex {
-    display: flex !important; }
-  .d-lg-inline-flex {
-    display: inline-flex !important; } }
-
-@media (min-width: 1200px) {
-  .d-xl-none {
-    display: none !important; }
-  .d-xl-inline {
-    display: inline !important; }
-  .d-xl-inline-block {
-    display: inline-block !important; }
-  .d-xl-block {
-    display: block !important; }
-  .d-xl-table {
-    display: table !important; }
-  .d-xl-table-row {
-    display: table-row !important; }
-  .d-xl-table-cell {
-    display: table-cell !important; }
-  .d-xl-flex {
-    display: flex !important; }
-  .d-xl-inline-flex {
-    display: inline-flex !important; } }
-
-@media print {
-  .d-print-none {
-    display: none !important; }
-  .d-print-inline {
-    display: inline !important; }
-  .d-print-inline-block {
-    display: inline-block !important; }
-  .d-print-block {
-    display: block !important; }
-  .d-print-table {
-    display: table !important; }
-  .d-print-table-row {
-    display: table-row !important; }
-  .d-print-table-cell {
-    display: table-cell !important; }
-  .d-print-flex {
-    display: flex !important; }
-  .d-print-inline-flex {
-    display: inline-flex !important; } }
-
-.embed-responsive {
-  position: relative;
-  display: block;
-  width: 100%;
-  padding: 0;
-  overflow: hidden; }
-  .embed-responsive::before {
-    display: block;
-    content: ""; }
-  .embed-responsive .embed-responsive-item,
-  .embed-responsive iframe,
-  .embed-responsive embed,
-  .embed-responsive object,
-  .embed-responsive video {
-    position: absolute;
-    top: 0;
-    bottom: 0;
-    left: 0;
-    width: 100%;
-    height: 100%;
-    border: 0; }
-
-.embed-responsive-21by9::before {
-  padding-top: 42.85714%; }
-
-.embed-responsive-16by9::before {
-  padding-top: 56.25%; }
-
-.embed-responsive-4by3::before {
-  padding-top: 75%; }
-
-.embed-responsive-1by1::before {
-  padding-top: 100%; }
-
-.flex-row {
-  flex-direction: row !important; }
-
-.flex-column, .history-panel > .list-items, .dataset-collection-panel > .list-items {
-  flex-direction: column !important; }
-
-.flex-row-reverse {
-  flex-direction: row-reverse !important; }
-
-.flex-column-reverse {
-  flex-direction: column-reverse !important; }
-
-.flex-wrap {
-  flex-wrap: wrap !important; }
-
-.flex-nowrap {
-  flex-wrap: nowrap !important; }
-
-.flex-wrap-reverse {
-  flex-wrap: wrap-reverse !important; }
-
-.flex-fill {
-  flex: 1 1 auto !important; }
-
-.flex-grow-0 {
-  flex-grow: 0 !important; }
-
-.flex-grow-1 {
-  flex-grow: 1 !important; }
-
-.flex-shrink-0 {
-  flex-shrink: 0 !important; }
-
-.flex-shrink-1 {
-  flex-shrink: 1 !important; }
-
-.justify-content-start {
-  justify-content: flex-start !important; }
-
-.justify-content-end {
-  justify-content: flex-end !important; }
-
-.justify-content-center {
-  justify-content: center !important; }
-
-.justify-content-between {
-  justify-content: space-between !important; }
-
-.justify-content-around {
-  justify-content: space-around !important; }
-
-.align-items-start {
-  align-items: flex-start !important; }
-
-.align-items-end {
-  align-items: flex-end !important; }
-
-.align-items-center {
-  align-items: center !important; }
-
-.align-items-baseline {
-  align-items: baseline !important; }
-
-.align-items-stretch {
-  align-items: stretch !important; }
-
-.align-content-start {
-  align-content: flex-start !important; }
-
-.align-content-end {
-  align-content: flex-end !important; }
-
-.align-content-center {
-  align-content: center !important; }
-
-.align-content-between {
-  align-content: space-between !important; }
-
-.align-content-around {
-  align-content: space-around !important; }
-
-.align-content-stretch {
-  align-content: stretch !important; }
-
-.align-self-auto {
-  align-self: auto !important; }
-
-.align-self-start {
-  align-self: flex-start !important; }
-
-.align-self-end {
-  align-self: flex-end !important; }
-
-.align-self-center {
-  align-self: center !important; }
-
-.align-self-baseline {
-  align-self: baseline !important; }
-
-.align-self-stretch {
-  align-self: stretch !important; }
-
-@media (min-width: 576px) {
-  .flex-sm-row {
-    flex-direction: row !important; }
-  .flex-sm-column {
-    flex-direction: column !important; }
-  .flex-sm-row-reverse {
-    flex-direction: row-reverse !important; }
-  .flex-sm-column-reverse {
-    flex-direction: column-reverse !important; }
-  .flex-sm-wrap {
-    flex-wrap: wrap !important; }
-  .flex-sm-nowrap {
-    flex-wrap: nowrap !important; }
-  .flex-sm-wrap-reverse {
-    flex-wrap: wrap-reverse !important; }
-  .flex-sm-fill {
-    flex: 1 1 auto !important; }
-  .flex-sm-grow-0 {
-    flex-grow: 0 !important; }
-  .flex-sm-grow-1 {
-    flex-grow: 1 !important; }
-  .flex-sm-shrink-0 {
-    flex-shrink: 0 !important; }
-  .flex-sm-shrink-1 {
-    flex-shrink: 1 !important; }
-  .justify-content-sm-start {
-    justify-content: flex-start !important; }
-  .justify-content-sm-end {
-    justify-content: flex-end !important; }
-  .justify-content-sm-center {
-    justify-content: center !important; }
-  .justify-content-sm-between {
-    justify-content: space-between !important; }
-  .justify-content-sm-around {
-    justify-content: space-around !important; }
-  .align-items-sm-start {
-    align-items: flex-start !important; }
-  .align-items-sm-end {
-    align-items: flex-end !important; }
-  .align-items-sm-center {
-    align-items: center !important; }
-  .align-items-sm-baseline {
-    align-items: baseline !important; }
-  .align-items-sm-stretch {
-    align-items: stretch !important; }
-  .align-content-sm-start {
-    align-content: flex-start !important; }
-  .align-content-sm-end {
-    align-content: flex-end !important; }
-  .align-content-sm-center {
-    align-content: center !important; }
-  .align-content-sm-between {
-    align-content: space-between !important; }
-  .align-content-sm-around {
-    align-content: space-around !important; }
-  .align-content-sm-stretch {
-    align-content: stretch !important; }
-  .align-self-sm-auto {
-    align-self: auto !important; }
-  .align-self-sm-start {
-    align-self: flex-start !important; }
-  .align-self-sm-end {
-    align-self: flex-end !important; }
-  .align-self-sm-center {
-    align-self: center !important; }
-  .align-self-sm-baseline {
-    align-self: baseline !important; }
-  .align-self-sm-stretch {
-    align-self: stretch !important; } }
-
-@media (min-width: 768px) {
-  .flex-md-row {
-    flex-direction: row !important; }
-  .flex-md-column {
-    flex-direction: column !important; }
-  .flex-md-row-reverse {
-    flex-direction: row-reverse !important; }
-  .flex-md-column-reverse {
-    flex-direction: column-reverse !important; }
-  .flex-md-wrap {
-    flex-wrap: wrap !important; }
-  .flex-md-nowrap {
-    flex-wrap: nowrap !important; }
-  .flex-md-wrap-reverse {
-    flex-wrap: wrap-reverse !important; }
-  .flex-md-fill {
-    flex: 1 1 auto !important; }
-  .flex-md-grow-0 {
-    flex-grow: 0 !important; }
-  .flex-md-grow-1 {
-    flex-grow: 1 !important; }
-  .flex-md-shrink-0 {
-    flex-shrink: 0 !important; }
-  .flex-md-shrink-1 {
-    flex-shrink: 1 !important; }
-  .justify-content-md-start {
-    justify-content: flex-start !important; }
-  .justify-content-md-end {
-    justify-content: flex-end !important; }
-  .justify-content-md-center {
-    justify-content: center !important; }
-  .justify-content-md-between {
-    justify-content: space-between !important; }
-  .justify-content-md-around {
-    justify-content: space-around !important; }
-  .align-items-md-start {
-    align-items: flex-start !important; }
-  .align-items-md-end {
-    align-items: flex-end !important; }
-  .align-items-md-center {
-    align-items: center !important; }
-  .align-items-md-baseline {
-    align-items: baseline !important; }
-  .align-items-md-stretch {
-    align-items: stretch !important; }
-  .align-content-md-start {
-    align-content: flex-start !important; }
-  .align-content-md-end {
-    align-content: flex-end !important; }
-  .align-content-md-center {
-    align-content: center !important; }
-  .align-content-md-between {
-    align-content: space-between !important; }
-  .align-content-md-around {
-    align-content: space-around !important; }
-  .align-content-md-stretch {
-    align-content: stretch !important; }
-  .align-self-md-auto {
-    align-self: auto !important; }
-  .align-self-md-start {
-    align-self: flex-start !important; }
-  .align-self-md-end {
-    align-self: flex-end !important; }
-  .align-self-md-center {
-    align-self: center !important; }
-  .align-self-md-baseline {
-    align-self: baseline !important; }
-  .align-self-md-stretch {
-    align-self: stretch !important; } }
-
-@media (min-width: 992px) {
-  .flex-lg-row {
-    flex-direction: row !important; }
-  .flex-lg-column {
-    flex-direction: column !important; }
-  .flex-lg-row-reverse {
-    flex-direction: row-reverse !important; }
-  .flex-lg-column-reverse {
-    flex-direction: column-reverse !important; }
-  .flex-lg-wrap {
-    flex-wrap: wrap !important; }
-  .flex-lg-nowrap {
-    flex-wrap: nowrap !important; }
-  .flex-lg-wrap-reverse {
-    flex-wrap: wrap-reverse !important; }
-  .flex-lg-fill {
-    flex: 1 1 auto !important; }
-  .flex-lg-grow-0 {
-    flex-grow: 0 !important; }
-  .flex-lg-grow-1 {
-    flex-grow: 1 !important; }
-  .flex-lg-shrink-0 {
-    flex-shrink: 0 !important; }
-  .flex-lg-shrink-1 {
-    flex-shrink: 1 !important; }
-  .justify-content-lg-start {
-    justify-content: flex-start !important; }
-  .justify-content-lg-end {
-    justify-content: flex-end !important; }
-  .justify-content-lg-center {
-    justify-content: center !important; }
-  .justify-content-lg-between {
-    justify-content: space-between !important; }
-  .justify-content-lg-around {
-    justify-content: space-around !important; }
-  .align-items-lg-start {
-    align-items: flex-start !important; }
-  .align-items-lg-end {
-    align-items: flex-end !important; }
-  .align-items-lg-center {
-    align-items: center !important; }
-  .align-items-lg-baseline {
-    align-items: baseline !important; }
-  .align-items-lg-stretch {
-    align-items: stretch !important; }
-  .align-content-lg-start {
-    align-content: flex-start !important; }
-  .align-content-lg-end {
-    align-content: flex-end !important; }
-  .align-content-lg-center {
-    align-content: center !important; }
-  .align-content-lg-between {
-    align-content: space-between !important; }
-  .align-content-lg-around {
-    align-content: space-around !important; }
-  .align-content-lg-stretch {
-    align-content: stretch !important; }
-  .align-self-lg-auto {
-    align-self: auto !important; }
-  .align-self-lg-start {
-    align-self: flex-start !important; }
-  .align-self-lg-end {
-    align-self: flex-end !important; }
-  .align-self-lg-center {
-    align-self: center !important; }
-  .align-self-lg-baseline {
-    align-self: baseline !important; }
-  .align-self-lg-stretch {
-    align-self: stretch !important; } }
-
-@media (min-width: 1200px) {
-  .flex-xl-row {
-    flex-direction: row !important; }
-  .flex-xl-column {
-    flex-direction: column !important; }
-  .flex-xl-row-reverse {
-    flex-direction: row-reverse !important; }
-  .flex-xl-column-reverse {
-    flex-direction: column-reverse !important; }
-  .flex-xl-wrap {
-    flex-wrap: wrap !important; }
-  .flex-xl-nowrap {
-    flex-wrap: nowrap !important; }
-  .flex-xl-wrap-reverse {
-    flex-wrap: wrap-reverse !important; }
-  .flex-xl-fill {
-    flex: 1 1 auto !important; }
-  .flex-xl-grow-0 {
-    flex-grow: 0 !important; }
-  .flex-xl-grow-1 {
-    flex-grow: 1 !important; }
-  .flex-xl-shrink-0 {
-    flex-shrink: 0 !important; }
-  .flex-xl-shrink-1 {
-    flex-shrink: 1 !important; }
-  .justify-content-xl-start {
-    justify-content: flex-start !important; }
-  .justify-content-xl-end {
-    justify-content: flex-end !important; }
-  .justify-content-xl-center {
-    justify-content: center !important; }
-  .justify-content-xl-between {
-    justify-content: space-between !important; }
-  .justify-content-xl-around {
-    justify-content: space-around !important; }
-  .align-items-xl-start {
-    align-items: flex-start !important; }
-  .align-items-xl-end {
-    align-items: flex-end !important; }
-  .align-items-xl-center {
-    align-items: center !important; }
-  .align-items-xl-baseline {
-    align-items: baseline !important; }
-  .align-items-xl-stretch {
-    align-items: stretch !important; }
-  .align-content-xl-start {
-    align-content: flex-start !important; }
-  .align-content-xl-end {
-    align-content: flex-end !important; }
-  .align-content-xl-center {
-    align-content: center !important; }
-  .align-content-xl-between {
-    align-content: space-between !important; }
-  .align-content-xl-around {
-    align-content: space-around !important; }
-  .align-content-xl-stretch {
-    align-content: stretch !important; }
-  .align-self-xl-auto {
-    align-self: auto !important; }
-  .align-self-xl-start {
-    align-self: flex-start !important; }
-  .align-self-xl-end {
-    align-self: flex-end !important; }
-  .align-self-xl-center {
-    align-self: center !important; }
-  .align-self-xl-baseline {
-    align-self: baseline !important; }
-  .align-self-xl-stretch {
-    align-self: stretch !important; } }
-
-.float-left, .upload-view-default .upload-box .upload-row .upload-mode, .upload-view-composite .upload-box .upload-row .upload-mode, .ui-portlet .portlet-buttons button, .ui-portlet-section .portlet-buttons button, .ui-select-content .ui-options {
-  float: left !important; }
-
-.float-right, .popover .popover-header i, .charts-client .charts-buttons, .collection-creator.list-collection-creator .collection-elements-controls .clear-selected, .collection-creator.list-collection-creator .collection-element .discard, .collection-creator.pair-collection-creator .collection-elements-controls .clear-selected {
-  float: right !important; }
-
-.float-none {
-  float: none !important; }
-
-@media (min-width: 576px) {
-  .float-sm-left {
-    float: left !important; }
-  .float-sm-right {
-    float: right !important; }
-  .float-sm-none {
-    float: none !important; } }
-
-@media (min-width: 768px) {
-  .float-md-left {
-    float: left !important; }
-  .float-md-right {
-    float: right !important; }
-  .float-md-none {
-    float: none !important; } }
-
-@media (min-width: 992px) {
-  .float-lg-left {
-    float: left !important; }
-  .float-lg-right {
-    float: right !important; }
-  .float-lg-none {
-    float: none !important; } }
-
-@media (min-width: 1200px) {
-  .float-xl-left {
-    float: left !important; }
-  .float-xl-right {
-    float: right !important; }
-  .float-xl-none {
-    float: none !important; } }
-
-.position-static {
-  position: static !important; }
-
-.position-relative {
-  position: relative !important; }
-
-.position-absolute {
-  position: absolute !important; }
-
-.position-fixed {
-  position: fixed !important; }
-
-.position-sticky {
-  position: sticky !important; }
-
-.fixed-top {
-  position: fixed;
-  top: 0;
-  right: 0;
-  left: 0;
-  z-index: 1030; }
-
-.fixed-bottom {
-  position: fixed;
-  right: 0;
-  bottom: 0;
-  left: 0;
-  z-index: 1030; }
-
-@supports (position: sticky) {
-  .sticky-top {
-    position: sticky;
-    top: 0;
-    z-index: 1020; } }
-
-.sr-only {
-  position: absolute;
-  width: 1px;
-  height: 1px;
-  padding: 0;
-  overflow: hidden;
-  clip: rect(0, 0, 0, 0);
-  white-space: nowrap;
-  border: 0; }
-
-.sr-only-focusable:active, .sr-only-focusable:focus {
-  position: static;
-  width: auto;
-  height: auto;
-  overflow: visible;
-  clip: auto;
-  white-space: normal; }
-
-.shadow-sm {
-  box-shadow: 0 0.125rem 0.25rem rgba(0, 0, 0, 0.075) !important; }
-
-.shadow {
-  box-shadow: 0 0.5rem 1rem rgba(0, 0, 0, 0.15) !important; }
-
-.shadow-lg {
-  box-shadow: 0 1rem 3rem rgba(0, 0, 0, 0.175) !important; }
-
-.shadow-none {
-  box-shadow: none !important; }
-
-.w-25 {
-  width: 25% !important; }
-
-.w-50 {
-  width: 50% !important; }
-
-.w-75 {
-  width: 75% !important; }
-
-.w-100 {
-  width: 100% !important; }
-
-.w-auto {
-  width: auto !important; }
-
-.h-25 {
-  height: 25% !important; }
-
-.h-50 {
-  height: 50% !important; }
-
-.h-75 {
-  height: 75% !important; }
-
-.h-100 {
-  height: 100% !important; }
-
-.h-auto {
-  height: auto !important; }
-
-.mw-100 {
-  max-width: 100% !important; }
-
-.mh-100 {
-  max-height: 100% !important; }
-
-.m-0 {
-  margin: 0 !important; }
-
-.mt-0,
-.my-0 {
-  margin-top: 0 !important; }
-
-.mr-0,
-.mx-0 {
-  margin-right: 0 !important; }
-
-.mb-0,
-.my-0 {
-  margin-bottom: 0 !important; }
-
-.ml-0,
-.mx-0 {
-  margin-left: 0 !important; }
-
-.m-1 {
-  margin: 0.25rem !important; }
-
-.mt-1, .history-panel > .controls .history-size,
-.my-1 {
-  margin-top: 0.25rem !important; }
-
-.mr-1, .ui-portlet .portlet-buttons button, .ui-portlet-section .portlet-buttons button,
-.mx-1 {
-  margin-right: 0.25rem !important; }
-
-.mb-1,
-.my-1 {
-  margin-bottom: 0.25rem !important; }
-
-.ml-1, .ui-portlet .portlet-header:first-child .portlet-operations button, .ui-portlet-section .portlet-header:first-child .portlet-operations button,
-.mx-1 {
-  margin-left: 0.25rem !important; }
-
-.m-2, .charts-client .charts-right .alert, .charts-client .charts-right .errormessagelarge, .charts-client .charts-right .error-modal .modal-content, .error-modal .charts-client .charts-right .modal-content, .charts-client .charts-right
-.warningmessagelarge, .charts-client .charts-right
-.donemessagelarge, .charts-client .charts-right
-.infomessagelarge, .charts-client .charts-right
-.ui-form-help .error,
-.ui-form-help .charts-client .charts-right .error, .charts-client .charts-right
-.ui-form-help .warning,
-.ui-form-help .charts-client .charts-right .warning, .charts-client .charts-right
-.ui-form-help .note,
-.ui-form-help .charts-client .charts-right .note, .charts-client .charts-right .errormessage, .charts-client .charts-right
-.warningmessage, .charts-client .charts-right
-.donemessage, .charts-client .charts-right
-.infomessage, .charts-client .charts-right
-.errormessagesmall, .charts-client .charts-right
-.warningmessagesmall, .charts-client .charts-right
-.donemessagesmall, .charts-client .charts-right
-.infomessagesmall {
-  margin: 0.5rem !important; }
-
-.mt-2, .list-item .primary-actions,
-.my-2 {
-  margin-top: 0.5rem !important; }
-
-.mr-2,
-.mx-2 {
-  margin-right: 0.5rem !important; }
-
-.mb-2, .ui-portlet-section, #tool-search, .list-panel .controls > *:not(:empty),
-.my-2 {
-  margin-bottom: 0.5rem !important; }
-
-.ml-2,
-.mx-2 {
-  margin-left: 0.5rem !important; }
-
-.m-3, .history-panel > .empty-message, .toolMenuContainer {
-  margin: 1rem !important; }
-
-.mt-3,
-.my-3 {
-  margin-top: 1rem !important; }
-
-.mr-3,
-.mx-3,
-.unified-panel-header,
-.list-item .primary-actions,
-.dataset-collection-panel > .controls {
-  margin-right: 1rem !important; }
-
-.mb-3,
-.my-3 {
-  margin-bottom: 1rem !important; }
-
-.ml-3,
-.mx-3,
-.unified-panel-header,
-.list-item .primary-actions,
-.dataset-collection-panel > .controls {
-  margin-left: 1rem !important; }
-
-.m-4 {
-  margin: 1.5rem !important; }
-
-.mt-4,
-.my-4 {
-  margin-top: 1.5rem !important; }
-
-.mr-4,
-.mx-4 {
-  margin-right: 1.5rem !important; }
-
-.mb-4,
-.my-4 {
-  margin-bottom: 1.5rem !important; }
-
-.ml-4,
-.mx-4 {
-  margin-left: 1.5rem !important; }
-
-.m-5 {
-  margin: 3rem !important; }
-
-.mt-5,
-.my-5 {
-  margin-top: 3rem !important; }
-
-.mr-5,
-.mx-5 {
-  margin-right: 3rem !important; }
-
-.mb-5,
-.my-5 {
-  margin-bottom: 3rem !important; }
-
-.ml-5,
-.mx-5 {
-  margin-left: 3rem !important; }
-
-.p-0, .ui-button-icon-plain, .ui-portlet > .portlet-content, .ui-portlet-section > .portlet-content {
-  padding: 0 !important; }
-
-.pt-0,
-.py-0 {
-  padding-top: 0 !important; }
-
-.pr-0, .ui-portlet-section > .portlet-content,
-.px-0 {
-  padding-right: 0 !important; }
-
-.pb-0,
-.py-0 {
-  padding-bottom: 0 !important; }
-
-.pl-0,
-.px-0 {
-  padding-left: 0 !important; }
-
-.p-1 {
-  padding: 0.25rem !important; }
-
-.pt-1, .ui-input, .ui-form-element .ui-form-preview, .ui-form-element-disabled .ui-form-preview, .ui-textarea, .ui-options .ui-options-list, .ui-select select, .ui-select .select2-container .select2-choice, .ui-select .select2-container-multi .select2-choices, .select2-drop-active .select2-search,
-.select2-drop-above.select2-drop-active .select2-search,
-.py-1 {
-  padding-top: 0.25rem !important; }
-
-.pr-1,
-.px-1 {
-  padding-right: 0.25rem !important; }
-
-.pb-1,
-.py-1 {
-  padding-bottom: 0.25rem !important; }
-
-.pl-1,
-.px-1 {
-  padding-left: 0.25rem !important; }
-
-.p-2, .list-item .title-bar {
-  padding: 0.5rem !important; }
-
-.pt-2, .list-item .selector,
-.py-2 {
-  padding-top: 0.5rem !important; }
-
-.pr-2,
-.px-2 {
-  padding-right: 0.5rem !important; }
-
-.pb-2, .list-item .details,
-.py-2 {
-  padding-bottom: 0.5rem !important; }
-
-.pl-2, .ui-portlet-section > .portlet-content, .ui-input, .ui-form-element .ui-form-preview, .ui-form-element-disabled .ui-form-preview, .ui-textarea, .ui-options .ui-options-list, .ui-select select, .ui-select .select2-container .select2-choice, .ui-select .select2-container-multi .select2-choices,
-.px-2 {
-  padding-left: 0.5rem !important; }
-
-.p-3 {
-  padding: 1rem !important; }
-
-.pt-3,
-.py-3 {
-  padding-top: 1rem !important; }
-
-.pr-3,
-.px-3,
-.unified-panel-controls,
-.list-item .title-bar,
-.list-item .details,
-.history-panel > .controls {
-  padding-right: 1rem !important; }
-
-.pb-3,
-.py-3 {
-  padding-bottom: 1rem !important; }
-
-.pl-3, .list-item .selector,
-.px-3,
-.unified-panel-controls,
-.list-item .title-bar,
-.list-item .details,
-.history-panel > .controls {
-  padding-left: 1rem !important; }
-
-.p-4 {
-  padding: 1.5rem !important; }
-
-.pt-4,
-.py-4 {
-  padding-top: 1.5rem !important; }
-
-.pr-4,
-.px-4 {
-  padding-right: 1.5rem !important; }
-
-.pb-4,
-.py-4 {
-  padding-bottom: 1.5rem !important; }
-
-.pl-4, .popover .popover-header i,
-.px-4 {
-  padding-left: 1.5rem !important; }
-
-.p-5 {
-  padding: 3rem !important; }
-
-.pt-5,
-.py-5 {
-  padding-top: 3rem !important; }
-
-.pr-5,
-.px-5 {
-  padding-right: 3rem !important; }
-
-.pb-5,
-.py-5 {
-  padding-bottom: 3rem !important; }
-
-.pl-5,
-.px-5 {
-  padding-left: 3rem !important; }
-
-.m-auto {
-  margin: auto !important; }
-
-.mt-auto,
-.my-auto {
-  margin-top: auto !important; }
-
-.mr-auto,
-.mx-auto {
-  margin-right: auto !important; }
-
-.mb-auto,
-.my-auto {
-  margin-bottom: auto !important; }
-
-.ml-auto,
-.mx-auto {
-  margin-left: auto !important; }
-
-@media (min-width: 576px) {
-  .m-sm-0 {
-    margin: 0 !important; }
-  .mt-sm-0,
-  .my-sm-0 {
-    margin-top: 0 !important; }
-  .mr-sm-0,
-  .mx-sm-0 {
-    margin-right: 0 !important; }
-  .mb-sm-0,
-  .my-sm-0 {
-    margin-bottom: 0 !important; }
-  .ml-sm-0,
-  .mx-sm-0 {
-    margin-left: 0 !important; }
-  .m-sm-1 {
-    margin: 0.25rem !important; }
-  .mt-sm-1,
-  .my-sm-1 {
-    margin-top: 0.25rem !important; }
-  .mr-sm-1,
-  .mx-sm-1 {
-    margin-right: 0.25rem !important; }
-  .mb-sm-1,
-  .my-sm-1 {
-    margin-bottom: 0.25rem !important; }
-  .ml-sm-1,
-  .mx-sm-1 {
-    margin-left: 0.25rem !important; }
-  .m-sm-2 {
-    margin: 0.5rem !important; }
-  .mt-sm-2,
-  .my-sm-2 {
-    margin-top: 0.5rem !important; }
-  .mr-sm-2,
-  .mx-sm-2 {
-    margin-right: 0.5rem !important; }
-  .mb-sm-2,
-  .my-sm-2 {
-    margin-bottom: 0.5rem !important; }
-  .ml-sm-2,
-  .mx-sm-2 {
-    margin-left: 0.5rem !important; }
-  .m-sm-3 {
-    margin: 1rem !important; }
-  .mt-sm-3,
-  .my-sm-3 {
-    margin-top: 1rem !important; }
-  .mr-sm-3,
-  .mx-sm-3 {
-    margin-right: 1rem !important; }
-  .mb-sm-3,
-  .my-sm-3 {
-    margin-bottom: 1rem !important; }
-  .ml-sm-3,
-  .mx-sm-3 {
-    margin-left: 1rem !important; }
-  .m-sm-4 {
-    margin: 1.5rem !important; }
-  .mt-sm-4,
-  .my-sm-4 {
-    margin-top: 1.5rem !important; }
-  .mr-sm-4,
-  .mx-sm-4 {
-    margin-right: 1.5rem !important; }
-  .mb-sm-4,
-  .my-sm-4 {
-    margin-bottom: 1.5rem !important; }
-  .ml-sm-4,
-  .mx-sm-4 {
-    margin-left: 1.5rem !important; }
-  .m-sm-5 {
-    margin: 3rem !important; }
-  .mt-sm-5,
-  .my-sm-5 {
-    margin-top: 3rem !important; }
-  .mr-sm-5,
-  .mx-sm-5 {
-    margin-right: 3rem !important; }
-  .mb-sm-5,
-  .my-sm-5 {
-    margin-bottom: 3rem !important; }
-  .ml-sm-5,
-  .mx-sm-5 {
-    margin-left: 3rem !important; }
-  .p-sm-0 {
-    padding: 0 !important; }
-  .pt-sm-0,
-  .py-sm-0 {
-    padding-top: 0 !important; }
-  .pr-sm-0,
-  .px-sm-0 {
-    padding-right: 0 !important; }
-  .pb-sm-0,
-  .py-sm-0 {
-    padding-bottom: 0 !important; }
-  .pl-sm-0,
-  .px-sm-0 {
-    padding-left: 0 !important; }
-  .p-sm-1 {
-    padding: 0.25rem !important; }
-  .pt-sm-1,
-  .py-sm-1 {
-    padding-top: 0.25rem !important; }
-  .pr-sm-1,
-  .px-sm-1 {
-    padding-right: 0.25rem !important; }
-  .pb-sm-1,
-  .py-sm-1 {
-    padding-bottom: 0.25rem !important; }
-  .pl-sm-1,
-  .px-sm-1 {
-    padding-left: 0.25rem !important; }
-  .p-sm-2 {
-    padding: 0.5rem !important; }
-  .pt-sm-2,
-  .py-sm-2 {
-    padding-top: 0.5rem !important; }
-  .pr-sm-2,
-  .px-sm-2 {
-    padding-right: 0.5rem !important; }
-  .pb-sm-2,
-  .py-sm-2 {
-    padding-bottom: 0.5rem !important; }
-  .pl-sm-2,
-  .px-sm-2 {
-    padding-left: 0.5rem !important; }
-  .p-sm-3 {
-    padding: 1rem !important; }
-  .pt-sm-3,
-  .py-sm-3 {
-    padding-top: 1rem !important; }
-  .pr-sm-3,
-  .px-sm-3 {
-    padding-right: 1rem !important; }
-  .pb-sm-3,
-  .py-sm-3 {
-    padding-bottom: 1rem !important; }
-  .pl-sm-3,
-  .px-sm-3 {
-    padding-left: 1rem !important; }
-  .p-sm-4 {
-    padding: 1.5rem !important; }
-  .pt-sm-4,
-  .py-sm-4 {
-    padding-top: 1.5rem !important; }
-  .pr-sm-4,
-  .px-sm-4 {
-    padding-right: 1.5rem !important; }
-  .pb-sm-4,
-  .py-sm-4 {
-    padding-bottom: 1.5rem !important; }
-  .pl-sm-4,
-  .px-sm-4 {
-    padding-left: 1.5rem !important; }
-  .p-sm-5 {
-    padding: 3rem !important; }
-  .pt-sm-5,
-  .py-sm-5 {
-    padding-top: 3rem !important; }
-  .pr-sm-5,
-  .px-sm-5 {
-    padding-right: 3rem !important; }
-  .pb-sm-5,
-  .py-sm-5 {
-    padding-bottom: 3rem !important; }
-  .pl-sm-5,
-  .px-sm-5 {
-    padding-left: 3rem !important; }
-  .m-sm-auto {
-    margin: auto !important; }
-  .mt-sm-auto,
-  .my-sm-auto {
-    margin-top: auto !important; }
-  .mr-sm-auto,
-  .mx-sm-auto {
-    margin-right: auto !important; }
-  .mb-sm-auto,
-  .my-sm-auto {
-    margin-bottom: auto !important; }
-  .ml-sm-auto,
-  .mx-sm-auto {
-    margin-left: auto !important; } }
-
-@media (min-width: 768px) {
-  .m-md-0 {
-    margin: 0 !important; }
-  .mt-md-0,
-  .my-md-0 {
-    margin-top: 0 !important; }
-  .mr-md-0,
-  .mx-md-0 {
-    margin-right: 0 !important; }
-  .mb-md-0,
-  .my-md-0 {
-    margin-bottom: 0 !important; }
-  .ml-md-0,
-  .mx-md-0 {
-    margin-left: 0 !important; }
-  .m-md-1 {
-    margin: 0.25rem !important; }
-  .mt-md-1,
-  .my-md-1 {
-    margin-top: 0.25rem !important; }
-  .mr-md-1,
-  .mx-md-1 {
-    margin-right: 0.25rem !important; }
-  .mb-md-1,
-  .my-md-1 {
-    margin-bottom: 0.25rem !important; }
-  .ml-md-1,
-  .mx-md-1 {
-    margin-left: 0.25rem !important; }
-  .m-md-2 {
-    margin: 0.5rem !important; }
-  .mt-md-2,
-  .my-md-2 {
-    margin-top: 0.5rem !important; }
-  .mr-md-2,
-  .mx-md-2 {
-    margin-right: 0.5rem !important; }
-  .mb-md-2,
-  .my-md-2 {
-    margin-bottom: 0.5rem !important; }
-  .ml-md-2,
-  .mx-md-2 {
-    margin-left: 0.5rem !important; }
-  .m-md-3 {
-    margin: 1rem !important; }
-  .mt-md-3,
-  .my-md-3 {
-    margin-top: 1rem !important; }
-  .mr-md-3,
-  .mx-md-3 {
-    margin-right: 1rem !important; }
-  .mb-md-3,
-  .my-md-3 {
-    margin-bottom: 1rem !important; }
-  .ml-md-3,
-  .mx-md-3 {
-    margin-left: 1rem !important; }
-  .m-md-4 {
-    margin: 1.5rem !important; }
-  .mt-md-4,
-  .my-md-4 {
-    margin-top: 1.5rem !important; }
-  .mr-md-4,
-  .mx-md-4 {
-    margin-right: 1.5rem !important; }
-  .mb-md-4,
-  .my-md-4 {
-    margin-bottom: 1.5rem !important; }
-  .ml-md-4,
-  .mx-md-4 {
-    margin-left: 1.5rem !important; }
-  .m-md-5 {
-    margin: 3rem !important; }
-  .mt-md-5,
-  .my-md-5 {
-    margin-top: 3rem !important; }
-  .mr-md-5,
-  .mx-md-5 {
-    margin-right: 3rem !important; }
-  .mb-md-5,
-  .my-md-5 {
-    margin-bottom: 3rem !important; }
-  .ml-md-5,
-  .mx-md-5 {
-    margin-left: 3rem !important; }
-  .p-md-0 {
-    padding: 0 !important; }
-  .pt-md-0,
-  .py-md-0 {
-    padding-top: 0 !important; }
-  .pr-md-0,
-  .px-md-0 {
-    padding-right: 0 !important; }
-  .pb-md-0,
-  .py-md-0 {
-    padding-bottom: 0 !important; }
-  .pl-md-0,
-  .px-md-0 {
-    padding-left: 0 !important; }
-  .p-md-1 {
-    padding: 0.25rem !important; }
-  .pt-md-1,
-  .py-md-1 {
-    padding-top: 0.25rem !important; }
-  .pr-md-1,
-  .px-md-1 {
-    padding-right: 0.25rem !important; }
-  .pb-md-1,
-  .py-md-1 {
-    padding-bottom: 0.25rem !important; }
-  .pl-md-1,
-  .px-md-1 {
-    padding-left: 0.25rem !important; }
-  .p-md-2 {
-    padding: 0.5rem !important; }
-  .pt-md-2,
-  .py-md-2 {
-    padding-top: 0.5rem !important; }
-  .pr-md-2,
-  .px-md-2 {
-    padding-right: 0.5rem !important; }
-  .pb-md-2,
-  .py-md-2 {
-    padding-bottom: 0.5rem !important; }
-  .pl-md-2,
-  .px-md-2 {
-    padding-left: 0.5rem !important; }
-  .p-md-3 {
-    padding: 1rem !important; }
-  .pt-md-3,
-  .py-md-3 {
-    padding-top: 1rem !important; }
-  .pr-md-3,
-  .px-md-3 {
-    padding-right: 1rem !important; }
-  .pb-md-3,
-  .py-md-3 {
-    padding-bottom: 1rem !important; }
-  .pl-md-3,
-  .px-md-3 {
-    padding-left: 1rem !important; }
-  .p-md-4 {
-    padding: 1.5rem !important; }
-  .pt-md-4,
-  .py-md-4 {
-    padding-top: 1.5rem !important; }
-  .pr-md-4,
-  .px-md-4 {
-    padding-right: 1.5rem !important; }
-  .pb-md-4,
-  .py-md-4 {
-    padding-bottom: 1.5rem !important; }
-  .pl-md-4,
-  .px-md-4 {
-    padding-left: 1.5rem !important; }
-  .p-md-5 {
-    padding: 3rem !important; }
-  .pt-md-5,
-  .py-md-5 {
-    padding-top: 3rem !important; }
-  .pr-md-5,
-  .px-md-5 {
-    padding-right: 3rem !important; }
-  .pb-md-5,
-  .py-md-5 {
-    padding-bottom: 3rem !important; }
-  .pl-md-5,
-  .px-md-5 {
-    padding-left: 3rem !important; }
-  .m-md-auto {
-    margin: auto !important; }
-  .mt-md-auto,
-  .my-md-auto {
-    margin-top: auto !important; }
-  .mr-md-auto,
-  .mx-md-auto {
-    margin-right: auto !important; }
-  .mb-md-auto,
-  .my-md-auto {
-    margin-bottom: auto !important; }
-  .ml-md-auto,
-  .mx-md-auto {
-    margin-left: auto !important; } }
-
-@media (min-width: 992px) {
-  .m-lg-0 {
-    margin: 0 !important; }
-  .mt-lg-0,
-  .my-lg-0 {
-    margin-top: 0 !important; }
-  .mr-lg-0,
-  .mx-lg-0 {
-    margin-right: 0 !important; }
-  .mb-lg-0,
-  .my-lg-0 {
-    margin-bottom: 0 !important; }
-  .ml-lg-0,
-  .mx-lg-0 {
-    margin-left: 0 !important; }
-  .m-lg-1 {
-    margin: 0.25rem !important; }
-  .mt-lg-1,
-  .my-lg-1 {
-    margin-top: 0.25rem !important; }
-  .mr-lg-1,
-  .mx-lg-1 {
-    margin-right: 0.25rem !important; }
-  .mb-lg-1,
-  .my-lg-1 {
-    margin-bottom: 0.25rem !important; }
-  .ml-lg-1,
-  .mx-lg-1 {
-    margin-left: 0.25rem !important; }
-  .m-lg-2 {
-    margin: 0.5rem !important; }
-  .mt-lg-2,
-  .my-lg-2 {
-    margin-top: 0.5rem !important; }
-  .mr-lg-2,
-  .mx-lg-2 {
-    margin-right: 0.5rem !important; }
-  .mb-lg-2,
-  .my-lg-2 {
-    margin-bottom: 0.5rem !important; }
-  .ml-lg-2,
-  .mx-lg-2 {
-    margin-left: 0.5rem !important; }
-  .m-lg-3 {
-    margin: 1rem !important; }
-  .mt-lg-3,
-  .my-lg-3 {
-    margin-top: 1rem !important; }
-  .mr-lg-3,
-  .mx-lg-3 {
-    margin-right: 1rem !important; }
-  .mb-lg-3,
-  .my-lg-3 {
-    margin-bottom: 1rem !important; }
-  .ml-lg-3,
-  .mx-lg-3 {
-    margin-left: 1rem !important; }
-  .m-lg-4 {
-    margin: 1.5rem !important; }
-  .mt-lg-4,
-  .my-lg-4 {
-    margin-top: 1.5rem !important; }
-  .mr-lg-4,
-  .mx-lg-4 {
-    margin-right: 1.5rem !important; }
-  .mb-lg-4,
-  .my-lg-4 {
-    margin-bottom: 1.5rem !important; }
-  .ml-lg-4,
-  .mx-lg-4 {
-    margin-left: 1.5rem !important; }
-  .m-lg-5 {
-    margin: 3rem !important; }
-  .mt-lg-5,
-  .my-lg-5 {
-    margin-top: 3rem !important; }
-  .mr-lg-5,
-  .mx-lg-5 {
-    margin-right: 3rem !important; }
-  .mb-lg-5,
-  .my-lg-5 {
-    margin-bottom: 3rem !important; }
-  .ml-lg-5,
-  .mx-lg-5 {
-    margin-left: 3rem !important; }
-  .p-lg-0 {
-    padding: 0 !important; }
-  .pt-lg-0,
-  .py-lg-0 {
-    padding-top: 0 !important; }
-  .pr-lg-0,
-  .px-lg-0 {
-    padding-right: 0 !important; }
-  .pb-lg-0,
-  .py-lg-0 {
-    padding-bottom: 0 !important; }
-  .pl-lg-0,
-  .px-lg-0 {
-    padding-left: 0 !important; }
-  .p-lg-1 {
-    padding: 0.25rem !important; }
-  .pt-lg-1,
-  .py-lg-1 {
-    padding-top: 0.25rem !important; }
-  .pr-lg-1,
-  .px-lg-1 {
-    padding-right: 0.25rem !important; }
-  .pb-lg-1,
-  .py-lg-1 {
-    padding-bottom: 0.25rem !important; }
-  .pl-lg-1,
-  .px-lg-1 {
-    padding-left: 0.25rem !important; }
-  .p-lg-2 {
-    padding: 0.5rem !important; }
-  .pt-lg-2,
-  .py-lg-2 {
-    padding-top: 0.5rem !important; }
-  .pr-lg-2,
-  .px-lg-2 {
-    padding-right: 0.5rem !important; }
-  .pb-lg-2,
-  .py-lg-2 {
-    padding-bottom: 0.5rem !important; }
-  .pl-lg-2,
-  .px-lg-2 {
-    padding-left: 0.5rem !important; }
-  .p-lg-3 {
-    padding: 1rem !important; }
-  .pt-lg-3,
-  .py-lg-3 {
-    padding-top: 1rem !important; }
-  .pr-lg-3,
-  .px-lg-3 {
-    padding-right: 1rem !important; }
-  .pb-lg-3,
-  .py-lg-3 {
-    padding-bottom: 1rem !important; }
-  .pl-lg-3,
-  .px-lg-3 {
-    padding-left: 1rem !important; }
-  .p-lg-4 {
-    padding: 1.5rem !important; }
-  .pt-lg-4,
-  .py-lg-4 {
-    padding-top: 1.5rem !important; }
-  .pr-lg-4,
-  .px-lg-4 {
-    padding-right: 1.5rem !important; }
-  .pb-lg-4,
-  .py-lg-4 {
-    padding-bottom: 1.5rem !important; }
-  .pl-lg-4,
-  .px-lg-4 {
-    padding-left: 1.5rem !important; }
-  .p-lg-5 {
-    padding: 3rem !important; }
-  .pt-lg-5,
-  .py-lg-5 {
-    padding-top: 3rem !important; }
-  .pr-lg-5,
-  .px-lg-5 {
-    padding-right: 3rem !important; }
-  .pb-lg-5,
-  .py-lg-5 {
-    padding-bottom: 3rem !important; }
-  .pl-lg-5,
-  .px-lg-5 {
-    padding-left: 3rem !important; }
-  .m-lg-auto {
-    margin: auto !important; }
-  .mt-lg-auto,
-  .my-lg-auto {
-    margin-top: auto !important; }
-  .mr-lg-auto,
-  .mx-lg-auto {
-    margin-right: auto !important; }
-  .mb-lg-auto,
-  .my-lg-auto {
-    margin-bottom: auto !important; }
-  .ml-lg-auto,
-  .mx-lg-auto {
-    margin-left: auto !important; } }
-
-@media (min-width: 1200px) {
-  .m-xl-0 {
-    margin: 0 !important; }
-  .mt-xl-0,
-  .my-xl-0 {
-    margin-top: 0 !important; }
-  .mr-xl-0,
-  .mx-xl-0 {
-    margin-right: 0 !important; }
-  .mb-xl-0,
-  .my-xl-0 {
-    margin-bottom: 0 !important; }
-  .ml-xl-0,
-  .mx-xl-0 {
-    margin-left: 0 !important; }
-  .m-xl-1 {
-    margin: 0.25rem !important; }
-  .mt-xl-1,
-  .my-xl-1 {
-    margin-top: 0.25rem !important; }
-  .mr-xl-1,
-  .mx-xl-1 {
-    margin-right: 0.25rem !important; }
-  .mb-xl-1,
-  .my-xl-1 {
-    margin-bottom: 0.25rem !important; }
-  .ml-xl-1,
-  .mx-xl-1 {
-    margin-left: 0.25rem !important; }
-  .m-xl-2 {
-    margin: 0.5rem !important; }
-  .mt-xl-2,
-  .my-xl-2 {
-    margin-top: 0.5rem !important; }
-  .mr-xl-2,
-  .mx-xl-2 {
-    margin-right: 0.5rem !important; }
-  .mb-xl-2,
-  .my-xl-2 {
-    margin-bottom: 0.5rem !important; }
-  .ml-xl-2,
-  .mx-xl-2 {
-    margin-left: 0.5rem !important; }
-  .m-xl-3 {
-    margin: 1rem !important; }
-  .mt-xl-3,
-  .my-xl-3 {
-    margin-top: 1rem !important; }
-  .mr-xl-3,
-  .mx-xl-3 {
-    margin-right: 1rem !important; }
-  .mb-xl-3,
-  .my-xl-3 {
-    margin-bottom: 1rem !important; }
-  .ml-xl-3,
-  .mx-xl-3 {
-    margin-left: 1rem !important; }
-  .m-xl-4 {
-    margin: 1.5rem !important; }
-  .mt-xl-4,
-  .my-xl-4 {
-    margin-top: 1.5rem !important; }
-  .mr-xl-4,
-  .mx-xl-4 {
-    margin-right: 1.5rem !important; }
-  .mb-xl-4,
-  .my-xl-4 {
-    margin-bottom: 1.5rem !important; }
-  .ml-xl-4,
-  .mx-xl-4 {
-    margin-left: 1.5rem !important; }
-  .m-xl-5 {
-    margin: 3rem !important; }
-  .mt-xl-5,
-  .my-xl-5 {
-    margin-top: 3rem !important; }
-  .mr-xl-5,
-  .mx-xl-5 {
-    margin-right: 3rem !important; }
-  .mb-xl-5,
-  .my-xl-5 {
-    margin-bottom: 3rem !important; }
-  .ml-xl-5,
-  .mx-xl-5 {
-    margin-left: 3rem !important; }
-  .p-xl-0 {
-    padding: 0 !important; }
-  .pt-xl-0,
-  .py-xl-0 {
-    padding-top: 0 !important; }
-  .pr-xl-0,
-  .px-xl-0 {
-    padding-right: 0 !important; }
-  .pb-xl-0,
-  .py-xl-0 {
-    padding-bottom: 0 !important; }
-  .pl-xl-0,
-  .px-xl-0 {
-    padding-left: 0 !important; }
-  .p-xl-1 {
-    padding: 0.25rem !important; }
-  .pt-xl-1,
-  .py-xl-1 {
-    padding-top: 0.25rem !important; }
-  .pr-xl-1,
-  .px-xl-1 {
-    padding-right: 0.25rem !important; }
-  .pb-xl-1,
-  .py-xl-1 {
-    padding-bottom: 0.25rem !important; }
-  .pl-xl-1,
-  .px-xl-1 {
-    padding-left: 0.25rem !important; }
-  .p-xl-2 {
-    padding: 0.5rem !important; }
-  .pt-xl-2,
-  .py-xl-2 {
-    padding-top: 0.5rem !important; }
-  .pr-xl-2,
-  .px-xl-2 {
-    padding-right: 0.5rem !important; }
-  .pb-xl-2,
-  .py-xl-2 {
-    padding-bottom: 0.5rem !important; }
-  .pl-xl-2,
-  .px-xl-2 {
-    padding-left: 0.5rem !important; }
-  .p-xl-3 {
-    padding: 1rem !important; }
-  .pt-xl-3,
-  .py-xl-3 {
-    padding-top: 1rem !important; }
-  .pr-xl-3,
-  .px-xl-3 {
-    padding-right: 1rem !important; }
-  .pb-xl-3,
-  .py-xl-3 {
-    padding-bottom: 1rem !important; }
-  .pl-xl-3,
-  .px-xl-3 {
-    padding-left: 1rem !important; }
-  .p-xl-4 {
-    padding: 1.5rem !important; }
-  .pt-xl-4,
-  .py-xl-4 {
-    padding-top: 1.5rem !important; }
-  .pr-xl-4,
-  .px-xl-4 {
-    padding-right: 1.5rem !important; }
-  .pb-xl-4,
-  .py-xl-4 {
-    padding-bottom: 1.5rem !important; }
-  .pl-xl-4,
-  .px-xl-4 {
-    padding-left: 1.5rem !important; }
-  .p-xl-5 {
-    padding: 3rem !important; }
-  .pt-xl-5,
-  .py-xl-5 {
-    padding-top: 3rem !important; }
-  .pr-xl-5,
-  .px-xl-5 {
-    padding-right: 3rem !important; }
-  .pb-xl-5,
-  .py-xl-5 {
-    padding-bottom: 3rem !important; }
-  .pl-xl-5,
-  .px-xl-5 {
-    padding-left: 3rem !important; }
-  .m-xl-auto {
-    margin: auto !important; }
-  .mt-xl-auto,
-  .my-xl-auto {
-    margin-top: auto !important; }
-  .mr-xl-auto,
-  .mx-xl-auto {
-    margin-right: auto !important; }
-  .mb-xl-auto,
-  .my-xl-auto {
-    margin-bottom: auto !important; }
-  .ml-xl-auto,
-  .mx-xl-auto {
-    margin-left: auto !important; } }
-
-.text-monospace {
-  font-family: Monaco, Menlo, Consolas, "Courier New", monospace; }
-
-.text-justify {
-  text-align: justify !important; }
-
-.text-nowrap {
-  white-space: nowrap !important; }
-
-.text-truncate {
-  overflow: hidden;
-  text-overflow: ellipsis;
-  white-space: nowrap; }
-
-.text-left {
-  text-align: left !important; }
-
-.text-right {
-  text-align: right !important; }
-
-.text-center {
-  text-align: center !important; }
-
-@media (min-width: 576px) {
-  .text-sm-left {
-    text-align: left !important; }
-  .text-sm-right {
-    text-align: right !important; }
-  .text-sm-center {
-    text-align: center !important; } }
-
-@media (min-width: 768px) {
-  .text-md-left {
-    text-align: left !important; }
-  .text-md-right {
-    text-align: right !important; }
-  .text-md-center {
-    text-align: center !important; } }
-
-@media (min-width: 992px) {
-  .text-lg-left {
-    text-align: left !important; }
-  .text-lg-right {
-    text-align: right !important; }
-  .text-lg-center {
-    text-align: center !important; } }
-
-@media (min-width: 1200px) {
-  .text-xl-left {
-    text-align: left !important; }
-  .text-xl-right {
-    text-align: right !important; }
-  .text-xl-center {
-    text-align: center !important; } }
-
-.text-lowercase {
-  text-transform: lowercase !important; }
-
-.text-uppercase {
-  text-transform: uppercase !important; }
-
-.text-capitalize {
-  text-transform: capitalize !important; }
-
-.font-weight-light {
-  font-weight: 300 !important; }
-
-.font-weight-normal {
-  font-weight: 400 !important; }
-
-.font-weight-bold {
-  font-weight: 700 !important; }
-
-.font-italic {
-  font-style: italic !important; }
-
-.text-white {
-  color: #fff !important; }
-
-.text-primary, .upload-view-default .upload-box .upload-row .upload-text-column .upload-text .upload-text-info, .upload-view-composite .upload-box .upload-row .upload-text-column .upload-text .upload-text-info {
-  color: #25537b !important; }
-
-a.text-primary:hover, .upload-view-default .upload-box .upload-row .upload-text-column .upload-text a.upload-text-info:hover, .upload-view-composite .upload-box .upload-row .upload-text-column .upload-text a.upload-text-info:hover, a.text-primary:focus, .upload-view-default .upload-box .upload-row .upload-text-column .upload-text a.upload-text-info:focus, .upload-view-composite .upload-box .upload-row .upload-text-column .upload-text a.upload-text-info:focus {
-  color: #193954 !important; }
-
-.text-secondary {
-  color: #dee2e6 !important; }
-
-a.text-secondary:hover, a.text-secondary:focus {
-  color: #c1c9d0 !important; }
-
-.text-success {
-  color: #66cc66 !important; }
-
-a.text-success:hover, a.text-success:focus {
-  color: #40bf40 !important; }
-
-.text-info {
-  color: #2077b3 !important; }
-
-a.text-info:hover, a.text-info:focus {
-  color: #185a88 !important; }
-
-.text-warning {
-  color: #fe7f02 !important; }
-
-a.text-warning:hover, a.text-warning:focus {
-  color: #cc6601 !important; }
-
-.text-danger {
-  color: #e31a1e !important; }
-
-a.text-danger:hover, a.text-danger:focus {
-  color: #b51518 !important; }
-
-.text-light, .quota-meter-text {
-  color: #f8f9fa !important; }
-
-a.text-light:hover, a.quota-meter-text:hover, a.text-light:focus, a.quota-meter-text:focus {
-  color: #dae0e5 !important; }
-
-.text-dark, .quota-meter-text a {
-  color: #343a40 !important; }
-
-a.text-dark:hover, .quota-meter-text a:hover, a.text-dark:focus, .quota-meter-text a:focus {
-  color: #1d2124 !important; }
-
-.text-body {
-  color: #212529 !important; }
-
-.text-muted {
-  color: #6c757d !important; }
-
-.text-black-50 {
-  color: rgba(0, 0, 0, 0.5) !important; }
-
-.text-white-50 {
-  color: rgba(255, 255, 255, 0.5) !important; }
-
-.text-hide {
-  font: 0/0 a;
-  color: transparent;
-  text-shadow: none;
-  background-color: transparent;
-  border: 0; }
-
-.visible {
-  visibility: visible !important; }
-
-.invisible {
-  visibility: hidden !important; }
-
-@media print {
-  *,
-  *::before,
-  *::after {
-    text-shadow: none !important;
-    box-shadow: none !important; }
-  a:not(.btn):not(input[type="submit"]):not(
-  button):not(.action-button):not(.menubutton) {
-    text-decoration: underline; }
-  abbr[title]::after {
-    content: " (" attr(title) ")"; }
-  pre {
-    white-space: pre-wrap !important; }
-  pre,
-  blockquote {
-    border: 1px solid #adb5bd;
-    page-break-inside: avoid; }
-  thead {
-    display: table-header-group; }
-  tr,
-  img {
-    page-break-inside: avoid; }
-  p,
-  h2,
-  h3,
-  .upload-view-default .upload-box .upload-helper,
-  .upload-view-composite .upload-box .upload-helper {
-    orphans: 3;
-    widows: 3; }
-  h2,
-  h3,
-  .upload-view-default .upload-box .upload-helper,
-  .upload-view-composite .upload-box .upload-helper {
-    page-break-after: avoid; }
-  @page {
-    size: a3; }
-  body {
-    min-width: 992px !important; }
-  .container {
-    min-width: 992px !important; }
-  .navbar {
-    display: none; }
-  .badge {
-    border: 1px solid #000; }
-  .table, .upload-table {
-    border-collapse: collapse !important; }
-    .table td, .upload-table td,
-    .table th, .upload-table th {
-      background-color: #fff !important; }
-  .table-bordered th,
-  .table-bordered td {
-    border: 1px solid #dee2e6 !important; }
-  .table-dark {
-    color: inherit; }
-    .table-dark th,
-    .table-dark td,
-    .table-dark thead th,
-    .table-dark tbody + tbody {
-      border-color: #bdc6d0; }
-  .table .thead-dark th, .upload-table .thead-dark th {
-    color: inherit;
-    border-color: #bdc6d0; } }
-
-.navbar-fixed-top .navbar-brand {
-  font-family: Verdana;
-  font-weight: bold;
-  font-size: 160%; }
-
-pre {
-  overflow: auto;
-  word-wrap: normal;
-  white-space: pre; }
-
-.alert, .errormessagelarge, .error-modal .modal-content,
-.warningmessagelarge,
-.donemessagelarge,
-.infomessagelarge,
-.ui-form-help .error,
-.ui-form-help .warning,
-.ui-form-help .note, .errormessage,
-.warningmessage,
-.donemessage,
-.infomessage,
-.errormessagesmall,
-.warningmessagesmall,
-.donemessagesmall,
-.infomessagesmall {
-  word-wrap: break-word; }
-
-.btn, input[type="submit"],
-button, .action-button, .menubutton {
-  white-space: normal; }
-
-.btn-secondary, input[type="submit"],
-button, .action-button, .btn-default, .menubutton {
-  border: 1px solid #bfbfbf; }
-
-.dropdown-menu {
-  max-width: auto; }
-  .dropdown-menu .dropdown-item, ul.dropdown-menu li > a {
-    text-decoration: none; }
-
-input[type="checkbox"],
-input[type="radio"] {
-  margin-left: 0.5ex;
-  margin-right: 0.5ex;
-  float: left; }
-
-.badge-tags {
-  background-color: #3189a3;
-  padding: 0.2em 0.6em 0.3em;
-  border-radius: 0.15rem; }
-
-.modal-dialog {
-  width: 690px;
-  max-width: 900px; }
-
-.pagination > .active > a {
-  background-color: #ebd9b2;
-  color: black; }
-  .pagination > .active > a:hover {
-    color: black;
-    background-color: #ebd9b2; }
-
-.modal-body {
-  overflow: auto; }
-
-.nav-tabs {
-  margin-bottom: 15px; }
-
-div.ui-form-help blockquote p {
-  font-size: inherit;
-  font-weight: inherit;
-  line-height: inherit; }
-
-pre.code {
-  white-space: pre-wrap;
-  background: #1d1f21;
-  color: white;
-  padding: 1em; }
-
-/*!
- *  Font Awesome 4.7.0 by @davegandy - http://fontawesome.io - @fontawesome
- *  License - http://fontawesome.io/license (Font: SIL OFL 1.1, CSS: MIT License)
- */
-/* FONT PATH
- * -------------------------- */
-@font-face {
-  font-family: 'FontAwesome';
-  src: url("../images/fonts/fontawesome-webfont.eot?v=4.7.0");
-  src: url("../images/fonts/fontawesome-webfont.eot?#iefix&v=4.7.0") format("embedded-opentype"), url("../images/fonts/fontawesome-webfont.woff2?v=4.7.0") format("woff2"), url("../images/fonts/fontawesome-webfont.woff?v=4.7.0") format("woff"), url("../images/fonts/fontawesome-webfont.ttf?v=4.7.0") format("truetype"), url("../images/fonts/fontawesome-webfont.svg?v=4.7.0#fontawesomeregular") format("svg");
-  font-weight: normal;
-  font-style: normal; }
-
-.fa, .fa-icon, .panel-collapse, #tool-search #search-clear-btn, .state-icon {
-  display: inline-block;
-  font: normal normal normal 14px/1 FontAwesome;
-  font-size: inherit;
-  text-rendering: auto;
-  -webkit-font-smoothing: antialiased;
-  -moz-osx-font-smoothing: grayscale; }
-
-/* makes the font 33% larger relative to the icon container */
-.fa-lg {
-  font-size: 1.33333em;
-  line-height: 0.75em;
-  vertical-align: -15%; }
-
-.fa-2x {
-  font-size: 2em; }
-
-.fa-3x {
-  font-size: 3em; }
-
-.fa-4x {
-  font-size: 4em; }
-
-.fa-5x {
-  font-size: 5em; }
-
-.fa-fw {
-  width: 1.28571em;
-  text-align: center; }
-
-.fa-ul {
-  padding-left: 0;
-  margin-left: 2.14286em;
-  list-style-type: none; }
-  .fa-ul > li {
-    position: relative; }
-
-.fa-li {
-  position: absolute;
-  left: -2.14286em;
-  width: 2.14286em;
-  top: 0.14286em;
-  text-align: center; }
-  .fa-li.fa-lg {
-    left: -1.85714em; }
-
-.fa-border {
-  padding: .2em .25em .15em;
-  border: solid 0.08em #eee;
-  border-radius: .1em; }
-
-.fa-pull-left {
-  float: left; }
-
-.fa-pull-right {
-  float: right; }
-
-.fa.fa-pull-left, .fa-pull-left.fa-icon, .fa-pull-left.panel-collapse, #tool-search .fa-pull-left#search-clear-btn, .fa-pull-left.state-icon {
-  margin-right: .3em; }
-
-.fa.fa-pull-right, .fa-pull-right.fa-icon, .fa-pull-right.panel-collapse, #tool-search .fa-pull-right#search-clear-btn, .fa-pull-right.state-icon {
-  margin-left: .3em; }
-
-/* Deprecated as of 4.4.0 */
-.pull-right {
-  float: right; }
-
-.pull-left {
-  float: left; }
-
-.fa.pull-left, .pull-left.fa-icon, .pull-left.panel-collapse, #tool-search .pull-left#search-clear-btn, .pull-left.state-icon {
-  margin-right: .3em; }
-
-.fa.pull-right, .pull-right.fa-icon, .pull-right.panel-collapse, #tool-search .pull-right#search-clear-btn, .pull-right.state-icon {
-  margin-left: .3em; }
-
-.fa-spin {
-  -webkit-animation: fa-spin 2s infinite linear;
-  animation: fa-spin 2s infinite linear; }
-
-.fa-pulse {
-  -webkit-animation: fa-spin 1s infinite steps(8);
-  animation: fa-spin 1s infinite steps(8); }
-
-@-webkit-keyframes fa-spin {
-  0% {
-    -webkit-transform: rotate(0deg);
-    transform: rotate(0deg); }
-  100% {
-    -webkit-transform: rotate(359deg);
-    transform: rotate(359deg); } }
-
-@keyframes fa-spin {
-  0% {
-    -webkit-transform: rotate(0deg);
-    transform: rotate(0deg); }
-  100% {
-    -webkit-transform: rotate(359deg);
-    transform: rotate(359deg); } }
-
-.fa-rotate-90 {
-  -ms-filter: "progid:DXImageTransform.Microsoft.BasicImage(rotation=1)";
-  -webkit-transform: rotate(90deg);
-  -ms-transform: rotate(90deg);
-  transform: rotate(90deg); }
-
-.fa-rotate-180 {
-  -ms-filter: "progid:DXImageTransform.Microsoft.BasicImage(rotation=2)";
-  -webkit-transform: rotate(180deg);
-  -ms-transform: rotate(180deg);
-  transform: rotate(180deg); }
-
-.fa-rotate-270 {
-  -ms-filter: "progid:DXImageTransform.Microsoft.BasicImage(rotation=3)";
-  -webkit-transform: rotate(270deg);
-  -ms-transform: rotate(270deg);
-  transform: rotate(270deg); }
-
-.fa-flip-horizontal {
-  -ms-filter: "progid:DXImageTransform.Microsoft.BasicImage(rotation=0, mirror=1)";
-  -webkit-transform: scale(-1, 1);
-  -ms-transform: scale(-1, 1);
-  transform: scale(-1, 1); }
-
-.fa-flip-vertical {
-  -ms-filter: "progid:DXImageTransform.Microsoft.BasicImage(rotation=2, mirror=1)";
-  -webkit-transform: scale(1, -1);
-  -ms-transform: scale(1, -1);
-  transform: scale(1, -1); }
-
-:root .fa-rotate-90,
-:root .fa-rotate-180,
-:root .fa-rotate-270,
-:root .fa-flip-horizontal,
-:root .fa-flip-vertical {
-  filter: none; }
-
-.fa-stack {
-  position: relative;
-  display: inline-block;
-  width: 2em;
-  height: 2em;
-  line-height: 2em;
-  vertical-align: middle; }
-
-.fa-stack-1x, .fa-stack-2x {
-  position: absolute;
-  left: 0;
-  width: 100%;
-  text-align: center; }
-
-.fa-stack-1x {
-  line-height: inherit; }
-
-.fa-stack-2x {
-  font-size: 2em; }
-
-.fa-inverse {
-  color: #fff; }
-
-/* Font Awesome uses the Unicode Private Use Area (PUA) to ensure screen
-   readers do not read off random characters that represent icons */
-.fa-glass:before {
-  content: ""; }
-
-.fa-music:before {
-  content: ""; }
-
-.fa-search:before {
-  content: ""; }
-
-.fa-envelope-o:before {
-  content: ""; }
-
-.fa-heart:before {
-  content: ""; }
-
-.fa-star:before {
-  content: ""; }
-
-.fa-star-o:before {
-  content: ""; }
-
-.fa-user:before {
-  content: ""; }
-
-.fa-film:before {
-  content: ""; }
-
-.fa-th-large:before {
-  content: ""; }
-
-.fa-th:before {
-  content: ""; }
-
-.fa-th-list:before {
-  content: ""; }
-
-.fa-check:before {
-  content: ""; }
-
-.fa-remove:before,
-.fa-close:before,
-.fa-times:before {
-  content: ""; }
-
-.fa-search-plus:before {
-  content: ""; }
-
-.fa-search-minus:before {
-  content: ""; }
-
-.fa-power-off:before {
-  content: ""; }
-
-.fa-signal:before {
-  content: ""; }
-
-.fa-gear:before,
-.fa-cog:before {
-  content: ""; }
-
-.fa-trash-o:before {
-  content: ""; }
-
-.fa-home:before {
-  content: ""; }
-
-.fa-file-o:before {
-  content: ""; }
-
-.fa-clock-o:before {
-  content: ""; }
-
-.fa-road:before {
-  content: ""; }
-
-.fa-download:before {
-  content: ""; }
-
-.fa-arrow-circle-o-down:before {
-  content: ""; }
-
-.fa-arrow-circle-o-up:before {
-  content: ""; }
-
-.fa-inbox:before {
-  content: ""; }
-
-.fa-play-circle-o:before {
-  content: ""; }
-
-.fa-rotate-right:before,
-.fa-repeat:before {
-  content: ""; }
-
-.fa-refresh:before {
-  content: ""; }
-
-.fa-list-alt:before {
-  content: ""; }
-
-.fa-lock:before {
-  content: ""; }
-
-.fa-flag:before {
-  content: ""; }
-
-.fa-headphones:before {
-  content: ""; }
-
-.fa-volume-off:before {
-  content: ""; }
-
-.fa-volume-down:before {
-  content: ""; }
-
-.fa-volume-up:before {
-  content: ""; }
-
-.fa-qrcode:before {
-  content: ""; }
-
-.fa-barcode:before {
-  content: ""; }
-
-.fa-tag:before {
-  content: ""; }
-
-.fa-tags:before {
-  content: ""; }
-
-.fa-book:before {
-  content: ""; }
-
-.fa-bookmark:before {
-  content: ""; }
-
-.fa-print:before {
-  content: ""; }
-
-.fa-camera:before {
-  content: ""; }
-
-.fa-font:before {
-  content: ""; }
-
-.fa-bold:before {
-  content: ""; }
-
-.fa-italic:before {
-  content: ""; }
-
-.fa-text-height:before {
-  content: ""; }
-
-.fa-text-width:before {
-  content: ""; }
-
-.fa-align-left:before {
-  content: ""; }
-
-.fa-align-center:before {
-  content: ""; }
-
-.fa-align-right:before {
-  content: ""; }
-
-.fa-align-justify:before {
-  content: ""; }
-
-.fa-list:before {
-  content: ""; }
-
-.fa-dedent:before,
-.fa-outdent:before {
-  content: ""; }
-
-.fa-indent:before {
-  content: ""; }
-
-.fa-video-camera:before {
-  content: ""; }
-
-.fa-photo:before,
-.fa-image:before,
-.fa-picture-o:before {
-  content: ""; }
-
-.fa-pencil:before {
-  content: ""; }
-
-.fa-map-marker:before {
-  content: ""; }
-
-.fa-adjust:before {
-  content: ""; }
-
-.fa-tint:before {
-  content: ""; }
-
-.fa-edit:before,
-.fa-pencil-square-o:before {
-  content: ""; }
-
-.fa-share-square-o:before {
-  content: ""; }
-
-.fa-check-square-o:before {
-  content: ""; }
-
-.fa-arrows:before {
-  content: ""; }
-
-.fa-step-backward:before {
-  content: ""; }
-
-.fa-fast-backward:before {
-  content: ""; }
-
-.fa-backward:before {
-  content: ""; }
-
-.fa-play:before {
-  content: ""; }
-
-.fa-pause:before {
-  content: ""; }
-
-.fa-stop:before {
-  content: ""; }
-
-.fa-forward:before {
-  content: ""; }
-
-.fa-fast-forward:before {
-  content: ""; }
-
-.fa-step-forward:before {
-  content: ""; }
-
-.fa-eject:before {
-  content: ""; }
-
-.fa-chevron-left:before {
-  content: ""; }
-
-.fa-chevron-right:before {
-  content: ""; }
-
-.fa-plus-circle:before {
-  content: ""; }
-
-.fa-minus-circle:before {
-  content: ""; }
-
-.fa-times-circle:before {
-  content: ""; }
-
-.fa-check-circle:before {
-  content: ""; }
-
-.fa-question-circle:before {
-  content: ""; }
-
-.fa-info-circle:before {
-  content: ""; }
-
-.fa-crosshairs:before {
-  content: ""; }
-
-.fa-times-circle-o:before {
-  content: ""; }
-
-.fa-check-circle-o:before {
-  content: ""; }
-
-.fa-ban:before {
-  content: ""; }
-
-.fa-arrow-left:before {
-  content: ""; }
-
-.fa-arrow-right:before {
-  content: ""; }
-
-.fa-arrow-up:before {
-  content: ""; }
-
-.fa-arrow-down:before {
-  content: ""; }
-
-.fa-mail-forward:before,
-.fa-share:before {
-  content: ""; }
-
-.fa-expand:before {
-  content: ""; }
-
-.fa-compress:before {
-  content: ""; }
-
-.fa-plus:before {
-  content: ""; }
-
-.fa-minus:before {
-  content: ""; }
-
-.fa-asterisk:before {
-  content: ""; }
-
-.fa-exclamation-circle:before {
-  content: ""; }
-
-.fa-gift:before {
-  content: ""; }
-
-.fa-leaf:before {
-  content: ""; }
-
-.fa-fire:before {
-  content: ""; }
-
-.fa-eye:before {
-  content: ""; }
-
-.fa-eye-slash:before {
-  content: ""; }
-
-.fa-warning:before,
-.fa-exclamation-triangle:before {
-  content: ""; }
-
-.fa-plane:before {
-  content: ""; }
-
-.fa-calendar:before {
-  content: ""; }
-
-.fa-random:before {
-  content: ""; }
-
-.fa-comment:before {
-  content: ""; }
-
-.fa-magnet:before {
-  content: ""; }
-
-.fa-chevron-up:before {
-  content: ""; }
-
-.fa-chevron-down:before {
-  content: ""; }
-
-.fa-retweet:before {
-  content: ""; }
-
-.fa-shopping-cart:before {
-  content: ""; }
-
-.fa-folder:before {
-  content: ""; }
-
-.fa-folder-open:before {
-  content: ""; }
-
-.fa-arrows-v:before {
-  content: ""; }
-
-.fa-arrows-h:before {
-  content: ""; }
-
-.fa-bar-chart-o:before,
-.fa-bar-chart:before {
-  content: ""; }
-
-.fa-twitter-square:before {
-  content: ""; }
-
-.fa-facebook-square:before {
-  content: ""; }
-
-.fa-camera-retro:before {
-  content: ""; }
-
-.fa-key:before {
-  content: ""; }
-
-.fa-gears:before,
-.fa-cogs:before {
-  content: ""; }
-
-.fa-comments:before {
-  content: ""; }
-
-.fa-thumbs-o-up:before {
-  content: ""; }
-
-.fa-thumbs-o-down:before {
-  content: ""; }
-
-.fa-star-half:before {
-  content: ""; }
-
-.fa-heart-o:before {
-  content: ""; }
-
-.fa-sign-out:before {
-  content: ""; }
-
-.fa-linkedin-square:before {
-  content: ""; }
-
-.fa-thumb-tack:before {
-  content: ""; }
-
-.fa-external-link:before {
-  content: ""; }
-
-.fa-sign-in:before {
-  content: ""; }
-
-.fa-trophy:before {
-  content: ""; }
-
-.fa-github-square:before {
-  content: ""; }
-
-.fa-upload:before {
-  content: ""; }
-
-.fa-lemon-o:before {
-  content: ""; }
-
-.fa-phone:before {
-  content: ""; }
-
-.fa-square-o:before {
-  content: ""; }
-
-.fa-bookmark-o:before {
-  content: ""; }
-
-.fa-phone-square:before {
-  content: ""; }
-
-.fa-twitter:before {
-  content: ""; }
-
-.fa-facebook-f:before,
-.fa-facebook:before {
-  content: ""; }
-
-.fa-github:before {
-  content: ""; }
-
-.fa-unlock:before {
-  content: ""; }
-
-.fa-credit-card:before {
-  content: ""; }
-
-.fa-feed:before,
-.fa-rss:before {
-  content: ""; }
-
-.fa-hdd-o:before {
-  content: ""; }
-
-.fa-bullhorn:before {
-  content: ""; }
-
-.fa-bell:before {
-  content: ""; }
-
-.fa-certificate:before {
-  content: ""; }
-
-.fa-hand-o-right:before {
-  content: ""; }
-
-.fa-hand-o-left:before {
-  content: ""; }
-
-.fa-hand-o-up:before {
-  content: ""; }
-
-.fa-hand-o-down:before {
-  content: ""; }
-
-.fa-arrow-circle-left:before {
-  content: ""; }
-
-.fa-arrow-circle-right:before {
-  content: ""; }
-
-.fa-arrow-circle-up:before {
-  content: ""; }
-
-.fa-arrow-circle-down:before {
-  content: ""; }
-
-.fa-globe:before {
-  content: ""; }
-
-.fa-wrench:before {
-  content: ""; }
-
-.fa-tasks:before {
-  content: ""; }
-
-.fa-filter:before {
-  content: ""; }
-
-.fa-briefcase:before {
-  content: ""; }
-
-.fa-arrows-alt:before {
-  content: ""; }
-
-.fa-group:before,
-.fa-users:before {
-  content: ""; }
-
-.fa-chain:before,
-.fa-link:before {
-  content: ""; }
-
-.fa-cloud:before {
-  content: ""; }
-
-.fa-flask:before {
-  content: ""; }
-
-.fa-cut:before,
-.fa-scissors:before {
-  content: ""; }
-
-.fa-copy:before,
-.fa-files-o:before {
-  content: ""; }
-
-.fa-paperclip:before {
-  content: ""; }
-
-.fa-save:before,
-.fa-floppy-o:before {
-  content: ""; }
-
-.fa-square:before {
-  content: ""; }
-
-.fa-navicon:before,
-.fa-reorder:before,
-.fa-bars:before {
-  content: ""; }
-
-.fa-list-ul:before {
-  content: ""; }
-
-.fa-list-ol:before {
-  content: ""; }
-
-.fa-strikethrough:before {
-  content: ""; }
-
-.fa-underline:before {
-  content: ""; }
-
-.fa-table:before {
-  content: ""; }
-
-.fa-magic:before {
-  content: ""; }
-
-.fa-truck:before {
-  content: ""; }
-
-.fa-pinterest:before {
-  content: ""; }
-
-.fa-pinterest-square:before {
-  content: ""; }
-
-.fa-google-plus-square:before {
-  content: ""; }
-
-.fa-google-plus:before {
-  content: ""; }
-
-.fa-money:before {
-  content: ""; }
-
-.fa-caret-down:before {
-  content: ""; }
-
-.fa-caret-up:before {
-  content: ""; }
-
-.fa-caret-left:before {
-  content: ""; }
-
-.fa-caret-right:before {
-  content: ""; }
-
-.fa-columns:before {
-  content: ""; }
-
-.fa-unsorted:before,
-.fa-sort:before {
-  content: ""; }
-
-.fa-sort-down:before,
-.fa-sort-desc:before {
-  content: ""; }
-
-.fa-sort-up:before,
-.fa-sort-asc:before {
-  content: ""; }
-
-.fa-envelope:before {
-  content: ""; }
-
-.fa-linkedin:before {
-  content: ""; }
-
-.fa-rotate-left:before,
-.fa-undo:before {
-  content: ""; }
-
-.fa-legal:before,
-.fa-gavel:before {
-  content: ""; }
-
-.fa-dashboard:before,
-.fa-tachometer:before {
-  content: ""; }
-
-.fa-comment-o:before {
-  content: ""; }
-
-.fa-comments-o:before {
-  content: ""; }
-
-.fa-flash:before,
-.fa-bolt:before {
-  content: ""; }
-
-.fa-sitemap:before {
-  content: ""; }
-
-.fa-umbrella:before {
-  content: ""; }
-
-.fa-paste:before,
-.fa-clipboard:before {
-  content: ""; }
-
-.fa-lightbulb-o:before {
-  content: ""; }
-
-.fa-exchange:before {
-  content: ""; }
-
-.fa-cloud-download:before {
-  content: ""; }
-
-.fa-cloud-upload:before {
-  content: ""; }
-
-.fa-user-md:before {
-  content: ""; }
-
-.fa-stethoscope:before {
-  content: ""; }
-
-.fa-suitcase:before {
-  content: ""; }
-
-.fa-bell-o:before {
-  content: ""; }
-
-.fa-coffee:before {
-  content: ""; }
-
-.fa-cutlery:before {
-  content: ""; }
-
-.fa-file-text-o:before {
-  content: ""; }
-
-.fa-building-o:before {
-  content: ""; }
-
-.fa-hospital-o:before {
-  content: ""; }
-
-.fa-ambulance:before {
-  content: ""; }
-
-.fa-medkit:before {
-  content: ""; }
-
-.fa-fighter-jet:before {
-  content: ""; }
-
-.fa-beer:before {
-  content: ""; }
-
-.fa-h-square:before {
-  content: ""; }
-
-.fa-plus-square:before {
-  content: ""; }
-
-.fa-angle-double-left:before {
-  content: ""; }
-
-.fa-angle-double-right:before {
-  content: ""; }
-
-.fa-angle-double-up:before {
-  content: ""; }
-
-.fa-angle-double-down:before {
-  content: ""; }
-
-.fa-angle-left:before {
-  content: ""; }
-
-.fa-angle-right:before {
-  content: ""; }
-
-.fa-angle-up:before {
-  content: ""; }
-
-.fa-angle-down:before {
-  content: ""; }
-
-.fa-desktop:before {
-  content: ""; }
-
-.fa-laptop:before {
-  content: ""; }
-
-.fa-tablet:before {
-  content: ""; }
-
-.fa-mobile-phone:before,
-.fa-mobile:before {
-  content: ""; }
-
-.fa-circle-o:before {
-  content: ""; }
-
-.fa-quote-left:before {
-  content: ""; }
-
-.fa-quote-right:before {
-  content: ""; }
-
-.fa-spinner:before {
-  content: ""; }
-
-.fa-circle:before {
-  content: ""; }
-
-.fa-mail-reply:before,
-.fa-reply:before {
-  content: ""; }
-
-.fa-github-alt:before {
-  content: ""; }
-
-.fa-folder-o:before {
-  content: ""; }
-
-.fa-folder-open-o:before {
-  content: ""; }
-
-.fa-smile-o:before {
-  content: ""; }
-
-.fa-frown-o:before {
-  content: ""; }
-
-.fa-meh-o:before {
-  content: ""; }
-
-.fa-gamepad:before {
-  content: ""; }
-
-.fa-keyboard-o:before {
-  content: ""; }
-
-.fa-flag-o:before {
-  content: ""; }
-
-.fa-flag-checkered:before {
-  content: ""; }
-
-.fa-terminal:before {
-  content: ""; }
-
-.fa-code:before {
-  content: ""; }
-
-.fa-mail-reply-all:before,
-.fa-reply-all:before {
-  content: ""; }
-
-.fa-star-half-empty:before,
-.fa-star-half-full:before,
-.fa-star-half-o:before {
-  content: ""; }
-
-.fa-location-arrow:before {
-  content: ""; }
-
-.fa-crop:before {
-  content: ""; }
-
-.fa-code-fork:before {
-  content: ""; }
-
-.fa-unlink:before,
-.fa-chain-broken:before {
-  content: ""; }
-
-.fa-question:before {
-  content: ""; }
-
-.fa-info:before {
-  content: ""; }
-
-.fa-exclamation:before {
-  content: ""; }
-
-.fa-superscript:before {
-  content: ""; }
-
-.fa-subscript:before {
-  content: ""; }
-
-.fa-eraser:before {
-  content: ""; }
-
-.fa-puzzle-piece:before {
-  content: ""; }
-
-.fa-microphone:before {
-  content: ""; }
-
-.fa-microphone-slash:before {
-  content: ""; }
-
-.fa-shield:before {
-  content: ""; }
-
-.fa-calendar-o:before {
-  content: ""; }
-
-.fa-fire-extinguisher:before {
-  content: ""; }
-
-.fa-rocket:before {
-  content: ""; }
-
-.fa-maxcdn:before {
-  content: ""; }
-
-.fa-chevron-circle-left:before {
-  content: ""; }
-
-.fa-chevron-circle-right:before {
-  content: ""; }
-
-.fa-chevron-circle-up:before {
-  content: ""; }
-
-.fa-chevron-circle-down:before {
-  content: ""; }
-
-.fa-html5:before {
-  content: ""; }
-
-.fa-css3:before {
-  content: ""; }
-
-.fa-anchor:before {
-  content: ""; }
-
-.fa-unlock-alt:before {
-  content: ""; }
-
-.fa-bullseye:before {
-  content: ""; }
-
-.fa-ellipsis-h:before {
-  content: ""; }
-
-.fa-ellipsis-v:before {
-  content: ""; }
-
-.fa-rss-square:before {
-  content: ""; }
-
-.fa-play-circle:before {
-  content: ""; }
-
-.fa-ticket:before {
-  content: ""; }
-
-.fa-minus-square:before {
-  content: ""; }
-
-.fa-minus-square-o:before {
-  content: ""; }
-
-.fa-level-up:before {
-  content: ""; }
-
-.fa-level-down:before {
-  content: ""; }
-
-.fa-check-square:before {
-  content: ""; }
-
-.fa-pencil-square:before {
-  content: ""; }
-
-.fa-external-link-square:before {
-  content: ""; }
-
-.fa-share-square:before {
-  content: ""; }
-
-.fa-compass:before {
-  content: ""; }
-
-.fa-toggle-down:before,
-.fa-caret-square-o-down:before {
-  content: ""; }
-
-.fa-toggle-up:before,
-.fa-caret-square-o-up:before {
-  content: ""; }
-
-.fa-toggle-right:before,
-.fa-caret-square-o-right:before {
-  content: ""; }
-
-.fa-euro:before,
-.fa-eur:before {
-  content: ""; }
-
-.fa-gbp:before {
-  content: ""; }
-
-.fa-dollar:before,
-.fa-usd:before {
-  content: ""; }
-
-.fa-rupee:before,
-.fa-inr:before {
-  content: ""; }
-
-.fa-cny:before,
-.fa-rmb:before,
-.fa-yen:before,
-.fa-jpy:before {
-  content: ""; }
-
-.fa-ruble:before,
-.fa-rouble:before,
-.fa-rub:before {
-  content: ""; }
-
-.fa-won:before,
-.fa-krw:before {
-  content: ""; }
-
-.fa-bitcoin:before,
-.fa-btc:before {
-  content: ""; }
-
-.fa-file:before {
-  content: ""; }
-
-.fa-file-text:before {
-  content: ""; }
-
-.fa-sort-alpha-asc:before {
-  content: ""; }
-
-.fa-sort-alpha-desc:before {
-  content: ""; }
-
-.fa-sort-amount-asc:before {
-  content: ""; }
-
-.fa-sort-amount-desc:before {
-  content: ""; }
-
-.fa-sort-numeric-asc:before {
-  content: ""; }
-
-.fa-sort-numeric-desc:before {
-  content: ""; }
-
-.fa-thumbs-up:before {
-  content: ""; }
-
-.fa-thumbs-down:before {
-  content: ""; }
-
-.fa-youtube-square:before {
-  content: ""; }
-
-.fa-youtube:before {
-  content: ""; }
-
-.fa-xing:before {
-  content: ""; }
-
-.fa-xing-square:before {
-  content: ""; }
-
-.fa-youtube-play:before {
-  content: ""; }
-
-.fa-dropbox:before {
-  content: ""; }
-
-.fa-stack-overflow:before {
-  content: ""; }
-
-.fa-instagram:before {
-  content: ""; }
-
-.fa-flickr:before {
-  content: ""; }
-
-.fa-adn:before {
-  content: ""; }
-
-.fa-bitbucket:before {
-  content: ""; }
-
-.fa-bitbucket-square:before {
-  content: ""; }
-
-.fa-tumblr:before {
-  content: ""; }
-
-.fa-tumblr-square:before {
-  content: ""; }
-
-.fa-long-arrow-down:before {
-  content: ""; }
-
-.fa-long-arrow-up:before {
-  content: ""; }
-
-.fa-long-arrow-left:before {
-  content: ""; }
-
-.fa-long-arrow-right:before {
-  content: ""; }
-
-.fa-apple:before {
-  content: ""; }
-
-.fa-windows:before {
-  content: ""; }
-
-.fa-android:before {
-  content: ""; }
-
-.fa-linux:before {
-  content: ""; }
-
-.fa-dribbble:before {
-  content: ""; }
-
-.fa-skype:before {
-  content: ""; }
-
-.fa-foursquare:before {
-  content: ""; }
-
-.fa-trello:before {
-  content: ""; }
-
-.fa-female:before {
-  content: ""; }
-
-.fa-male:before {
-  content: ""; }
-
-.fa-gittip:before,
-.fa-gratipay:before {
-  content: ""; }
-
-.fa-sun-o:before {
-  content: ""; }
-
-.fa-moon-o:before {
-  content: ""; }
-
-.fa-archive:before {
-  content: ""; }
-
-.fa-bug:before {
-  content: ""; }
-
-.fa-vk:before {
-  content: ""; }
-
-.fa-weibo:before {
-  content: ""; }
-
-.fa-renren:before {
-  content: ""; }
-
-.fa-pagelines:before {
-  content: ""; }
-
-.fa-stack-exchange:before {
-  content: ""; }
-
-.fa-arrow-circle-o-right:before {
-  content: ""; }
-
-.fa-arrow-circle-o-left:before {
-  content: ""; }
-
-.fa-toggle-left:before,
-.fa-caret-square-o-left:before {
-  content: ""; }
-
-.fa-dot-circle-o:before {
-  content: ""; }
-
-.fa-wheelchair:before {
-  content: ""; }
-
-.fa-vimeo-square:before {
-  content: ""; }
-
-.fa-turkish-lira:before,
-.fa-try:before {
-  content: ""; }
-
-.fa-plus-square-o:before {
-  content: ""; }
-
-.fa-space-shuttle:before {
-  content: ""; }
-
-.fa-slack:before {
-  content: ""; }
-
-.fa-envelope-square:before {
-  content: ""; }
-
-.fa-wordpress:before {
-  content: ""; }
-
-.fa-openid:before {
-  content: ""; }
-
-.fa-institution:before,
-.fa-bank:before,
-.fa-university:before {
-  content: ""; }
-
-.fa-mortar-board:before,
-.fa-graduation-cap:before {
-  content: ""; }
-
-.fa-yahoo:before {
-  content: ""; }
-
-.fa-google:before {
-  content: ""; }
-
-.fa-reddit:before {
-  content: ""; }
-
-.fa-reddit-square:before {
-  content: ""; }
-
-.fa-stumbleupon-circle:before {
-  content: ""; }
-
-.fa-stumbleupon:before {
-  content: ""; }
-
-.fa-delicious:before {
-  content: ""; }
-
-.fa-digg:before {
-  content: ""; }
-
-.fa-pied-piper-pp:before {
-  content: ""; }
-
-.fa-pied-piper-alt:before {
-  content: ""; }
-
-.fa-drupal:before {
-  content: ""; }
-
-.fa-joomla:before {
-  content: ""; }
-
-.fa-language:before {
-  content: ""; }
-
-.fa-fax:before {
-  content: ""; }
-
-.fa-building:before {
-  content: ""; }
-
-.fa-child:before {
-  content: ""; }
-
-.fa-paw:before {
-  content: ""; }
-
-.fa-spoon:before {
-  content: ""; }
-
-.fa-cube:before {
-  content: ""; }
-
-.fa-cubes:before {
-  content: ""; }
-
-.fa-behance:before {
-  content: ""; }
-
-.fa-behance-square:before {
-  content: ""; }
-
-.fa-steam:before {
-  content: ""; }
-
-.fa-steam-square:before {
-  content: ""; }
-
-.fa-recycle:before {
-  content: ""; }
-
-.fa-automobile:before,
-.fa-car:before {
-  content: ""; }
-
-.fa-cab:before,
-.fa-taxi:before {
-  content: ""; }
-
-.fa-tree:before {
-  content: ""; }
-
-.fa-spotify:before {
-  content: ""; }
-
-.fa-deviantart:before {
-  content: ""; }
-
-.fa-soundcloud:before {
-  content: ""; }
-
-.fa-database:before {
-  content: ""; }
-
-.fa-file-pdf-o:before {
-  content: ""; }
-
-.fa-file-word-o:before {
-  content: ""; }
-
-.fa-file-excel-o:before {
-  content: ""; }
-
-.fa-file-powerpoint-o:before {
-  content: ""; }
-
-.fa-file-photo-o:before,
-.fa-file-picture-o:before,
-.fa-file-image-o:before {
-  content: ""; }
-
-.fa-file-zip-o:before,
-.fa-file-archive-o:before {
-  content: ""; }
-
-.fa-file-sound-o:before,
-.fa-file-audio-o:before {
-  content: ""; }
-
-.fa-file-movie-o:before,
-.fa-file-video-o:before {
-  content: ""; }
-
-.fa-file-code-o:before {
-  content: ""; }
-
-.fa-vine:before {
-  content: ""; }
-
-.fa-codepen:before {
-  content: ""; }
-
-.fa-jsfiddle:before {
-  content: ""; }
-
-.fa-life-bouy:before,
-.fa-life-buoy:before,
-.fa-life-saver:before,
-.fa-support:before,
-.fa-life-ring:before {
-  content: ""; }
-
-.fa-circle-o-notch:before {
-  content: ""; }
-
-.fa-ra:before,
-.fa-resistance:before,
-.fa-rebel:before {
-  content: ""; }
-
-.fa-ge:before,
-.fa-empire:before {
-  content: ""; }
-
-.fa-git-square:before {
-  content: ""; }
-
-.fa-git:before {
-  content: ""; }
-
-.fa-y-combinator-square:before,
-.fa-yc-square:before,
-.fa-hacker-news:before {
-  content: ""; }
-
-.fa-tencent-weibo:before {
-  content: ""; }
-
-.fa-qq:before {
-  content: ""; }
-
-.fa-wechat:before,
-.fa-weixin:before {
-  content: ""; }
-
-.fa-send:before,
-.fa-paper-plane:before {
-  content: ""; }
-
-.fa-send-o:before,
-.fa-paper-plane-o:before {
-  content: ""; }
-
-.fa-history:before {
-  content: ""; }
-
-.fa-circle-thin:before {
-  content: ""; }
-
-.fa-header:before {
-  content: ""; }
-
-.fa-paragraph:before {
-  content: ""; }
-
-.fa-sliders:before {
-  content: ""; }
-
-.fa-share-alt:before {
-  content: ""; }
-
-.fa-share-alt-square:before {
-  content: ""; }
-
-.fa-bomb:before {
-  content: ""; }
-
-.fa-soccer-ball-o:before,
-.fa-futbol-o:before {
-  content: ""; }
-
-.fa-tty:before {
-  content: ""; }
-
-.fa-binoculars:before {
-  content: ""; }
-
-.fa-plug:before {
-  content: ""; }
-
-.fa-slideshare:before {
-  content: ""; }
-
-.fa-twitch:before {
-  content: ""; }
-
-.fa-yelp:before {
-  content: ""; }
-
-.fa-newspaper-o:before {
-  content: ""; }
-
-.fa-wifi:before {
-  content: ""; }
-
-.fa-calculator:before {
-  content: ""; }
-
-.fa-paypal:before {
-  content: ""; }
-
-.fa-google-wallet:before {
-  content: ""; }
-
-.fa-cc-visa:before {
-  content: ""; }
-
-.fa-cc-mastercard:before {
-  content: ""; }
-
-.fa-cc-discover:before {
-  content: ""; }
-
-.fa-cc-amex:before {
-  content: ""; }
-
-.fa-cc-paypal:before {
-  content: ""; }
-
-.fa-cc-stripe:before {
-  content: ""; }
-
-.fa-bell-slash:before {
-  content: ""; }
-
-.fa-bell-slash-o:before {
-  content: ""; }
-
-.fa-trash:before {
-  content: ""; }
-
-.fa-copyright:before {
-  content: ""; }
-
-.fa-at:before {
-  content: ""; }
-
-.fa-eyedropper:before {
-  content: ""; }
-
-.fa-paint-brush:before {
-  content: ""; }
-
-.fa-birthday-cake:before {
-  content: ""; }
-
-.fa-area-chart:before {
-  content: ""; }
-
-.fa-pie-chart:before {
-  content: ""; }
-
-.fa-line-chart:before {
-  content: ""; }
-
-.fa-lastfm:before {
-  content: ""; }
-
-.fa-lastfm-square:before {
-  content: ""; }
-
-.fa-toggle-off:before {
-  content: ""; }
-
-.fa-toggle-on:before {
-  content: ""; }
-
-.fa-bicycle:before {
-  content: ""; }
-
-.fa-bus:before {
-  content: ""; }
-
-.fa-ioxhost:before {
-  content: ""; }
-
-.fa-angellist:before {
-  content: ""; }
-
-.fa-cc:before {
-  content: ""; }
-
-.fa-shekel:before,
-.fa-sheqel:before,
-.fa-ils:before {
-  content: ""; }
-
-.fa-meanpath:before {
-  content: ""; }
-
-.fa-buysellads:before {
-  content: ""; }
-
-.fa-connectdevelop:before {
-  content: ""; }
-
-.fa-dashcube:before {
-  content: ""; }
-
-.fa-forumbee:before {
-  content: ""; }
-
-.fa-leanpub:before {
-  content: ""; }
-
-.fa-sellsy:before {
-  content: ""; }
-
-.fa-shirtsinbulk:before {
-  content: ""; }
-
-.fa-simplybuilt:before {
-  content: ""; }
-
-.fa-skyatlas:before {
-  content: ""; }
-
-.fa-cart-plus:before {
-  content: ""; }
-
-.fa-cart-arrow-down:before {
-  content: ""; }
-
-.fa-diamond:before {
-  content: ""; }
-
-.fa-ship:before {
-  content: ""; }
-
-.fa-user-secret:before {
-  content: ""; }
-
-.fa-motorcycle:before {
-  content: ""; }
-
-.fa-street-view:before {
-  content: ""; }
-
-.fa-heartbeat:before {
-  content: ""; }
-
-.fa-venus:before {
-  content: ""; }
-
-.fa-mars:before {
-  content: ""; }
-
-.fa-mercury:before {
-  content: ""; }
-
-.fa-intersex:before,
-.fa-transgender:before {
-  content: ""; }
-
-.fa-transgender-alt:before {
-  content: ""; }
-
-.fa-venus-double:before {
-  content: ""; }
-
-.fa-mars-double:before {
-  content: ""; }
-
-.fa-venus-mars:before {
-  content: ""; }
-
-.fa-mars-stroke:before {
-  content: ""; }
-
-.fa-mars-stroke-v:before {
-  content: ""; }
-
-.fa-mars-stroke-h:before {
-  content: ""; }
-
-.fa-neuter:before {
-  content: ""; }
-
-.fa-genderless:before {
-  content: ""; }
-
-.fa-facebook-official:before {
-  content: ""; }
-
-.fa-pinterest-p:before {
-  content: ""; }
-
-.fa-whatsapp:before {
-  content: ""; }
-
-.fa-server:before {
-  content: ""; }
-
-.fa-user-plus:before {
-  content: ""; }
-
-.fa-user-times:before {
-  content: ""; }
-
-.fa-hotel:before,
-.fa-bed:before {
-  content: ""; }
-
-.fa-viacoin:before {
-  content: ""; }
-
-.fa-train:before {
-  content: ""; }
-
-.fa-subway:before {
-  content: ""; }
-
-.fa-medium:before {
-  content: ""; }
-
-.fa-yc:before,
-.fa-y-combinator:before {
-  content: ""; }
-
-.fa-optin-monster:before {
-  content: ""; }
-
-.fa-opencart:before {
-  content: ""; }
-
-.fa-expeditedssl:before {
-  content: ""; }
-
-.fa-battery-4:before,
-.fa-battery:before,
-.fa-battery-full:before {
-  content: ""; }
-
-.fa-battery-3:before,
-.fa-battery-three-quarters:before {
-  content: ""; }
-
-.fa-battery-2:before,
-.fa-battery-half:before {
-  content: ""; }
-
-.fa-battery-1:before,
-.fa-battery-quarter:before {
-  content: ""; }
-
-.fa-battery-0:before,
-.fa-battery-empty:before {
-  content: ""; }
-
-.fa-mouse-pointer:before {
-  content: ""; }
-
-.fa-i-cursor:before {
-  content: ""; }
-
-.fa-object-group:before {
-  content: ""; }
-
-.fa-object-ungroup:before {
-  content: ""; }
-
-.fa-sticky-note:before {
-  content: ""; }
-
-.fa-sticky-note-o:before {
-  content: ""; }
-
-.fa-cc-jcb:before {
-  content: ""; }
-
-.fa-cc-diners-club:before {
-  content: ""; }
-
-.fa-clone:before {
-  content: ""; }
-
-.fa-balance-scale:before {
-  content: ""; }
-
-.fa-hourglass-o:before {
-  content: ""; }
-
-.fa-hourglass-1:before,
-.fa-hourglass-start:before {
-  content: ""; }
-
-.fa-hourglass-2:before,
-.fa-hourglass-half:before {
-  content: ""; }
-
-.fa-hourglass-3:before,
-.fa-hourglass-end:before {
-  content: ""; }
-
-.fa-hourglass:before {
-  content: ""; }
-
-.fa-hand-grab-o:before,
-.fa-hand-rock-o:before {
-  content: ""; }
-
-.fa-hand-stop-o:before,
-.fa-hand-paper-o:before {
-  content: ""; }
-
-.fa-hand-scissors-o:before {
-  content: ""; }
-
-.fa-hand-lizard-o:before {
-  content: ""; }
-
-.fa-hand-spock-o:before {
-  content: ""; }
-
-.fa-hand-pointer-o:before {
-  content: ""; }
-
-.fa-hand-peace-o:before {
-  content: ""; }
-
-.fa-trademark:before {
-  content: ""; }
-
-.fa-registered:before {
-  content: ""; }
-
-.fa-creative-commons:before {
-  content: ""; }
-
-.fa-gg:before {
-  content: ""; }
-
-.fa-gg-circle:before {
-  content: ""; }
-
-.fa-tripadvisor:before {
-  content: ""; }
-
-.fa-odnoklassniki:before {
-  content: ""; }
-
-.fa-odnoklassniki-square:before {
-  content: ""; }
-
-.fa-get-pocket:before {
-  content: ""; }
-
-.fa-wikipedia-w:before {
-  content: ""; }
-
-.fa-safari:before {
-  content: ""; }
-
-.fa-chrome:before {
-  content: ""; }
-
-.fa-firefox:before {
-  content: ""; }
-
-.fa-opera:before {
-  content: ""; }
-
-.fa-internet-explorer:before {
-  content: ""; }
-
-.fa-tv:before,
-.fa-television:before {
-  content: ""; }
-
-.fa-contao:before {
-  content: ""; }
-
-.fa-500px:before {
-  content: ""; }
-
-.fa-amazon:before {
-  content: ""; }
-
-.fa-calendar-plus-o:before {
-  content: ""; }
-
-.fa-calendar-minus-o:before {
-  content: ""; }
-
-.fa-calendar-times-o:before {
-  content: ""; }
-
-.fa-calendar-check-o:before {
-  content: ""; }
-
-.fa-industry:before {
-  content: ""; }
-
-.fa-map-pin:before {
-  content: ""; }
-
-.fa-map-signs:before {
-  content: ""; }
-
-.fa-map-o:before {
-  content: ""; }
-
-.fa-map:before {
-  content: ""; }
-
-.fa-commenting:before {
-  content: ""; }
-
-.fa-commenting-o:before {
-  content: ""; }
-
-.fa-houzz:before {
-  content: ""; }
-
-.fa-vimeo:before {
-  content: ""; }
-
-.fa-black-tie:before {
-  content: ""; }
-
-.fa-fonticons:before {
-  content: ""; }
-
-.fa-reddit-alien:before {
-  content: ""; }
-
-.fa-edge:before {
-  content: ""; }
-
-.fa-credit-card-alt:before {
-  content: ""; }
-
-.fa-codiepie:before {
-  content: ""; }
-
-.fa-modx:before {
-  content: ""; }
-
-.fa-fort-awesome:before {
-  content: ""; }
-
-.fa-usb:before {
-  content: ""; }
-
-.fa-product-hunt:before {
-  content: ""; }
-
-.fa-mixcloud:before {
-  content: ""; }
-
-.fa-scribd:before {
-  content: ""; }
-
-.fa-pause-circle:before {
-  content: ""; }
-
-.fa-pause-circle-o:before {
-  content: ""; }
-
-.fa-stop-circle:before {
-  content: ""; }
-
-.fa-stop-circle-o:before {
-  content: ""; }
-
-.fa-shopping-bag:before {
-  content: ""; }
-
-.fa-shopping-basket:before {
-  content: ""; }
-
-.fa-hashtag:before {
-  content: ""; }
-
-.fa-bluetooth:before {
-  content: ""; }
-
-.fa-bluetooth-b:before {
-  content: ""; }
-
-.fa-percent:before {
-  content: ""; }
-
-.fa-gitlab:before {
-  content: ""; }
-
-.fa-wpbeginner:before {
-  content: ""; }
-
-.fa-wpforms:before {
-  content: ""; }
-
-.fa-envira:before {
-  content: ""; }
-
-.fa-universal-access:before {
-  content: ""; }
-
-.fa-wheelchair-alt:before {
-  content: ""; }
-
-.fa-question-circle-o:before {
-  content: ""; }
-
-.fa-blind:before {
-  content: ""; }
-
-.fa-audio-description:before {
-  content: ""; }
-
-.fa-volume-control-phone:before {
-  content: ""; }
-
-.fa-braille:before {
-  content: ""; }
-
-.fa-assistive-listening-systems:before {
-  content: ""; }
-
-.fa-asl-interpreting:before,
-.fa-american-sign-language-interpreting:before {
-  content: ""; }
-
-.fa-deafness:before,
-.fa-hard-of-hearing:before,
-.fa-deaf:before {
-  content: ""; }
-
-.fa-glide:before {
-  content: ""; }
-
-.fa-glide-g:before {
-  content: ""; }
-
-.fa-signing:before,
-.fa-sign-language:before {
-  content: ""; }
-
-.fa-low-vision:before {
-  content: ""; }
-
-.fa-viadeo:before {
-  content: ""; }
-
-.fa-viadeo-square:before {
-  content: ""; }
-
-.fa-snapchat:before {
-  content: ""; }
-
-.fa-snapchat-ghost:before {
-  content: ""; }
-
-.fa-snapchat-square:before {
-  content: ""; }
-
-.fa-pied-piper:before {
-  content: ""; }
-
-.fa-first-order:before {
-  content: ""; }
-
-.fa-yoast:before {
-  content: ""; }
-
-.fa-themeisle:before {
-  content: ""; }
-
-.fa-google-plus-circle:before,
-.fa-google-plus-official:before {
-  content: ""; }
-
-.fa-fa:before,
-.fa-font-awesome:before {
-  content: ""; }
-
-.fa-handshake-o:before {
-  content: ""; }
-
-.fa-envelope-open:before {
-  content: ""; }
-
-.fa-envelope-open-o:before {
-  content: ""; }
-
-.fa-linode:before {
-  content: ""; }
-
-.fa-address-book:before {
-  content: ""; }
-
-.fa-address-book-o:before {
-  content: ""; }
-
-.fa-vcard:before,
-.fa-address-card:before {
-  content: ""; }
-
-.fa-vcard-o:before,
-.fa-address-card-o:before {
-  content: ""; }
-
-.fa-user-circle:before {
-  content: ""; }
-
-.fa-user-circle-o:before {
-  content: ""; }
-
-.fa-user-o:before {
-  content: ""; }
-
-.fa-id-badge:before {
-  content: ""; }
-
-.fa-drivers-license:before,
-.fa-id-card:before {
-  content: ""; }
-
-.fa-drivers-license-o:before,
-.fa-id-card-o:before {
-  content: ""; }
-
-.fa-quora:before {
-  content: ""; }
-
-.fa-free-code-camp:before {
-  content: ""; }
-
-.fa-telegram:before {
-  content: ""; }
-
-.fa-thermometer-4:before,
-.fa-thermometer:before,
-.fa-thermometer-full:before {
-  content: ""; }
-
-.fa-thermometer-3:before,
-.fa-thermometer-three-quarters:before {
-  content: ""; }
-
-.fa-thermometer-2:before,
-.fa-thermometer-half:before {
-  content: ""; }
-
-.fa-thermometer-1:before,
-.fa-thermometer-quarter:before {
-  content: ""; }
-
-.fa-thermometer-0:before,
-.fa-thermometer-empty:before {
-  content: ""; }
-
-.fa-shower:before {
-  content: ""; }
-
-.fa-bathtub:before,
-.fa-s15:before,
-.fa-bath:before {
-  content: ""; }
-
-.fa-podcast:before {
-  content: ""; }
-
-.fa-window-maximize:before {
-  content: ""; }
-
-.fa-window-minimize:before {
-  content: ""; }
-
-.fa-window-restore:before {
-  content: ""; }
-
-.fa-times-rectangle:before,
-.fa-window-close:before {
-  content: ""; }
-
-.fa-times-rectangle-o:before,
-.fa-window-close-o:before {
-  content: ""; }
-
-.fa-bandcamp:before {
-  content: ""; }
-
-.fa-grav:before {
-  content: ""; }
-
-.fa-etsy:before {
-  content: ""; }
-
-.fa-imdb:before {
-  content: ""; }
-
-.fa-ravelry:before {
-  content: ""; }
-
-.fa-eercast:before {
-  content: ""; }
-
-.fa-microchip:before {
-  content: ""; }
-
-.fa-snowflake-o:before {
-  content: ""; }
-
-.fa-superpowers:before {
-  content: ""; }
-
-.fa-wpexplorer:before {
-  content: ""; }
-
-.fa-meetup:before {
-  content: ""; }
-
-.sr-only {
-  position: absolute;
-  width: 1px;
-  height: 1px;
-  padding: 0;
-  margin: -1px;
-  overflow: hidden;
-  clip: rect(0, 0, 0, 0);
-  border: 0; }
-
-.sr-only-focusable:active, .sr-only-focusable:focus {
-  position: static;
-  width: auto;
-  height: auto;
-  margin: 0;
-  overflow: visible;
-  clip: auto; }
-
-/*
-Version: 3.5.1 Timestamp: Tue Jul 22 18:58:56 EDT 2014
-*/
-.select2-container {
-  margin: 0;
-  position: relative;
-  display: inline-block;
-  /* inline-block for ie7 */
-  zoom: 1;
-  *display: inline;
-  vertical-align: middle; }
-
-.select2-container,
-.select2-drop,
-.select2-search,
-.select2-search input {
-  /*
-    Force border-box so that % widths fit the parent
-    container without overlap because of margin/padding.
-    More Info : http://www.quirksmode.org/css/box.html
-  */
-  -webkit-box-sizing: border-box;
-  /* webkit */
-  -moz-box-sizing: border-box;
-  /* firefox */
-  box-sizing: border-box;
-  /* css3 */ }
-
-.select2-container .select2-choice {
-  display: block;
-  height: 26px;
-  padding: 0 0 0 8px;
-  overflow: hidden;
-  position: relative;
-  border: 1px solid #aaa;
-  white-space: nowrap;
-  line-height: 26px;
-  color: #444;
-  text-decoration: none;
-  border-radius: 4px;
-  background-clip: padding-box;
-  -webkit-touch-callout: none;
-  -webkit-user-select: none;
-  -moz-user-select: none;
-  -ms-user-select: none;
-  user-select: none;
-  background-color: #fff;
-  background-image: -webkit-gradient(linear, left bottom, left top, color-stop(0, #eee), color-stop(0.5, #fff));
-  background-image: -webkit-linear-gradient(center bottom, #eee 0%, #fff 50%);
-  background-image: -moz-linear-gradient(center bottom, #eee 0%, #fff 50%);
-  filter: progid:DXImageTransform.Microsoft.gradient(startColorstr = '#ffffff', endColorstr = '#eeeeee', GradientType = 0);
-  background-image: linear-gradient(to top, #eee 0%, #fff 50%); }
-
-html[dir="rtl"] .select2-container .select2-choice {
-  padding: 0 8px 0 0; }
-
-.select2-container.select2-drop-above .select2-choice {
-  border-bottom-color: #aaa;
-  border-radius: 0 0 4px 4px;
-  background-image: -webkit-gradient(linear, left bottom, left top, color-stop(0, #eee), color-stop(0.9, #fff));
-  background-image: -webkit-linear-gradient(center bottom, #eee 0%, #fff 90%);
-  background-image: -moz-linear-gradient(center bottom, #eee 0%, #fff 90%);
-  filter: progid:DXImageTransform.Microsoft.gradient(startColorstr='#ffffff', endColorstr='#eeeeee', GradientType=0);
-  background-image: linear-gradient(to bottom, #eee 0%, #fff 90%); }
-
-.select2-container.select2-allowclear .select2-choice .select2-chosen {
-  margin-right: 42px; }
-
-.select2-container .select2-choice > .select2-chosen {
-  margin-right: 26px;
-  display: block;
-  overflow: hidden;
-  white-space: nowrap;
-  text-overflow: ellipsis;
-  float: none;
-  width: auto; }
-
-html[dir="rtl"] .select2-container .select2-choice > .select2-chosen {
-  margin-left: 26px;
-  margin-right: 0; }
-
-.select2-container .select2-choice abbr {
-  display: none;
-  width: 12px;
-  height: 12px;
-  position: absolute;
-  right: 24px;
-  top: 8px;
-  font-size: 1px;
-  text-decoration: none;
-  border: 0;
-  background: url("../images/select2.png") right top no-repeat;
-  cursor: pointer;
-  outline: 0; }
-
-.select2-container.select2-allowclear .select2-choice abbr {
-  display: inline-block; }
-
-.select2-container .select2-choice abbr:hover {
-  background-position: right -11px;
-  cursor: pointer; }
-
-.select2-drop-mask {
-  border: 0;
-  margin: 0;
-  padding: 0;
-  position: fixed;
-  left: 0;
-  top: 0;
-  min-height: 100%;
-  min-width: 100%;
-  height: auto;
-  width: auto;
-  opacity: 0;
-  z-index: 9998;
-  /* styles required for IE to work */
-  background-color: #fff;
-  filter: alpha(opacity=0); }
-
-.select2-drop {
-  width: 100%;
-  margin-top: -1px;
-  position: absolute;
-  z-index: 9999;
-  top: 100%;
-  background: #fff;
-  color: #000;
-  border: 1px solid #aaa;
-  border-top: 0;
-  border-radius: 0 0 4px 4px;
-  -webkit-box-shadow: 0 4px 5px rgba(0, 0, 0, 0.15);
-  box-shadow: 0 4px 5px rgba(0, 0, 0, 0.15); }
-
-.select2-drop.select2-drop-above {
-  margin-top: 1px;
-  border-top: 1px solid #aaa;
-  border-bottom: 0;
-  border-radius: 4px 4px 0 0;
-  -webkit-box-shadow: 0 -4px 5px rgba(0, 0, 0, 0.15);
-  box-shadow: 0 -4px 5px rgba(0, 0, 0, 0.15); }
-
-.select2-drop-active {
-  border: 1px solid #5897fb;
-  border-top: none; }
-
-.select2-drop.select2-drop-above.select2-drop-active {
-  border-top: 1px solid #5897fb; }
-
-.select2-drop-auto-width {
-  border-top: 1px solid #aaa;
-  width: auto; }
-
-.select2-drop-auto-width .select2-search {
-  padding-top: 4px; }
-
-.select2-container .select2-choice .select2-arrow {
-  display: inline-block;
-  width: 18px;
-  height: 100%;
-  position: absolute;
-  right: 0;
-  top: 0;
-  border-left: 1px solid #aaa;
-  border-radius: 0 4px 4px 0;
-  background-clip: padding-box;
-  background: #ccc;
-  background-image: -webkit-gradient(linear, left bottom, left top, color-stop(0, #ccc), color-stop(0.6, #eee));
-  background-image: -webkit-linear-gradient(center bottom, #ccc 0%, #eee 60%);
-  background-image: -moz-linear-gradient(center bottom, #ccc 0%, #eee 60%);
-  filter: progid:DXImageTransform.Microsoft.gradient(startColorstr = '#eeeeee', endColorstr = '#cccccc', GradientType = 0);
-  background-image: linear-gradient(to top, #ccc 0%, #eee 60%); }
-
-html[dir="rtl"] .select2-container .select2-choice .select2-arrow {
-  left: 0;
-  right: auto;
-  border-left: none;
-  border-right: 1px solid #aaa;
-  border-radius: 4px 0 0 4px; }
-
-.select2-container .select2-choice .select2-arrow b {
-  display: block;
-  width: 100%;
-  height: 100%;
-  background: url("../images/select2.png") no-repeat 0 1px; }
-
-html[dir="rtl"] .select2-container .select2-choice .select2-arrow b {
-  background-position: 2px 1px; }
-
-.select2-search {
-  display: inline-block;
-  width: 100%;
-  min-height: 26px;
-  margin: 0;
-  padding-left: 4px;
-  padding-right: 4px;
-  position: relative;
-  z-index: 10000;
-  white-space: nowrap; }
-
-.select2-search input {
-  width: 100%;
-  height: auto !important;
-  min-height: 26px;
-  padding: 4px 20px 4px 5px;
-  margin: 0;
-  outline: 0;
-  font-family: sans-serif;
-  font-size: 1em;
-  border: 1px solid #aaa;
-  border-radius: 0;
-  -webkit-box-shadow: none;
-  box-shadow: none;
-  background: #fff url("../images/select2.png") no-repeat 100% -22px;
-  background: url("../images/select2.png") no-repeat 100% -22px, -webkit-gradient(linear, left bottom, left top, color-stop(0.85, #fff), color-stop(0.99, #eee));
-  background: url("../images/select2.png") no-repeat 100% -22px, -webkit-linear-gradient(center bottom, #fff 85%, #eee 99%);
-  background: url("../images/select2.png") no-repeat 100% -22px, -moz-linear-gradient(center bottom, #fff 85%, #eee 99%);
-  background: url("../images/select2.png") no-repeat 100% -22px, linear-gradient(to bottom, #fff 85%, #eee 99%) 0 0; }
-
-html[dir="rtl"] .select2-search input {
-  padding: 4px 5px 4px 20px;
-  background: #fff url("../images/select2.png") no-repeat -37px -22px;
-  background: url("../images/select2.png") no-repeat -37px -22px, -webkit-gradient(linear, left bottom, left top, color-stop(0.85, #fff), color-stop(0.99, #eee));
-  background: url("../images/select2.png") no-repeat -37px -22px, -webkit-linear-gradient(center bottom, #fff 85%, #eee 99%);
-  background: url("../images/select2.png") no-repeat -37px -22px, -moz-linear-gradient(center bottom, #fff 85%, #eee 99%);
-  background: url("../images/select2.png") no-repeat -37px -22px, linear-gradient(to bottom, #fff 85%, #eee 99%) 0 0; }
-
-.select2-drop.select2-drop-above .select2-search input {
-  margin-top: 4px; }
-
-.select2-search input.select2-active {
-  background: #fff url("../images/select2-spinner.gif") no-repeat 100%;
-  background: url("../images/select2-spinner.gif") no-repeat 100%, -webkit-gradient(linear, left bottom, left top, color-stop(0.85, #fff), color-stop(0.99, #eee));
-  background: url("../images/select2-spinner.gif") no-repeat 100%, -webkit-linear-gradient(center bottom, #fff 85%, #eee 99%);
-  background: url("../images/select2-spinner.gif") no-repeat 100%, -moz-linear-gradient(center bottom, #fff 85%, #eee 99%);
-  background: url("../images/select2-spinner.gif") no-repeat 100%, linear-gradient(to bottom, #fff 85%, #eee 99%) 0 0; }
-
-.select2-container-active .select2-choice,
-.select2-container-active .select2-choices {
-  border: 1px solid #5897fb;
-  outline: none;
-  -webkit-box-shadow: 0 0 5px rgba(0, 0, 0, 0.3);
-  box-shadow: 0 0 5px rgba(0, 0, 0, 0.3); }
-
-.select2-dropdown-open .select2-choice {
-  border-bottom-color: transparent;
-  -webkit-box-shadow: 0 1px 0 #fff inset;
-  box-shadow: 0 1px 0 #fff inset;
-  border-bottom-left-radius: 0;
-  border-bottom-right-radius: 0;
-  background-color: #eee;
-  background-image: -webkit-gradient(linear, left bottom, left top, color-stop(0, #fff), color-stop(0.5, #eee));
-  background-image: -webkit-linear-gradient(center bottom, #fff 0%, #eee 50%);
-  background-image: -moz-linear-gradient(center bottom, #fff 0%, #eee 50%);
-  filter: progid:DXImageTransform.Microsoft.gradient(startColorstr='#eeeeee', endColorstr='#ffffff', GradientType=0);
-  background-image: linear-gradient(to top, #fff 0%, #eee 50%); }
-
-.select2-dropdown-open.select2-drop-above .select2-choice,
-.select2-dropdown-open.select2-drop-above .select2-choices {
-  border: 1px solid #5897fb;
-  border-top-color: transparent;
-  background-image: -webkit-gradient(linear, left top, left bottom, color-stop(0, #fff), color-stop(0.5, #eee));
-  background-image: -webkit-linear-gradient(center top, #fff 0%, #eee 50%);
-  background-image: -moz-linear-gradient(center top, #fff 0%, #eee 50%);
-  filter: progid:DXImageTransform.Microsoft.gradient(startColorstr='#eeeeee', endColorstr='#ffffff', GradientType=0);
-  background-image: linear-gradient(to bottom, #fff 0%, #eee 50%); }
-
-.select2-dropdown-open .select2-choice .select2-arrow {
-  background: transparent;
-  border-left: none;
-  filter: none; }
-
-html[dir="rtl"] .select2-dropdown-open .select2-choice .select2-arrow {
-  border-right: none; }
-
-.select2-dropdown-open .select2-choice .select2-arrow b {
-  background-position: -18px 1px; }
-
-html[dir="rtl"] .select2-dropdown-open .select2-choice .select2-arrow b {
-  background-position: -16px 1px; }
-
-.select2-hidden-accessible {
-  border: 0;
-  clip: rect(0 0 0 0);
-  height: 1px;
-  margin: -1px;
-  overflow: hidden;
-  padding: 0;
-  position: absolute;
-  width: 1px; }
-
-/* results */
-.select2-results {
-  max-height: 200px;
-  padding: 0 0 0 4px;
-  margin: 4px 4px 4px 0;
-  position: relative;
-  overflow-x: hidden;
-  overflow-y: auto;
-  -webkit-tap-highlight-color: transparent; }
-
-html[dir="rtl"] .select2-results {
-  padding: 0 4px 0 0;
-  margin: 4px 0 4px 4px; }
-
-.select2-results ul.select2-result-sub {
-  margin: 0;
-  padding-left: 0; }
-
-.select2-results li {
-  list-style: none;
-  display: list-item;
-  background-image: none; }
-
-.select2-results li.select2-result-with-children > .select2-result-label {
-  font-weight: bold; }
-
-.select2-results .select2-result-label {
-  padding: 3px 7px 4px;
-  margin: 0;
-  cursor: pointer;
-  min-height: 1em;
-  -webkit-touch-callout: none;
-  -webkit-user-select: none;
-  -moz-user-select: none;
-  -ms-user-select: none;
-  user-select: none; }
-
-.select2-results-dept-1 .select2-result-label {
-  padding-left: 20px; }
-
-.select2-results-dept-2 .select2-result-label {
-  padding-left: 40px; }
-
-.select2-results-dept-3 .select2-result-label {
-  padding-left: 60px; }
-
-.select2-results-dept-4 .select2-result-label {
-  padding-left: 80px; }
-
-.select2-results-dept-5 .select2-result-label {
-  padding-left: 100px; }
-
-.select2-results-dept-6 .select2-result-label {
-  padding-left: 110px; }
-
-.select2-results-dept-7 .select2-result-label {
-  padding-left: 120px; }
-
-.select2-results .select2-highlighted {
-  background: #3875d7;
-  color: #fff; }
-
-.select2-results li em {
-  background: #feffde;
-  font-style: normal; }
-
-.select2-results .select2-highlighted em {
-  background: transparent; }
-
-.select2-results .select2-highlighted ul {
-  background: #fff;
-  color: #000; }
-
-.select2-results .select2-no-results,
-.select2-results .select2-searching,
-.select2-results .select2-ajax-error,
-.select2-results .select2-selection-limit {
-  background: #f4f4f4;
-  display: list-item;
-  padding-left: 5px; }
-
-/*
-disabled look for disabled choices in the results dropdown
-*/
-.select2-results .select2-disabled.select2-highlighted {
-  color: #666;
-  background: #f4f4f4;
-  display: list-item;
-  cursor: default; }
-
-.select2-results .select2-disabled {
-  background: #f4f4f4;
-  display: list-item;
-  cursor: default; }
-
-.select2-results .select2-selected {
-  display: none; }
-
-.select2-more-results.select2-active {
-  background: #f4f4f4 url("../images/select2-spinner.gif") no-repeat 100%; }
-
-.select2-results .select2-ajax-error {
-  background: rgba(255, 50, 50, 0.2); }
-
-.select2-more-results {
-  background: #f4f4f4;
-  display: list-item; }
-
-/* disabled styles */
-.select2-container.select2-container-disabled .select2-choice {
-  background-color: #f4f4f4;
-  background-image: none;
-  border: 1px solid #ddd;
-  cursor: default; }
-
-.select2-container.select2-container-disabled .select2-choice .select2-arrow {
-  background-color: #f4f4f4;
-  background-image: none;
-  border-left: 0; }
-
-.select2-container.select2-container-disabled .select2-choice abbr {
-  display: none; }
-
-/* multiselect */
-.select2-container-multi .select2-choices {
-  height: auto !important;
-  height: 1%;
-  margin: 0;
-  padding: 0 5px 0 0;
-  position: relative;
-  border: 1px solid #aaa;
-  cursor: text;
-  overflow: hidden;
-  background-color: #fff;
-  background-image: -webkit-gradient(linear, 0% 0%, 0% 100%, color-stop(1%, #eee), color-stop(15%, #fff));
-  background-image: -webkit-linear-gradient(top, #eee 1%, #fff 15%);
-  background-image: -moz-linear-gradient(top, #eee 1%, #fff 15%);
-  background-image: linear-gradient(to bottom, #eee 1%, #fff 15%); }
-
-html[dir="rtl"] .select2-container-multi .select2-choices {
-  padding: 0 0 0 5px; }
-
-.select2-locked {
-  padding: 3px 5px 3px 5px !important; }
-
-.select2-container-multi .select2-choices {
-  min-height: 26px; }
-
-.select2-container-multi.select2-container-active .select2-choices {
-  border: 1px solid #5897fb;
-  outline: none;
-  -webkit-box-shadow: 0 0 5px rgba(0, 0, 0, 0.3);
-  box-shadow: 0 0 5px rgba(0, 0, 0, 0.3); }
-
-.select2-container-multi .select2-choices li {
-  float: left;
-  list-style: none; }
-
-html[dir="rtl"] .select2-container-multi .select2-choices li {
-  float: right; }
-
-.select2-container-multi .select2-choices .select2-search-field {
-  margin: 0;
-  padding: 0;
-  white-space: nowrap; }
-
-.select2-container-multi .select2-choices .select2-search-field input {
-  padding: 5px;
-  margin: 1px 0;
-  font-family: sans-serif;
-  font-size: 100%;
-  color: #666;
-  outline: 0;
-  border: 0;
-  -webkit-box-shadow: none;
-  box-shadow: none;
-  background: transparent !important; }
-
-.select2-container-multi .select2-choices .select2-search-field input.select2-active {
-  background: #fff url("../images/select2-spinner.gif") no-repeat 100% !important; }
-
-.select2-default {
-  color: #999 !important; }
-
-.select2-container-multi .select2-choices .select2-search-choice {
-  padding: 3px 5px 3px 18px;
-  margin: 3px 0 3px 5px;
-  position: relative;
-  line-height: 13px;
-  color: #333;
-  cursor: default;
-  border: 1px solid #aaaaaa;
-  border-radius: 3px;
-  -webkit-box-shadow: 0 0 2px #fff inset, 0 1px 0 rgba(0, 0, 0, 0.05);
-  box-shadow: 0 0 2px #fff inset, 0 1px 0 rgba(0, 0, 0, 0.05);
-  background-clip: padding-box;
-  -webkit-touch-callout: none;
-  -webkit-user-select: none;
-  -moz-user-select: none;
-  -ms-user-select: none;
-  user-select: none;
-  background-color: #e4e4e4;
-  filter: progid:DXImageTransform.Microsoft.gradient(startColorstr='#eeeeee', endColorstr='#f4f4f4', GradientType=0);
-  background-image: -webkit-gradient(linear, 0% 0%, 0% 100%, color-stop(20%, #f4f4f4), color-stop(50%, #f0f0f0), color-stop(52%, #e8e8e8), color-stop(100%, #eee));
-  background-image: -webkit-linear-gradient(top, #f4f4f4 20%, #f0f0f0 50%, #e8e8e8 52%, #eee 100%);
-  background-image: -moz-linear-gradient(top, #f4f4f4 20%, #f0f0f0 50%, #e8e8e8 52%, #eee 100%);
-  background-image: linear-gradient(to top, #f4f4f4 20%, #f0f0f0 50%, #e8e8e8 52%, #eee 100%); }
-
-html[dir="rtl"] .select2-container-multi .select2-choices .select2-search-choice {
-  margin: 3px 5px 3px 0;
-  padding: 3px 18px 3px 5px; }
-
-.select2-container-multi .select2-choices .select2-search-choice .select2-chosen {
-  cursor: default; }
-
-.select2-container-multi .select2-choices .select2-search-choice-focus {
-  background: #d4d4d4; }
-
-.select2-search-choice-close {
-  display: block;
-  width: 12px;
-  height: 13px;
-  position: absolute;
-  right: 3px;
-  top: 4px;
-  font-size: 1px;
-  outline: none;
-  background: url("../images/select2.png") right top no-repeat; }
-
-html[dir="rtl"] .select2-search-choice-close {
-  right: auto;
-  left: 3px; }
-
-.select2-container-multi .select2-search-choice-close {
-  left: 3px; }
-
-html[dir="rtl"] .select2-container-multi .select2-search-choice-close {
-  left: auto;
-  right: 2px; }
-
-.select2-container-multi .select2-choices .select2-search-choice .select2-search-choice-close:hover {
-  background-position: right -11px; }
-
-.select2-container-multi .select2-choices .select2-search-choice-focus .select2-search-choice-close {
-  background-position: right -11px; }
-
-/* disabled styles */
-.select2-container-multi.select2-container-disabled .select2-choices {
-  background-color: #f4f4f4;
-  background-image: none;
-  border: 1px solid #ddd;
-  cursor: default; }
-
-.select2-container-multi.select2-container-disabled .select2-choices .select2-search-choice {
-  padding: 3px 5px 3px 5px;
-  border: 1px solid #ddd;
-  background-image: none;
-  background-color: #f4f4f4; }
-
-.select2-container-multi.select2-container-disabled .select2-choices .select2-search-choice .select2-search-choice-close {
-  display: none;
-  background: none; }
-
-/* end multiselect */
-.select2-result-selectable .select2-match,
-.select2-result-unselectable .select2-match {
-  text-decoration: underline; }
-
-.select2-offscreen,
-.select2-offscreen:focus {
-  clip: rect(0 0 0 0) !important;
-  width: 1px !important;
-  height: 1px !important;
-  border: 0 !important;
-  margin: 0 !important;
-  padding: 0 !important;
-  overflow: hidden !important;
-  position: absolute !important;
-  outline: 0 !important;
-  left: 0px !important;
-  top: 0px !important; }
-
-.select2-display-none {
-  display: none; }
-
-.select2-measure-scrollbar {
-  position: absolute;
-  top: -10000px;
-  left: -10000px;
-  width: 100px;
-  height: 100px;
-  overflow: scroll; }
-
-/* Retina-ize icons */
-@media only screen and (-webkit-min-device-pixel-ratio: 1.5), only screen and (min-resolution: 2dppx) {
-  .select2-search input,
-  .select2-search-choice-close,
-  .select2-container .select2-choice abbr,
-  .select2-container .select2-choice .select2-arrow b {
-    background-image: url("../images/select2x2.png") !important;
-    background-repeat: no-repeat !important;
-    background-size: 60px 40px !important; }
-  .select2-search input {
-    background-position: 100% -21px !important; } }
-
-/* fix for zero width select2 - remove when fixed there */
-.select2-minwidth {
-  min-width: 256px; }
-
-.reports-panel-container {
-  position: absolute;
-  /*From base.scss, top should be $panel_header_height*/
-  top: 30px;
-  bottom: 10px;
-  overflow: scroll;
-  width: 100%;
-  padding: 10px; }
-
-#reports_home {
-  position: relative;
-  top: -7px;
-  float: right; }
-
-#spark_time_select {
-  display: inline-block; }
-
-#spark_select {
-  height: 23px;
-  width: 30px;
-  padding: 0;
-  border-radius: 2px; }
-
-.jqstooltip {
-  -webkit-box-sizing: content-box;
-  -moz-box-sizing: content-box;
-  box-sizing: content-box; }
-
-.dir_arrow {
-  visibility: hidden; }
-
-.chart {
-  cursor: zoom-in;
-  position: relative;
-  z-index: 2; }
-
-.chart rect {
-  fill: steelblue;
-  shape-rendering: preserveAspectRatio; }
-
-.chart text {
-  fill: black;
-  font: 7px sans-serif;
-  text-anchor: end; }
-
-.tick text {
-  fill: black;
-  font-family: Arial, sans-serif;
-  font-size: 7px;
-  text-anchor: end; }
-
-.axis path,
-.axis line {
-  fill: none;
-  stroke: #000;
-  shape-rendering: preserveAspectRatio; }
-
-.x_path {
-  stroke: #000;
-  stroke-width: 1; }
-
-.chart .title {
-  fill: black;
-  font-size: 15px;
-  font-family: "Lucida Grande", verdana, arial, helvetica, sans-serif;
-  font-weight: 800;
-  line-height: 1.1; }
-
-.chart .ax_title {
-  fill: black; }
-
-.hr_container,
-.dy_container {
-  position: relative;
-  z-index: 2;
-  display: inline-block;
-  vertical-align: top; }
-
-.charts {
-  margin-top: 10px;
-  margin-left: 0;
-  margin-right: 0;
-  text-align: center;
-  position: relative;
-  display: block;
-  overflow-x: auto;
-  overflow-y: hidden;
-  white-space: nowrap; }
-
-.trim {
-  position: relative;
-  height: 10px;
-  top: 50px;
-  background: #ebd9b2;
-  color: #000;
-  border-top: solid #d6b161 1px;
-  border-bottom: solid #d6b161 1px; }
-
-.tool_tip text {
-  fill: white; }
-
-#back_button,
-#next_button,
-#curr_button,
-.miss_pages,
-.page_button {
-  position: relative;
-  float: left;
-  height: 24px;
-  width: 23px;
-  margin: 0 -1px 0 0;
-  padding-top: 2.5px;
-  border: 1px solid #bfbfbf;
-  z-index: 0; }
-
-#back_button {
-  cursor: pointer;
-  border-top-left-radius: 3px;
-  border-bottom-left-radius: 3px; }
-
-#curr_button {
-  background: #ebd9b2;
-  border: 1px solid #5f6990;
-  z-index: 1; }
-
-#formHeader > tbody > tr {
-  vertical-align: middle; }
-
-#next_button {
-  cursor: pointer;
-  border-top-right-radius: 3px;
-  border-bottom-right-radius: 3px; }
-
-#page_selector {
-  cursor: default;
-  position: relative;
-  text-align: center;
-  min-width: 132px; }
-
-.page_button > a {
-  text-decoration: none;
-  padding: 8px;
-  margin: -8px;
-  height: 100%;
-  width: 100%; }
-
-#entries_edit {
-  position: relative;
-  padding: 0;
-  width: 36px;
-  height: 20px;
-  text-align: center;
-  border: 1px solid black;
-  border-radius: 3px;
-  z-index: 6; }
-
-#entry_form {
-  min-width: 123px; }
-
-#entry_submit {
-  cursor: default;
-  position: relative;
-  display: inline-block;
-  border: 1px solid black;
-  padding: 0;
-  width: 22px;
-  height: 22px;
-  border-radius: 11px;
-  background-color: #ebd9b2;
-  text-align: center;
-  opacity: 0;
-  z-index: 0; }
-
-.half_width {
-  width: 50%; }
-
-.third_width {
-  width: 30%; }
-
-.quarter_width {
-  width: 25%; }
-
-.reportBody {
-  text-align: center;
-  text-align: -moz-center; }
-
-#systemForm {
-  width: 90%;
-  margin-left: auto;
-  margin-right: auto;
-  padding: 5px;
-  border-spacing: 5px;
-  border-collapse: separate; }
-
-.lastAccessForm,
-.diskUsageForm {
-  width: 70%;
-  margin-left: auto;
-  margin-right: auto;
-  padding: 5px;
-  border-spacing: 5px; }
-
-.galaxy-frame {
-  /*
-        panel menu button
-    */
-  /*
-        frame components
-    */ }
-  .galaxy-frame .corner {
-    -moz-border-radius: 0.3125rem;
-    border-radius: 0.3125rem; }
-  .galaxy-frame .toggle {
-    color: gold; }
-  .galaxy-frame .frame-background {
-    z-index: 1000;
-    position: absolute;
-    top: 0px;
-    left: 0px;
-    height: 100%;
-    width: 100%;
-    opacity: 0.6;
-    background: #000;
-    overflow: auto; }
-  .galaxy-frame .frame-shadow {
-    z-index: 1001;
-    position: absolute;
-    display: none;
-    top: 0px;
-    left: 0px;
-    opacity: 0.5;
-    background: #2c3143;
-    border: 1px solid #dee2e6; }
-  .galaxy-frame .frame-menu {
-    z-index: 1005;
-    position: absolute;
-    cursor: pointer;
-    color: gold;
-    right: 10px; }
-  .galaxy-frame .frame-scroll-up {
-    top: 50px; }
-  .galaxy-frame .frame-scroll-down {
-    bottom: 20px; }
-  .galaxy-frame .frame {
-    z-index: 1002;
-    overflow: hidden;
-    position: absolute;
-    background: #fff;
-    border: 1px solid #dee2e6;
-    -webkit-box-shadow: 0 0 5px rgba(0, 0, 0, 0.3);
-    /*
-            frame icons
-        */ }
-    .galaxy-frame .frame .f-content {
-      position: absolute;
-      overflow: hidden;
-      background: #fff;
-      border: none;
-      top: 24px;
-      bottom: 3px;
-      left: 3px;
-      right: 3px; }
-    .galaxy-frame .frame .f-cover {
-      position: absolute;
-      display: none;
-      top: 0px;
-      left: 0px;
-      height: 100%;
-      width: 100%;
-      opacity: 0;
-      background: #fff; }
-    .galaxy-frame .frame .f-iframe {
-      border: none;
-      width: 100%;
-      height: 100%; }
-    .galaxy-frame .frame .f-header {
-      height: 17px;
-      margin: 2px;
-      cursor: pointer;
-      border: 1px solid #000;
-      background: #2c3143;
-      color: #fff; }
-      .galaxy-frame .frame .f-header .f-icon-left {
-        cursor: pointer;
-        font-size: 15px;
-        margin-left: 3px;
-        float: left; }
-        .galaxy-frame .frame .f-header .f-icon-left[disabled] {
-          opacity: 0.25; }
-    .galaxy-frame .frame .f-title {
-      position: absolute;
-      top: 2px;
-      left: 32px;
-      right: 32px;
-      font-size: 12px;
-      font-family: -apple-system, BlinkMacSystemFont, "Segoe UI", Roboto, "Helvetica Neue", Arial, sans-serif, "Apple Color Emoji", "Segoe UI Emoji", "Segoe UI Symbol";
-      text-align: center; }
-    .galaxy-frame .frame .f-not-allowed {
-      cursor: not-allowed; }
-    .galaxy-frame .frame .f-close {
-      cursor: pointer;
-      position: absolute;
-      font-size: 15px;
-      right: 5px;
-      top: 2px; }
-    .galaxy-frame .frame .f-resize {
-      cursor: pointer;
-      position: absolute;
-      font-size: 15px;
-      right: 0px;
-      bottom: 0px;
-      background: #fff;
-      width: 16px;
-      height: 16px;
-      color: #2c3143;
-      right: 0px;
-      bottom: 0px;
-      text-align: center;
-      line-height: 16px;
-      border: 0px; }
-
-.upload-button {
-  position: relative;
-  width: 31px;
-  height: 21px;
-  cursor: pointer;
-  -moz-border-radius: 0.1875rem;
-  border-radius: 0.1875rem; }
-  .upload-button .progress {
-    height: 21px;
-    margin: 0px;
-    font-size: 0.75rem;
-    background-color: #f5f5f5; }
-  .upload-button .progress-bar-danger {
-    background: #f4a3a5; }
-  .upload-button .progress-bar-success {
-    background: #c2ebc2; }
-  .upload-button .progress-bar-info {
-    background: #ffffcc; }
-  .upload-button .progress-bar-notransition {
-    -webkit-transition: none;
-    -moz-transition: none;
-    -ms-transition: none;
-    -o-transition: none;
-    transition: none; }
-  .upload-button .panel-header-button {
-    position: absolute;
-    width: 31px !important;
-    text-align: center;
-    font-size: 1.2em;
-    padding: 0px; }
-
-.upload-view-default .highlight, .upload-view-composite .highlight {
-  border-color: #bdc6d0 !important;
-  border-width: 2px !important;
-  padding: 9px !important; }
-  .upload-view-default .highlight .upload-helper, .upload-view-composite .highlight .upload-helper {
-    color: #bdc6d0 !important; }
-
-.upload-view-default .upload-icon, .upload-view-composite .upload-icon, .upload-view-default .upload-icon-button, .upload-view-composite .upload-icon-button, .upload-view-default .upload-box .upload-row .upload-mode, .upload-view-composite .upload-box .upload-row .upload-mode {
-  font-size: 1.2em;
-  width: 1.2em;
-  position: relative;
-  top: 1px;
-  cursor: default; }
-
-.upload-view-default .upload-icon-button, .upload-view-composite .upload-icon-button {
-  cursor: pointer; }
-
-.upload-view-default .upload-box, .upload-view-composite .upload-box {
-  width: 100%;
-  height: 310px;
-  text-align: center;
-  overflow: scroll;
-  font-size: 0.8rem;
-  -moz-border-radius: 0.3125rem;
-  border-radius: 0.3125rem;
-  border: 1px dashed #bfbfbf;
-  padding: 10px;
-  overflow-x: hidden;
-  -ms-overflow-style: none; }
-  .upload-view-default .upload-box .upload-helper, .upload-view-composite .upload-box .upload-helper {
-    padding: 120px;
-    color: #bfbfbf; }
-    .upload-view-default .upload-box .upload-helper i, .upload-view-composite .upload-box .upload-helper i {
-      margin-right: 10px;
-      font-size: inherit; }
-  .upload-view-default .upload-box .upload-row, .upload-view-composite .upload-box .upload-row {
-    /* Add back in lenght of extension, genome, and settings. */ }
-    .upload-view-default .upload-box .upload-row .select2-arrow b, .upload-view-composite .upload-box .upload-row .select2-arrow b {
-      background-position: 0 -3px; }
-    .upload-view-default .upload-box .upload-row .select2-choice, .upload-view-composite .upload-box .upload-row .select2-choice {
-      max-height: 20px;
-      line-height: 18px;
-      background: transparent; }
-    .upload-view-default .upload-box .upload-row .select2-container-disabled .select2-arrow, .upload-view-composite .upload-box .upload-row .select2-container-disabled .select2-arrow {
-      background: transparent; }
-    .upload-view-default .upload-box .upload-row .upload-title, .upload-view-composite .upload-box .upload-row .upload-title {
-      width: 130px;
-      word-wrap: break-word;
-      font-size: 0.7rem;
-      float: left;
-      background: inherit; }
-    .upload-view-default .upload-box .upload-row .upload-title-extended, .upload-view-composite .upload-box .upload-row .upload-title-extended {
-      width: 380px;
-      word-wrap: break-word;
-      font-size: 0.7rem;
-      float: left; }
-    .upload-view-default .upload-box .upload-row .upload-size, .upload-view-composite .upload-box .upload-row .upload-size {
-      width: 60px;
-      white-space: nowrap; }
-    .upload-view-default .upload-box .upload-row .upload-extension, .upload-view-composite .upload-box .upload-row .upload-extension {
-      width: 100px;
-      min-width: 100px;
-      font-size: 0.7rem; }
-    .upload-view-default .upload-box .upload-row .upload-genome, .upload-view-composite .upload-box .upload-row .upload-genome {
-      width: 150px;
-      min-width: 150px;
-      font-size: 0.7rem; }
-    .upload-view-default .upload-box .upload-row .upload-text-column, .upload-view-composite .upload-box .upload-row .upload-text-column {
-      position: relative; }
-      .upload-view-default .upload-box .upload-row .upload-text-column .upload-text, .upload-view-composite .upload-box .upload-row .upload-text-column .upload-text {
-        position: absolute;
-        display: none; }
-        .upload-view-default .upload-box .upload-row .upload-text-column .upload-text .upload-text-content, .upload-view-composite .upload-box .upload-row .upload-text-column .upload-text .upload-text-content {
-          font-size: 0.7rem;
-          width: 100%;
-          height: 80px;
-          resize: none;
-          background: inherit;
-          color: #000;
-          white-space: pre;
-          overflow: auto; }
-        .upload-view-default .upload-box .upload-row .upload-text-column .upload-text .upload-text-info, .upload-view-composite .upload-box .upload-row .upload-text-column .upload-text .upload-text-info {
-          font-size: 0.7rem; }
-    .upload-view-default .upload-box .upload-row .upload-info, .upload-view-composite .upload-box .upload-row .upload-info {
-      width: 130px;
-      font-size: 0.7rem;
-      line-height: 1.2em; }
-      .upload-view-default .upload-box .upload-row .upload-info .progress, .upload-view-composite .upload-box .upload-row .upload-info .progress {
-        top: 1px;
-        position: relative;
-        width: 100%;
-        padding: 0px;
-        margin: 0px;
-        line-height: 1.6em; }
-        .upload-view-default .upload-box .upload-row .upload-info .progress .progress-bar, .upload-view-composite .upload-box .upload-row .upload-info .progress .progress-bar {
-          border-radius: inherit;
-          -moz-border-radius: inherit; }
-        .upload-view-default .upload-box .upload-row .upload-info .progress .upload-percentage, .upload-view-composite .upload-box .upload-row .upload-info .progress .upload-percentage {
-          position: absolute;
-          text-align: center;
-          width: 100%;
-          color: #fff; }
-
-.upload-view-default .upload-rule-option, .upload-view-composite .upload-rule-option {
-  padding-top: 20px; }
-  .upload-view-default .upload-rule-option .upload-rule-option-title, .upload-view-composite .upload-rule-option .upload-rule-option-title {
-    font-weight: bold;
-    padding-bottom: 5px; }
-
-.upload-view-default .upload-box-solid, .upload-view-composite .upload-box-solid {
-  border: 1px solid #bfbfbf; }
-
-.upload-view-default .upload-buttons, .upload-view-composite .upload-buttons {
-  padding-top: 30px; }
-  .upload-view-default .upload-buttons button, .upload-view-composite .upload-buttons button {
-    margin-left: 5px; }
-
-.upload-view-composite .upload-box .upload-row .upload-title {
-  width: 175px; }
-
-.upload-view-composite .upload-box .upload-row .upload-source {
-  width: 80px; }
-  .upload-view-composite .upload-box .upload-row .upload-source .btn, .upload-view-composite .upload-box .upload-row .upload-source input[type="submit"], .upload-view-composite .upload-box .upload-row .upload-source
-  button, .upload-view-composite .upload-box .upload-row .upload-source .action-button, .upload-view-composite .upload-box .upload-row .upload-source .menubutton {
-    padding: 0px 10px; }
-
-.upload-ftp-base, .upload-ftp, .upload-ftp-full {
-  position: relative; }
-  .upload-ftp-base .upload-ftp-wait, .upload-ftp .upload-ftp-wait, .upload-ftp-full .upload-ftp-wait {
-    font-size: 1.2em;
-    position: absolute;
-    bottom: 10px;
-    right: 10px; }
-  .upload-ftp-base .upload-ftp-help, .upload-ftp .upload-ftp-help, .upload-ftp-full .upload-ftp-help {
-    margin-bottom: 10px; }
-  .upload-ftp-base .upload-ftp-warning, .upload-ftp .upload-ftp-warning, .upload-ftp-full .upload-ftp-warning {
-    text-align: center;
-    margin-top: 50px; }
-  .upload-ftp-base .upload-ftp-row, .upload-ftp .upload-ftp-row, .upload-ftp-full .upload-ftp-row {
-    cursor: pointer; }
-    .upload-ftp-base .upload-ftp-row .ftp-name, .upload-ftp .upload-ftp-row .ftp-name, .upload-ftp-full .upload-ftp-row .ftp-name {
-      position: relative;
-      word-wrap: break-word; }
-    .upload-ftp-base .upload-ftp-row .ftp-size, .upload-ftp .upload-ftp-row .ftp-size, .upload-ftp-full .upload-ftp-row .ftp-size {
-      white-space: nowrap; }
-    .upload-ftp-base .upload-ftp-row .ftp-time, .upload-ftp .upload-ftp-row .ftp-time, .upload-ftp-full .upload-ftp-row .ftp-time {
-      white-space: nowrap; }
-  .upload-ftp-base th, .upload-ftp th, .upload-ftp-full th {
-    padding: 5px !important; }
-  .upload-ftp-base td, .upload-ftp td, .upload-ftp-full td {
-    padding: 8px 5px !important; }
-
-.upload-ftp {
-  height: 250px;
-  width: 500px;
-  overflow-y: auto;
-  overflow-x: hidden; }
-  .upload-ftp .upload-ftp-row {
-    cursor: pointer; }
-    .upload-ftp .upload-ftp-row .ftp-name {
-      width: 240px; }
-    .upload-ftp .upload-ftp-row .ftp-size {
-      width: 60px; }
-    .upload-ftp .upload-ftp-row .ftp-time {
-      width: 165px; }
-
-.upload-ftp-full .upload-ftp-content {
-  line-height: 2em !important; }
-
-.upload-ftp-full th {
-  text-align: center !important; }
-
-.upload-table td {
-  padding: 0.5rem; }
-
-.upload-settings {
-  position: relative; }
-  .upload-settings .upload-settings-cover {
-    position: absolute;
-    width: 100%;
-    height: 100%;
-    top: 0px;
-    left: 0px;
-    background: #fff;
-    opacity: 0.4;
-    cursor: no-drop; }
-  .upload-settings tr {
-    cursor: pointer; }
-
-.upload-footer {
-  height: 20px;
-  text-align: left;
-  max-height: 20px;
-  line-height: 18px;
-  margin-top: 10px; }
-  .upload-footer .upload-footer-title {
-    font-weight: bold;
-    padding-left: 60px;
-    padding-right: 20px; }
-  .upload-footer .upload-footer-title-compressed {
-    font-weight: bold;
-    padding-left: 20px;
-    padding-right: 10px; }
-  .upload-footer .upload-footer-selection {
-    width: 200px;
-    min-width: 200px;
-    font-size: 11px;
-    padding-right: 10px; }
-  .upload-footer .upload-footer-selection-compressed {
-    width: 120px;
-    min-width: 120px;
-    font-size: 11px;
-    padding-right: 10px; }
-  .upload-footer .select2-choice {
-    max-height: 20px;
-    line-height: 18px;
-    background: transparent;
-    text-align: center;
-    font-weight: normal; }
-    .upload-footer .select2-choice .select2-arrow b {
-      background-position: 0 -3px; }
-
-.upload-top {
-  height: 20px;
-  text-align: center; }
-  .upload-top .upload-top-info {
-    margin-top: 0px;
-    font-weight: normal;
-    text-align: center; }
-
-.no-highlight {
-  -webkit-user-select: none;
-  /* webkit (safari, chrome) browsers */
-  -moz-user-select: none;
-  /* mozilla browsers */
-  -khtml-user-select: none;
-  /* webkit (konqueror) browsers */
-  -ms-user-select: none;
-  /* IE10+ */ }
-
-.no-transition, .ui-button-default .progress .progress-bar {
-  -webkit-transition: none !important;
-  -moz-transition: none !important;
-  -o-transition: none !important;
-  -ms-transition: none !important;
-  transition: none !important; }
-
-.fa-rotate-45 {
-  -webkit-transform: rotate(45deg);
-  -moz-transform: rotate(45deg);
-  -ms-transform: rotate(45deg);
-  -o-transform: rotate(45deg);
-  transform: rotate(45deg); }
-
-.card .card-body, .ui-portlet .card-body, .ui-portlet-section .card-body, .card .ui-portlet > .portlet-content, .ui-portlet > .portlet-content, .ui-portlet-section .ui-portlet > .portlet-content, .card .ui-portlet-section > .portlet-content, .ui-portlet .ui-portlet-section > .portlet-content, .ui-portlet-section > .portlet-content {
-  overflow: auto; }
-
-.ui-modal {
-  display: none;
-  overflow: auto; }
-  .ui-modal .modal-header.no-separator {
-    border: none !important;
-    padding-bottom: 0px !important; }
-  .ui-modal .modal-backdrop {
-    z-index: -1;
-    opacity: 0.5; }
-  .ui-modal .modal-body {
-    position: static; }
-  .ui-modal .modal-footer .buttons {
-    float: right; }
-
-.ui-button-default {
-  float: right; }
-  .ui-button-default .progress .progress-bar {
-    background: #4fc54f; }
-
-.ui-button-icon-plain {
-  border: none !important;
-  background: none !important;
-  float: right; }
-
-.ui-button-check {
-  cursor: pointer; }
-  .ui-button-check .icon {
-    font-size: 1.2em;
-    width: 1em; }
-
-.tabbable .nav-item {
-  cursor: pointer; }
-
-.ui-thumbnails .ui-thumbnails-item {
-  cursor: pointer; }
-  .ui-thumbnails .ui-thumbnails-item .ui-thumbnails-image {
-    padding: 10px;
-    width: 100px;
-    height: 86px; }
-  .ui-thumbnails .ui-thumbnails-item .ui-thumbnails-icon {
-    width: 100px;
-    height: 86px;
-    font-size: 4em;
-    padding: 20px 26px;
-    color: #316da2; }
-  .ui-thumbnails .ui-thumbnails-item .ui-thumbnails-text {
-    word-wrap: break-word; }
-
-.ui-thumbnails .ui-thumbnails-item:hover .ui-thumbnails-title {
-  text-decoration: underline; }
-
-.ui-thumbnails .ui-thumbnails-item:hover .ui-thumbnails-text {
-  text-decoration: underline; }
-
-.ui-form-element, .ui-form-element-disabled {
-  margin-top: 0.375rem;
-  margin-bottom: 0.375rem;
-  overflow: visible;
-  clear: both; }
-  .ui-form-element .ui-form-title, .ui-form-element-disabled .ui-form-title {
-    word-wrap: break-word;
-    font-weight: bold; }
-    .ui-form-element .ui-form-title .ui-form-collapsible, .ui-form-element-disabled .ui-form-title .ui-form-collapsible {
-      cursor: pointer; }
-      .ui-form-element .ui-form-title .ui-form-collapsible .icon, .ui-form-element-disabled .ui-form-title .ui-form-collapsible .icon {
-        font-size: 1.2em;
-        width: 20px;
-        position: relative;
-        top: 1px; }
-  .ui-form-element .ui-form-field, .ui-form-element-disabled .ui-form-field {
-    position: relative;
-    margin-top: 0.375rem; }
-    .ui-form-element .ui-form-field .ui-form-wp-source, .ui-form-element-disabled .ui-form-field .ui-form-wp-source {
-      border-left-width: 10px; }
-    .ui-form-element .ui-form-field .ui-form-wp-target, .ui-form-element-disabled .ui-form-field .ui-form-wp-target {
-      box-shadow: none;
-      border-top: none;
-      border-bottom: none;
-      border-right: none;
-      border-left-width: 5px;
-      font-style: italic; }
-    .ui-form-element .ui-form-field .ui-form-backdrop, .ui-form-element-disabled .ui-form-field .ui-form-backdrop {
-      display: none;
-      z-index: 10;
-      position: absolute;
-      top: 0px;
-      width: 100%;
-      height: 100%;
-      background: #fff;
-      display: block;
-      opacity: 0;
-      cursor: default; }
-  .ui-form-element .ui-form-preview, .ui-form-element-disabled .ui-form-preview {
-    margin-top: 0.375rem;
-    border-color: transparent !important;
-    box-shadow: none !important;
-    height: auto !important; }
-
-.ui-form-element-disabled .ui-form-title {
-  font-weight: normal; }
-
-.ui-form-composite {
-  height: 100%;
-  flex-direction: column;
-  display: flex; }
-  .ui-form-composite .ui-steps {
-    overflow: auto; }
-
-.ui-portlet, .ui-portlet-section {
-  border: none;
-  height: 100%; }
-  .ui-portlet .portlet-header:first-child, .ui-portlet-section .portlet-header:first-child {
-    background: #e9ecef; }
-    .ui-portlet .portlet-header:first-child .portlet-title .portlet-title-text.collapsible, .ui-portlet-section .portlet-header:first-child .portlet-title .portlet-title-text.collapsible {
-      cursor: pointer;
-      text-decoration: underline; }
-  .ui-portlet .portlet-backdrop, .ui-portlet-section .portlet-backdrop {
-    display: none;
-    z-index: 10;
-    position: absolute;
-    top: 0px;
-    width: 100%;
-    height: 100%;
-    opacity: 0.2;
-    background: #fff;
-    cursor: not-allowed; }
-
-.ui-portlet-section {
-  border: none;
-  border-left: solid 3px #e9ecef;
-  border-radius: 0.3125rem; }
-  .ui-portlet-section .portlet-header:first-child {
-    background: #e9ecef;
-    border-top-right-radius: 0.3125rem !important;
-    padding: 5px; }
-
-.popover {
-  max-width: 700px; }
-  .popover .popover-header i {
-    font-size: 1.1em;
-    cursor: pointer; }
-
-.ui-input, .ui-form-element .ui-form-preview, .ui-form-element-disabled .ui-form-preview, .ui-textarea, .ui-options .ui-options-list, .ui-select select, .ui-select .select2-container .select2-choice, .ui-select .select2-container-multi .select2-choices {
-  height: calc(1.95rem + 2px);
-  background: transparent; }
-  .ui-input[disabled], .ui-form-element [disabled].ui-form-preview, .ui-form-element-disabled [disabled].ui-form-preview, [disabled].ui-textarea, .ui-options [disabled].ui-options-list, .ui-select select[disabled], .ui-select .select2-container [disabled].select2-choice, .ui-select .select2-container-multi [disabled].select2-choices, .ui-input[readonly], .ui-form-element [readonly].ui-form-preview, .ui-form-element-disabled [readonly].ui-form-preview, [readonly].ui-textarea, .ui-options [readonly].ui-options-list, .ui-select select[readonly], .ui-select .select2-container [readonly].select2-choice, .ui-select .select2-container-multi [readonly].select2-choices,
-  fieldset[disabled] .ui-input,
-  fieldset[disabled] .ui-form-element .ui-form-preview, .ui-form-element
-  fieldset[disabled] .ui-form-preview,
-  fieldset[disabled] .ui-form-element-disabled .ui-form-preview, .ui-form-element-disabled
-  fieldset[disabled] .ui-form-preview,
-  fieldset[disabled] .ui-textarea,
-  fieldset[disabled] .ui-options .ui-options-list, .ui-options
-  fieldset[disabled] .ui-options-list,
-  fieldset[disabled] .ui-select select, .ui-select
-  fieldset[disabled] select,
-  fieldset[disabled] .ui-select .select2-container .select2-choice, .ui-select .select2-container
-  fieldset[disabled] .select2-choice,
-  fieldset[disabled] .ui-select .select2-container-multi .select2-choices, .ui-select .select2-container-multi
-  fieldset[disabled] .select2-choices {
-    cursor: not-allowed;
-    background-color: #e9ecef; }
-
-.ui-textarea {
-  height: 100px !important; }
-
-.ui-options .ui-options-list {
-  height: 100% !important; }
-  .ui-options .ui-options-list input[type="checkbox"],
-  .ui-options .ui-options-list input[type="radio"] {
-    display: none; }
-  .ui-options .ui-options-list label {
-    margin: 0px;
-    cursor: pointer; }
-  .ui-options .ui-options-list .ui-drilldown-button {
-    float: left;
-    cursor: pointer;
-    font-size: 1.2em;
-    margin-right: 5px;
-    margin-top: 3px; }
-  .ui-options .ui-options-list .ui-drilldown-subgroup {
-    display: none;
-    margin-left: 25px; }
-  .ui-options .ui-options-list input[type="checkbox"] + label:before {
-    font-family: FontAwesome;
-    display: inline-block;
-    font-style: normal;
-    font-size: 1.2em;
-    margin-right: 5px;
-    position: relative;
-    top: 1px;
-    width: 10px;
-    content: "\f096"; }
-  .ui-options .ui-options-list input[type="checkbox"]:checked + label:before {
-    content: "\f046"; }
-  .ui-options .ui-options-list input[type="radio"] + label:before {
-    font-family: FontAwesome;
-    display: inline-block;
-    font-style: normal;
-    font-size: 1.2em;
-    margin-right: 5px;
-    position: relative;
-    top: 1px;
-    width: 10px;
-    content: "\f1db"; }
-  .ui-options .ui-options-list input[type="radio"]:checked + label:before {
-    content: "\f192"; }
-
-.ui-color-picker .ui-color-picker-header {
-  cursor: pointer; }
-
-.ui-color-picker .ui-color-picker-value {
-  float: left;
-  border-radius: 3px;
-  border: solid 1px #000000;
-  width: 12px;
-  height: 12px;
-  margin-right: 5px; }
-
-.ui-color-picker .ui-color-picker-label {
-  line-height: 1.2em;
-  margin-bottom: 5px; }
-
-.ui-color-picker .ui-color-picker-view {
-  height: 100%;
-  overflow: auto;
-  display: none;
-  float: left;
-  margin-bottom: 5px; }
-  .ui-color-picker .ui-color-picker-view .ui-color-picker-panel {
-    width: 210px; }
-    .ui-color-picker .ui-color-picker-view .ui-color-picker-panel .ui-color-picker-content {
-      margin-bottom: 15px; }
-      .ui-color-picker .ui-color-picker-view .ui-color-picker-panel .ui-color-picker-content .badge {
-        padding-bottom: 2px; }
-      .ui-color-picker .ui-color-picker-view .ui-color-picker-panel .ui-color-picker-content .line .ui-color-picker-box {
-        cursor: pointer;
-        float: left;
-        margin-right: 5px;
-        border: solid 1px #c0c0c0;
-        width: 15px;
-        height: 15px;
-        border-radius: 2px; }
-        .ui-color-picker .ui-color-picker-view .ui-color-picker-panel .ui-color-picker-content .line .ui-color-picker-box .ui-color-picker-check {
-          color: black;
-          font-size: 1.2em;
-          position: relative;
-          left: 1px; }
-    .ui-color-picker .ui-color-picker-view .ui-color-picker-panel .ui-color-picker-content:first-child {
-      padding-top: 5px;
-      padding-bottom: 10px; }
-    .ui-color-picker .ui-color-picker-view .ui-color-picker-panel .ui-color-picker-content:last-child {
-      padding-top: 85px;
-      padding-bottom: 5px; }
-
-.ui-select {
-  position: relative; }
-  .ui-select .icon-dropdown {
-    position: absolute;
-    top: 0.7rem;
-    right: 0.5rem;
-    cursor: pointer; }
-  .ui-select select {
-    cursor: pointer;
-    -webkit-appearance: none;
-    -moz-border-radius: 0.1875rem; }
-  .ui-select .select2-container {
-    width: 100%; }
-    .ui-select .select2-container .select2-choice {
-      background-image: none;
-      background: transparent;
-      -webkit-appearance: none;
-      -moz-border-radius: 0.1875rem;
-      line-height: 1.5rem; }
-      .ui-select .select2-container .select2-choice .select2-arrow {
-        display: none; }
-
-.ui-select-multiple .icon-resize {
-  position: absolute;
-  right: 0rem;
-  cursor: row-resize; }
-  .ui-select-multiple .icon-resize i {
-    position: absolute;
-    right: 0.2rem;
-    bottom: 0.2rem; }
-
-.ui-select-multiple select {
-  min-height: 8rem; }
-
-.ui-dragover, .ui-dragover-danger, .ui-dragover-success {
-  border-radius: 3px;
-  border: 2px solid #bdc6d0;
-  background: white;
-  padding: 2px; }
-
-.ui-dragover-danger {
-  border: 2px solid #f4a3a5;
-  background: #f9d1d2 !important; }
-
-.ui-dragover-success {
-  border: 2px solid #c2ebc2;
-  background: #e8f8e8 !important; }
-
-.select2-drop-active,
-.select2-drop-above.select2-drop-active {
-  border: 1px solid #aaa; }
-
-.library_style_container {
-  width: 95%;
-  margin: auto;
-  margin-top: 1em;
-  overflow: auto !important; }
-  .library_style_container .fa, .library_style_container .fa-icon, .library_style_container .panel-collapse, .library_style_container #tool-search #search-clear-btn, #tool-search .library_style_container #search-clear-btn, .library_style_container .state-icon {
-    font-size: 12px; }
-  .library_style_container .fa-globe,
-  .library_style_container .fa-shield,
-  .library_style_container .fa-key,
-  .library_style_container .fa-ban {
-    font-size: initial;
-    margin-left: 0.6em; }
-  .library_style_container .libraryRow {
-    background-color: #f8f9fa; }
-  .library_style_container .datasetHighlighted {
-    background-color: #f9f9f9; }
-  .library_style_container .libraryItemDeleted-True {
-    font-style: italic; }
-  .library_style_container div.libraryItemBody {
-    padding: 4px 4px 2px 4px; }
-  .library_style_container li.folderRow,
-  .library_style_container li.datasetRow {
-    border-top: solid 1px #bdc6d0; }
-  .library_style_container li.folderRow:hover,
-  .library_style_container li.datasetRow:hover {
-    background-color: #f9f9f9; }
-  .library_style_container td.right-center {
-    vertical-align: middle !important;
-    text-align: right; }
-  .library_style_container .library-genome-select {
-    max-width: 350px; }
-  .library_style_container .library-extension-select {
-    max-width: 140px; }
-  .library_style_container .library_table td {
-    border-top: 1px solid #5f6990 !important; }
-  .library_style_container .library_table th {
-    border-bottom: 2px solid #5f6990 !important; }
-  .library_style_container .library_table a {
-    color: #0a143d; }
-    .library_style_container .library_table a:hover {
-      color: maroon; }
-  .library_style_container tr.light td {
-    background-color: white;
-    color: black; }
-  .library_style_container tr.light:hover td {
-    background-color: #f5e8cc; }
-  .library_style_container tr.dark td {
-    background-color: #d6b161;
-    color: white; }
-  .library_style_container tr.dark:hover td {
-    background-color: #ebd4a4;
-    color: white; }
-  .library_style_container a.dark {
-    color: white; }
-  .library_style_container .dataset_table tr,
-  .library_style_container .dataset_table th,
-  .library_style_container .dataset_table td {
-    border: none; }
-  .library_style_container .dataset_table .dataset-first-column {
-    width: 30%; }
-  .library_style_container th.button_heading {
-    width: 2em; }
-  .library_style_container .bigdrop.select2-container .select2-results {
-    max-height: 300px; }
-  .library_style_container .bigdrop .select2-results {
-    max-height: 300px; }
-  .library_style_container .select2-container-multi {
-    width: 100%; }
-  .library_style_container .roles-selection {
-    width: 66%; }
-  .library_style_container #libraries_element button,
-  .library_style_container #folder_items_element button {
-    margin-left: 0.5em; }
-  .library_style_container .import-type-switch {
-    text-decoration: underline; }
-  .library_style_container .libimport-select-none,
-  .library_style_container .libimport-select-all {
-    margin-left: 0.5em; }
-  .library_style_container td,
-  .library_style_container thead {
-    vertical-align: middle; }
-  .library_style_container .mid {
-    vertical-align: middle;
-    text-align: center; }
-
-.modal-content .library_selected_history_content ul {
-  list-style-type: none; }
-
-.modal-content .library-collection-type-select,
-.modal-content .library-collection-history-select {
-  margin-left: auto;
-  margin-right: auto;
-  width: 200px;
-  min-width: 200px; }
-
-.modal-content .library-modal-item {
-  width: 90%;
-  margin-left: auto;
-  margin-right: auto;
-  margin-top: 1.5em; }
-
-.libraryTitle th {
-  text-align: left; }
-
-.libraryTitle .rowTitle {
-  padding: 2px; }
-
-.toast-title {
-  font-weight: bold; }
-
-.toast-message {
-  -ms-word-wrap: break-word;
-  word-wrap: break-word; }
-  .toast-message a,
-  .toast-message label {
-    color: #ffffff; }
-  .toast-message a:hover {
-    color: #cccccc;
-    text-decoration: none; }
-
-.toast-close-button {
-  position: relative;
-  right: -0.3em;
-  top: -0.3em;
-  float: right;
-  font-size: 20px;
-  font-weight: bold;
-  color: #ffffff;
-  -webkit-text-shadow: 0 1px 0 white;
-  text-shadow: 0 1px 0 white;
-  opacity: 1;
-  -ms-filter: "progid:DXImageTransform.Microsoft.Alpha(Opacity=${opacityPercent})";
-  filter: "alpha(opacity=${opacityPercent})"; }
-  .toast-close-button:hover, .toast-close-button:focus {
-    color: #000000;
-    text-decoration: none;
-    cursor: pointer;
-    opacity: 1;
-    -ms-filter: "progid:DXImageTransform.Microsoft.Alpha(Opacity=${opacityPercent})";
-    filter: "alpha(opacity=${opacityPercent})"; }
-
-/*Additional properties for button version
- iOS requires the button element instead of an anchor tag.
- If you want the anchor version, it requires `href="#"`.*/
-button.toast-close-button {
-  padding: 0;
-  cursor: pointer;
-  background: transparent;
-  border: 0;
-  -webkit-appearance: none; }
-
-.toast-top-full-width {
-  top: 0;
-  right: 0;
-  width: 100%; }
-
-.toast-bottom-full-width {
-  bottom: 0;
-  right: 0;
-  width: 100%; }
-
-.toast-top-left {
-  top: 12px;
-  left: 12px; }
-
-.toast-top-right {
-  top: 12px;
-  right: 12px; }
-
-.toast-bottom-right {
-  right: 12px;
-  bottom: 12px; }
-
-.toast-bottom-left {
-  bottom: 12px;
-  left: 12px; }
-
-#toast-container {
-  position: fixed;
-  z-index: 999999;
-  /*overrides*/ }
-  #toast-container * {
-    -moz-box-sizing: border-box;
-    -webkit-box-sizing: border-box;
-    box-sizing: border-box; }
-  #toast-container > div {
-    margin: 4em 0 6px;
-    padding: 15px 15px 15px 50px;
-    width: 300px;
-    -moz-border-radius: 3px 3px 3px 3px;
-    -webkit-border-radius: 3px 3px 3px 3px;
-    border-radius: 3px 3px 3px 3px;
-    background-position: 15px center;
-    background-repeat: no-repeat;
-    -moz-box-shadow: 0 0 12px #999999;
-    -webkit-box-shadow: 0 0 12px #999999;
-    box-shadow: 0 0 12px #999999;
-    color: #ffffff;
-    opacity: 1;
-    -ms-filter: "progid:DXImageTransform.Microsoft.Alpha(Opacity=${opacityPercent})";
-    filter: "alpha(opacity=${opacityPercent})"; }
-  #toast-container > :hover {
-    -moz-box-shadow: 0 0 12px #000000;
-    -webkit-box-shadow: 0 0 12px #000000;
-    box-shadow: 0 0 12px #000000;
-    opacity: 1;
-    -ms-filter: "progid:DXImageTransform.Microsoft.Alpha(Opacity=${opacityPercent})";
-    filter: "alpha(opacity=${opacityPercent})";
-    cursor: pointer; }
-  #toast-container > .toast-info {
-    background-image: url("data:image/png;base64,iVBORw0KGgoAAAANSUhEUgAAABgAAAAYCAYAAADgdz34AAAAAXNSR0IArs4c6QAAAARnQU1BAACxjwv8YQUAAAAJcEhZcwAADsMAAA7DAcdvqGQAAAGwSURBVEhLtZa9SgNBEMc9sUxxRcoUKSzSWIhXpFMhhYWFhaBg4yPYiWCXZxBLERsLRS3EQkEfwCKdjWJAwSKCgoKCcudv4O5YLrt7EzgXhiU3/4+b2ckmwVjJSpKkQ6wAi4gwhT+z3wRBcEz0yjSseUTrcRyfsHsXmD0AmbHOC9Ii8VImnuXBPglHpQ5wwSVM7sNnTG7Za4JwDdCjxyAiH3nyA2mtaTJufiDZ5dCaqlItILh1NHatfN5skvjx9Z38m69CgzuXmZgVrPIGE763Jx9qKsRozWYw6xOHdER+nn2KkO+Bb+UV5CBN6WC6QtBgbRVozrahAbmm6HtUsgtPC19tFdxXZYBOfkbmFJ1VaHA1VAHjd0pp70oTZzvR+EVrx2Ygfdsq6eu55BHYR8hlcki+n+kERUFG8BrA0BwjeAv2M8WLQBtcy+SD6fNsmnB3AlBLrgTtVW1c2QN4bVWLATaIS60J2Du5y1TiJgjSBvFVZgTmwCU+dAZFoPxGEEs8nyHC9Bwe2GvEJv2WXZb0vjdyFT4Cxk3e/kIqlOGoVLwwPevpYHT+00T+hWwXDf4AJAOUqWcDhbwAAAAASUVORK5CYII=") !important; }
-  #toast-container > .toast-error {
-    background-image: url("data:image/png;base64,iVBORw0KGgoAAAANSUhEUgAAABgAAAAYCAYAAADgdz34AAAAAXNSR0IArs4c6QAAAARnQU1BAACxjwv8YQUAAAAJcEhZcwAADsMAAA7DAcdvqGQAAAHOSURBVEhLrZa/SgNBEMZzh0WKCClSCKaIYOED+AAKeQQLG8HWztLCImBrYadgIdY+gIKNYkBFSwu7CAoqCgkkoGBI/E28PdbLZmeDLgzZzcx83/zZ2SSXC1j9fr+I1Hq93g2yxH4iwM1vkoBWAdxCmpzTxfkN2RcyZNaHFIkSo10+8kgxkXIURV5HGxTmFuc75B2RfQkpxHG8aAgaAFa0tAHqYFfQ7Iwe2yhODk8+J4C7yAoRTWI3w/4klGRgR4lO7Rpn9+gvMyWp+uxFh8+H+ARlgN1nJuJuQAYvNkEnwGFck18Er4q3egEc/oO+mhLdKgRyhdNFiacC0rlOCbhNVz4H9FnAYgDBvU3QIioZlJFLJtsoHYRDfiZoUyIxqCtRpVlANq0EU4dApjrtgezPFad5S19Wgjkc0hNVnuF4HjVA6C7QrSIbylB+oZe3aHgBsqlNqKYH48jXyJKMuAbiyVJ8KzaB3eRc0pg9VwQ4niFryI68qiOi3AbjwdsfnAtk0bCjTLJKr6mrD9g8iq/S/B81hguOMlQTnVyG40wAcjnmgsCNESDrjme7wfftP4P7SP4N3CJZdvzoNyGq2c/HWOXJGsvVg+RA/k2MC/wN6I2YA2Pt8GkAAAAASUVORK5CYII=") !important; }
-  #toast-container > .toast-success {
-    background-image: url("data:image/png;base64,iVBORw0KGgoAAAANSUhEUgAAABgAAAAYCAYAAADgdz34AAAAAXNSR0IArs4c6QAAAARnQU1BAACxjwv8YQUAAAAJcEhZcwAADsMAAA7DAcdvqGQAAADsSURBVEhLY2AYBfQMgf///3P8+/evAIgvA/FsIF+BavYDDWMBGroaSMMBiE8VC7AZDrIFaMFnii3AZTjUgsUUWUDA8OdAH6iQbQEhw4HyGsPEcKBXBIC4ARhex4G4BsjmweU1soIFaGg/WtoFZRIZdEvIMhxkCCjXIVsATV6gFGACs4Rsw0EGgIIH3QJYJgHSARQZDrWAB+jawzgs+Q2UO49D7jnRSRGoEFRILcdmEMWGI0cm0JJ2QpYA1RDvcmzJEWhABhD/pqrL0S0CWuABKgnRki9lLseS7g2AlqwHWQSKH4oKLrILpRGhEQCw2LiRUIa4lwAAAABJRU5ErkJggg==") !important; }
-  #toast-container > .toast-warning {
-    background-image: url("data:image/png;base64,iVBORw0KGgoAAAANSUhEUgAAABgAAAAYCAYAAADgdz34AAAAAXNSR0IArs4c6QAAAARnQU1BAACxjwv8YQUAAAAJcEhZcwAADsMAAA7DAcdvqGQAAAGYSURBVEhL5ZSvTsNQFMbXZGICMYGYmJhAQIJAICYQPAACiSDB8AiICQQJT4CqQEwgJvYASAQCiZiYmJhAIBATCARJy+9rTsldd8sKu1M0+dLb057v6/lbq/2rK0mS/TRNj9cWNAKPYIJII7gIxCcQ51cvqID+GIEX8ASG4B1bK5gIZFeQfoJdEXOfgX4QAQg7kH2A65yQ87lyxb27sggkAzAuFhbbg1K2kgCkB1bVwyIR9m2L7PRPIhDUIXgGtyKw575yz3lTNs6X4JXnjV+LKM/m3MydnTbtOKIjtz6VhCBq4vSm3ncdrD2lk0VgUXSVKjVDJXJzijW1RQdsU7F77He8u68koNZTz8Oz5yGa6J3H3lZ0xYgXBK2QymlWWA+RWnYhskLBv2vmE+hBMCtbA7KX5drWyRT/2JsqZ2IvfB9Y4bWDNMFbJRFmC9E74SoS0CqulwjkC0+5bpcV1CZ8NMej4pjy0U+doDQsGyo1hzVJttIjhQ7GnBtRFN1UarUlH8F3xict+HY07rEzoUGPlWcjRFRr4/gChZgc3ZL2d8oAAAAASUVORK5CYII=") !important; }
-  #toast-container.toast-top-full-width > div,
-  #toast-container.toast-bottom-full-width > div {
-    width: 96%;
-    margin: auto; }
-
-.toast {
-  background-color: #030303; }
-
-.toast-success {
-  background-color: #51a351; }
-
-.toast-error {
-  background-color: #bd362f; }
-
-.toast-info {
-  background-color: #2f96b4; }
-
-.toast-warning {
-  background-color: #f89406; }
-
-/*Responsive Design*/
-@media all and (max-width: 240px) {
-  #toast-container > div {
-    padding: 8px 8px 8px 50px;
-    width: 11em; }
-  #toast-container .toast-close-button {
-    right: -0.2em;
-    top: -0.2em; } }
-
-@media all and (min-width: 241px) and (max-width: 480px) {
-  #toast-container > div {
-    padding: 8px 8px 8px 50px;
-    width: 18em; }
-  #toast-container .toast-close-button {
-    right: -0.2em;
-    top: -0.2em; } }
-
-@media all and (min-width: 481px) and (max-width: 768px) {
-  #toast-container > div {
-    padding: 15px 15px 15px 50px;
-    width: 25em; } }
-
-/* jsTree default theme */
-.jstree-node,
-.jstree-children,
-.jstree-container-ul {
-  display: block;
-  margin: 0;
-  padding: 0;
-  list-style-type: none;
-  list-style-image: none; }
-
-.jstree-node {
-  white-space: nowrap; }
-
-.jstree-anchor {
-  display: inline-block;
-  color: black;
-  white-space: nowrap;
-  padding: 0 4px 0 1px;
-  margin: 0;
-  vertical-align: top; }
-
-.jstree-anchor:focus {
-  outline: 0; }
-
-.jstree-anchor,
-.jstree-anchor:link,
-.jstree-anchor:visited,
-.jstree-anchor:hover,
-.jstree-anchor:active {
-  text-decoration: none;
-  color: inherit; }
-
-.jstree-icon {
-  display: inline-block;
-  text-decoration: none;
-  margin: 0;
-  padding: 0;
-  vertical-align: top;
-  text-align: center; }
-
-.jstree-icon:empty {
-  display: inline-block;
-  text-decoration: none;
-  margin: 0;
-  padding: 0;
-  vertical-align: top;
-  text-align: center; }
-
-.jstree-ocl {
-  cursor: pointer; }
-
-.jstree-leaf > .jstree-ocl {
-  cursor: default; }
-
-.jstree .jstree-open > .jstree-children {
-  display: block; }
-
-.jstree .jstree-closed > .jstree-children,
-.jstree .jstree-leaf > .jstree-children {
-  display: none; }
-
-.jstree-anchor > .jstree-themeicon {
-  margin-right: 2px; }
-
-.jstree-no-icons .jstree-themeicon,
-.jstree-anchor > .jstree-themeicon-hidden {
-  display: none; }
-
-.jstree-rtl .jstree-anchor {
-  padding: 0 1px 0 4px; }
-
-.jstree-rtl .jstree-anchor > .jstree-themeicon {
-  margin-left: 2px;
-  margin-right: 0; }
-
-.jstree-rtl .jstree-node {
-  margin-left: 0; }
-
-.jstree-rtl .jstree-container-ul > .jstree-node {
-  margin-right: 0; }
-
-.jstree-wholerow-ul {
-  position: relative;
-  display: inline-block;
-  min-width: 100%; }
-
-.jstree-wholerow-ul .jstree-leaf > .jstree-ocl {
-  cursor: pointer; }
-
-.jstree-wholerow-ul .jstree-anchor,
-.jstree-wholerow-ul .jstree-icon {
-  position: relative; }
-
-.jstree-wholerow-ul .jstree-wholerow {
-  width: 100%;
-  cursor: pointer;
-  position: absolute;
-  left: 0;
-  -webkit-user-select: none;
-  -moz-user-select: none;
-  -ms-user-select: none;
-  user-select: none; }
-
-.vakata-context {
-  display: none; }
-
-.vakata-context,
-.vakata-context ul {
-  margin: 0;
-  padding: 2px;
-  position: absolute;
-  background: #f5f5f5;
-  border: 1px solid #979797;
-  -moz-box-shadow: 5px 5px 4px -4px #666666;
-  -webkit-box-shadow: 2px 2px 2px #999999;
-  box-shadow: 2px 2px 2px #999999; }
-
-.vakata-context ul {
-  list-style: none;
-  left: 100%;
-  margin-top: -2.7em;
-  margin-left: -4px; }
-
-.vakata-context .vakata-context-right ul {
-  left: auto;
-  right: 100%;
-  margin-left: auto;
-  margin-right: -4px; }
-
-.vakata-context li {
-  list-style: none;
-  display: inline; }
-
-.vakata-context li > a {
-  display: block;
-  padding: 0 2em 0 2em;
-  text-decoration: none;
-  width: auto;
-  color: black;
-  white-space: nowrap;
-  line-height: 2.4em;
-  -moz-text-shadow: 1px 1px 0 white;
-  -webkit-text-shadow: 1px 1px 0 white;
-  text-shadow: 1px 1px 0 white;
-  -moz-border-radius: 1px;
-  -webkit-border-radius: 1px;
-  border-radius: 1px; }
-
-.vakata-context li > a:hover {
-  position: relative;
-  background-color: #e8eff7;
-  -moz-box-shadow: 0 0 2px #0a6aa1;
-  -webkit-box-shadow: 0 0 2px #0a6aa1;
-  box-shadow: 0 0 2px #0a6aa1; }
-
-.vakata-context li > a.vakata-context-parent {
-  background-image: url("data:image/gif;base64,R0lGODlhCwAHAIAAACgoKP///yH5BAEAAAEALAAAAAALAAcAAAIORI4JlrqN1oMSnmmZDQUAOw==");
-  background-position: right center;
-  background-repeat: no-repeat; }
-
-.vakata-context li > a:focus {
-  outline: 0; }
-
-.vakata-context .vakata-context-hover > a {
-  position: relative;
-  background-color: #e8eff7;
-  -moz-box-shadow: 0 0 2px #0a6aa1;
-  -webkit-box-shadow: 0 0 2px #0a6aa1;
-  box-shadow: 0 0 2px #0a6aa1; }
-
-.vakata-context .vakata-context-separator > a,
-.vakata-context .vakata-context-separator > a:hover {
-  background: white;
-  border: 0;
-  border-top: 1px solid #e2e3e3;
-  height: 1px;
-  min-height: 1px;
-  max-height: 1px;
-  padding: 0;
-  margin: 0 0 0 2.4em;
-  border-left: 1px solid #e0e0e0;
-  -moz-text-shadow: 0 0 0 transparent;
-  -webkit-text-shadow: 0 0 0 transparent;
-  text-shadow: 0 0 0 transparent;
-  -moz-box-shadow: 0 0 0 transparent;
-  -webkit-box-shadow: 0 0 0 transparent;
-  box-shadow: 0 0 0 transparent;
-  -moz-border-radius: 0;
-  -webkit-border-radius: 0;
-  border-radius: 0; }
-
-.vakata-context .vakata-contextmenu-disabled a,
-.vakata-context .vakata-contextmenu-disabled a:hover {
-  color: silver;
-  background-color: transparent;
-  border: 0;
-  box-shadow: 0 0 0; }
-
-.vakata-context li > a > i {
-  text-decoration: none;
-  display: inline-block;
-  width: 2.4em;
-  height: 2.4em;
-  background: transparent;
-  margin: 0 0 0 -2em;
-  vertical-align: top;
-  text-align: center;
-  line-height: 2.4em; }
-
-.vakata-context li > a > i:empty {
-  width: 2.4em;
-  line-height: 2.4em; }
-
-.vakata-context li > a .vakata-contextmenu-sep {
-  display: inline-block;
-  width: 1px;
-  height: 2.4em;
-  background: white;
-  margin: 0 0.5em 0 0;
-  border-left: 1px solid #e2e3e3; }
-
-.vakata-context .vakata-contextmenu-shortcut {
-  font-size: 0.8em;
-  color: silver;
-  opacity: 0.5;
-  display: none; }
-
-.vakata-context-rtl ul {
-  left: auto;
-  right: 100%;
-  margin-left: auto;
-  margin-right: -4px; }
-
-.vakata-context-rtl li > a.vakata-context-parent {
-  background-image: url("data:image/gif;base64,R0lGODlhCwAHAIAAACgoKP///yH5BAEAAAEALAAAAAALAAcAAAINjI+AC7rWHIsPtmoxLAA7");
-  background-position: left center;
-  background-repeat: no-repeat; }
-
-.vakata-context-rtl .vakata-context-separator > a {
-  margin: 0 2.4em 0 0;
-  border-left: 0;
-  border-right: 1px solid #e2e3e3; }
-
-.vakata-context-rtl .vakata-context-left ul {
-  right: auto;
-  left: 100%;
-  margin-left: -4px;
-  margin-right: auto; }
-
-.vakata-context-rtl li > a > i {
-  margin: 0 -2em 0 0; }
-
-.vakata-context-rtl li > a .vakata-contextmenu-sep {
-  margin: 0 0 0 0.5em;
-  border-left-color: white;
-  background: #e2e3e3; }
-
-#jstree-marker {
-  position: absolute;
-  top: 0;
-  left: 0;
-  margin: -5px 0 0 0;
-  padding: 0;
-  border-right: 0;
-  border-top: 5px solid transparent;
-  border-bottom: 5px solid transparent;
-  border-left: 5px solid;
-  width: 0;
-  height: 0;
-  font-size: 0;
-  line-height: 0; }
-
-#jstree-dnd {
-  line-height: 16px;
-  margin: 0;
-  padding: 4px; }
-
-#jstree-dnd .jstree-icon,
-#jstree-dnd .jstree-copy {
-  display: inline-block;
-  text-decoration: none;
-  margin: 0 2px 0 0;
-  padding: 0;
-  width: 16px;
-  height: 16px; }
-
-#jstree-dnd .jstree-ok {
-  background: green; }
-
-#jstree-dnd .jstree-er {
-  background: red; }
-
-#jstree-dnd .jstree-copy {
-  margin: 0 2px 0 2px; }
-
-.jstree-default .jstree-node,
-.jstree-default .jstree-icon {
-  background-repeat: no-repeat;
-  background-color: transparent; }
-
-.jstree-default .jstree-anchor,
-.jstree-default .jstree-wholerow {
-  transition: background-color 0.15s, box-shadow 0.15s; }
-
-.jstree-default .jstree-hovered {
-  background: #e7f4f9;
-  border-radius: 2px;
-  box-shadow: inset 0 0 1px #ccc; }
-
-.jstree-default .jstree-clicked {
-  background: #beebff;
-  border-radius: 2px;
-  box-shadow: inset 0 0 1px #999; }
-
-.jstree-default .jstree-no-icons .jstree-anchor > .jstree-themeicon {
-  display: none; }
-
-.jstree-default .jstree-disabled {
-  background: transparent;
-  color: #666; }
-
-.jstree-default .jstree-disabled.jstree-hovered {
-  background: transparent;
-  box-shadow: none; }
-
-.jstree-default .jstree-disabled.jstree-clicked {
-  background: #efefef; }
-
-.jstree-default .jstree-disabled > .jstree-icon {
-  opacity: 0.8;
-  filter: url("data:image/svg+xml;utf8,<svg xmlns='http://www.w3.org/2000/svg'><filter id='jstree-grayscale'><feColorMatrix type='matrix' values='0.3333 0.3333 0.3333 0 0 0.3333 0.3333 0.3333 0 0 0.3333 0.3333 0.3333 0 0 0 0 0 1 0'/></filter></svg>#jstree-grayscale");
-  /* Firefox 10+ */
-  filter: gray;
-  /* IE6-9 */
-  -webkit-filter: grayscale(100%);
-  /* Chrome 19+ & Safari 6+ */ }
-
-.jstree-default .jstree-search {
-  font-style: italic;
-  color: #8b0000;
-  font-weight: bold; }
-
-.jstree-default .jstree-no-checkboxes .jstree-checkbox {
-  display: none !important; }
-
-.jstree-default.jstree-checkbox-no-clicked .jstree-clicked {
-  background: transparent;
-  box-shadow: none; }
-
-.jstree-default.jstree-checkbox-no-clicked .jstree-clicked.jstree-hovered {
-  background: #e7f4f9; }
-
-.jstree-default.jstree-checkbox-no-clicked > .jstree-wholerow-ul .jstree-wholerow-clicked {
-  background: transparent; }
-
-.jstree-default.jstree-checkbox-no-clicked > .jstree-wholerow-ul .jstree-wholerow-clicked.jstree-wholerow-hovered {
-  background: #e7f4f9; }
-
-#jstree-dnd.jstree-default .jstree-ok,
-#jstree-dnd.jstree-default .jstree-er {
-  background-image: url("../images/jstree/32px.png");
-  background-repeat: no-repeat;
-  background-color: transparent; }
-
-#jstree-dnd.jstree-default i {
-  background: transparent;
-  width: 16px;
-  height: 16px; }
-
-#jstree-dnd.jstree-default .jstree-ok {
-  background-position: -9px -71px; }
-
-#jstree-dnd.jstree-default .jstree-er {
-  background-position: -39px -71px; }
-
-.jstree-default > .jstree-striped {
-  background: url("data:image/png;base64,iVBORw0KGgoAAAANSUhEUgAAAAEAAAAkCAMAAAB/qqA+AAAABlBMVEUAAAAAAAClZ7nPAAAAAnRSTlMNAMM9s3UAAAAXSURBVHjajcEBAQAAAIKg/H/aCQZ70AUBjAATb6YPDgAAAABJRU5ErkJggg==") left top repeat; }
-
-.jstree-default > .jstree-wholerow-ul .jstree-hovered,
-.jstree-default > .jstree-wholerow-ul .jstree-clicked {
-  background: transparent;
-  box-shadow: none;
-  border-radius: 0; }
-
-.jstree-default .jstree-wholerow {
-  -moz-box-sizing: border-box;
-  -webkit-box-sizing: border-box;
-  box-sizing: border-box; }
-
-.jstree-default .jstree-wholerow-hovered {
-  background: #e7f4f9; }
-
-.jstree-default .jstree-wholerow-clicked {
-  background: #beebff;
-  background: -moz-linear-gradient(top, #beebff 0%, #a8e4ff 100%);
-  background: -webkit-gradient(linear, left top, left bottom, color-stop(0%, #beebff), color-stop(100%, #a8e4ff));
-  background: -webkit-linear-gradient(top, #beebff 0%, #a8e4ff 100%);
-  background: -o-linear-gradient(top, #beebff 0%, #a8e4ff 100%);
-  background: -ms-linear-gradient(top, #beebff 0%, #a8e4ff 100%);
-  background: linear-gradient(to bottom, #beebff 0%, #a8e4ff 100%);
-  /*filter: progid:DXImageTransform.Microsoft.gradient( startColorstr='$color1', endColorstr='$color2',GradientType=0 );*/ }
-
-.jstree-default .jstree-node {
-  min-height: 24px;
-  line-height: 24px;
-  margin-left: 24px;
-  min-width: 24px; }
-
-.jstree-default .jstree-anchor {
-  line-height: 24px;
-  height: 24px; }
-
-.jstree-default .jstree-icon {
-  width: 24px;
-  height: 24px;
-  line-height: 24px; }
-
-.jstree-default .jstree-icon:empty {
-  width: 24px;
-  height: 24px;
-  line-height: 24px; }
-
-.jstree-default.jstree-rtl .jstree-node {
-  margin-right: 24px; }
-
-.jstree-default .jstree-wholerow {
-  height: 24px; }
-
-.jstree-default .jstree-node,
-.jstree-default .jstree-icon {
-  background-image: url("../images/jstree/32px.png"); }
-
-.jstree-default .jstree-node {
-  background-position: -292px -4px;
-  background-repeat: repeat-y; }
-
-.jstree-default .jstree-last {
-  background: transparent; }
-
-.jstree-default .jstree-open > .jstree-ocl {
-  background-position: -132px -4px; }
-
-.jstree-default .jstree-closed > .jstree-ocl {
-  background-position: -100px -4px; }
-
-.jstree-default .jstree-leaf > .jstree-ocl {
-  background-position: -68px -4px; }
-
-.jstree-default .jstree-themeicon {
-  background-position: -260px -4px; }
-
-.jstree-default > .jstree-no-dots .jstree-node,
-.jstree-default > .jstree-no-dots .jstree-leaf > .jstree-ocl {
-  background: transparent; }
-
-.jstree-default > .jstree-no-dots .jstree-open > .jstree-ocl {
-  background-position: -36px -4px; }
-
-.jstree-default > .jstree-no-dots .jstree-closed > .jstree-ocl {
-  background-position: -4px -4px; }
-
-.jstree-default .jstree-disabled {
-  background: transparent; }
-
-.jstree-default .jstree-disabled.jstree-hovered {
-  background: transparent; }
-
-.jstree-default .jstree-disabled.jstree-clicked {
-  background: #efefef; }
-
-.jstree-default .jstree-checkbox {
-  background-position: -164px -4px; }
-
-.jstree-default .jstree-checkbox:hover {
-  background-position: -164px -36px; }
-
-.jstree-default.jstree-checkbox-selection .jstree-clicked > .jstree-checkbox,
-.jstree-default .jstree-checked > .jstree-checkbox {
-  background-position: -228px -4px; }
-
-.jstree-default.jstree-checkbox-selection .jstree-clicked > .jstree-checkbox:hover,
-.jstree-default .jstree-checked > .jstree-checkbox:hover {
-  background-position: -228px -36px; }
-
-.jstree-default .jstree-anchor > .jstree-undetermined {
-  background-position: -196px -4px; }
-
-.jstree-default .jstree-anchor > .jstree-undetermined:hover {
-  background-position: -196px -36px; }
-
-.jstree-default > .jstree-striped {
-  background-size: auto 48px; }
-
-.jstree-default.jstree-rtl .jstree-node {
-  background-image: url("data:image/png;base64,iVBORw0KGgoAAAANSUhEUgAAABgAAAACAQMAAAB49I5GAAAABlBMVEUAAAAdHRvEkCwcAAAAAXRSTlMAQObYZgAAAAxJREFUCNdjAAMOBgAAGAAJMwQHdQAAAABJRU5ErkJggg==");
-  background-position: 100% 1px;
-  background-repeat: repeat-y; }
-
-.jstree-default.jstree-rtl .jstree-last {
-  background: transparent; }
-
-.jstree-default.jstree-rtl .jstree-open > .jstree-ocl {
-  background-position: -132px -36px; }
-
-.jstree-default.jstree-rtl .jstree-closed > .jstree-ocl {
-  background-position: -100px -36px; }
-
-.jstree-default.jstree-rtl .jstree-leaf > .jstree-ocl {
-  background-position: -68px -36px; }
-
-.jstree-default.jstree-rtl > .jstree-no-dots .jstree-node,
-.jstree-default.jstree-rtl > .jstree-no-dots .jstree-leaf > .jstree-ocl {
-  background: transparent; }
-
-.jstree-default.jstree-rtl > .jstree-no-dots .jstree-open > .jstree-ocl {
-  background-position: -36px -36px; }
-
-.jstree-default.jstree-rtl > .jstree-no-dots .jstree-closed > .jstree-ocl {
-  background-position: -4px -36px; }
-
-.jstree-default .jstree-themeicon-custom {
-  background-color: transparent;
-  background-image: none;
-  background-position: 0 0; }
-
-.jstree-default > .jstree-container-ul .jstree-loading > .jstree-ocl {
-  background: url("../images/jstree/throbber.gif") center center no-repeat; }
-
-.jstree-default .jstree-file {
-  background: url("../images/jstree/32px.png") -100px -68px no-repeat; }
-
-.jstree-default .jstree-folder {
-  background: url("../images/jstree/32px.png") -260px -4px no-repeat; }
-
-.jstree-default.jstree-rtl .jstree-node {
-  background-image: url("data:image/png;base64,iVBORw0KGgoAAAANSUhEUgAAABgAAAACAQMAAAB49I5GAAAABlBMVEUAAAAdHRvEkCwcAAAAAXRSTlMAQObYZgAAAAxJREFUCNdjAAMOBgAAGAAJMwQHdQAAAABJRU5ErkJggg=="); }
-
-.jstree-default.jstree-rtl .jstree-last {
-  background: transparent; }
-
-.jstree-default-small .jstree-node {
-  min-height: 18px;
-  line-height: 18px;
-  margin-left: 18px;
-  min-width: 18px; }
-
-.jstree-default-small .jstree-anchor {
-  line-height: 18px;
-  height: 18px; }
-
-.jstree-default-small .jstree-icon {
-  width: 18px;
-  height: 18px;
-  line-height: 18px; }
-
-.jstree-default-small .jstree-icon:empty {
-  width: 18px;
-  height: 18px;
-  line-height: 18px; }
-
-.jstree-default-small.jstree-rtl .jstree-node {
-  margin-right: 18px; }
-
-.jstree-default-small .jstree-wholerow {
-  height: 18px; }
-
-.jstree-default-small .jstree-node,
-.jstree-default-small .jstree-icon {
-  background-image: url("../images/jstree/32px.png"); }
-
-.jstree-default-small .jstree-node {
-  background-position: -295px -7px;
-  background-repeat: repeat-y; }
-
-.jstree-default-small .jstree-last {
-  background: transparent; }
-
-.jstree-default-small .jstree-open > .jstree-ocl {
-  background-position: -135px -7px; }
-
-.jstree-default-small .jstree-closed > .jstree-ocl {
-  background-position: -103px -7px; }
-
-.jstree-default-small .jstree-leaf > .jstree-ocl {
-  background-position: -71px -7px; }
-
-.jstree-default-small .jstree-themeicon {
-  background-position: -263px -7px; }
-
-.jstree-default-small > .jstree-no-dots .jstree-node,
-.jstree-default-small > .jstree-no-dots .jstree-leaf > .jstree-ocl {
-  background: transparent; }
-
-.jstree-default-small > .jstree-no-dots .jstree-open > .jstree-ocl {
-  background-position: -39px -7px; }
-
-.jstree-default-small > .jstree-no-dots .jstree-closed > .jstree-ocl {
-  background-position: -7px -7px; }
-
-.jstree-default-small .jstree-disabled {
-  background: transparent; }
-
-.jstree-default-small .jstree-disabled.jstree-hovered {
-  background: transparent; }
-
-.jstree-default-small .jstree-disabled.jstree-clicked {
-  background: #efefef; }
-
-.jstree-default-small .jstree-checkbox {
-  background-position: -167px -7px; }
-
-.jstree-default-small .jstree-checkbox:hover {
-  background-position: -167px -39px; }
-
-.jstree-default-small.jstree-checkbox-selection .jstree-clicked > .jstree-checkbox,
-.jstree-default-small .jstree-checked > .jstree-checkbox {
-  background-position: -231px -7px; }
-
-.jstree-default-small.jstree-checkbox-selection .jstree-clicked > .jstree-checkbox:hover,
-.jstree-default-small .jstree-checked > .jstree-checkbox:hover {
-  background-position: -231px -39px; }
-
-.jstree-default-small .jstree-anchor > .jstree-undetermined {
-  background-position: -199px -7px; }
-
-.jstree-default-small .jstree-anchor > .jstree-undetermined:hover {
-  background-position: -199px -39px; }
-
-.jstree-default-small > .jstree-striped {
-  background-size: auto 36px; }
-
-.jstree-default-small.jstree-rtl .jstree-node {
-  background-image: url("data:image/png;base64,iVBORw0KGgoAAAANSUhEUgAAABgAAAACAQMAAAB49I5GAAAABlBMVEUAAAAdHRvEkCwcAAAAAXRSTlMAQObYZgAAAAxJREFUCNdjAAMOBgAAGAAJMwQHdQAAAABJRU5ErkJggg==");
-  background-position: 100% 1px;
-  background-repeat: repeat-y; }
-
-.jstree-default-small.jstree-rtl .jstree-last {
-  background: transparent; }
-
-.jstree-default-small.jstree-rtl .jstree-open > .jstree-ocl {
-  background-position: -135px -39px; }
-
-.jstree-default-small.jstree-rtl .jstree-closed > .jstree-ocl {
-  background-position: -103px -39px; }
-
-.jstree-default-small.jstree-rtl .jstree-leaf > .jstree-ocl {
-  background-position: -71px -39px; }
-
-.jstree-default-small.jstree-rtl > .jstree-no-dots .jstree-node,
-.jstree-default-small.jstree-rtl > .jstree-no-dots .jstree-leaf > .jstree-ocl {
-  background: transparent; }
-
-.jstree-default-small.jstree-rtl > .jstree-no-dots .jstree-open > .jstree-ocl {
-  background-position: -39px -39px; }
-
-.jstree-default-small.jstree-rtl > .jstree-no-dots .jstree-closed > .jstree-ocl {
-  background-position: -7px -39px; }
-
-.jstree-default-small .jstree-themeicon-custom {
-  background-color: transparent;
-  background-image: none;
-  background-position: 0 0; }
-
-.jstree-default-small > .jstree-container-ul .jstree-loading > .jstree-ocl {
-  background: url("../images/jstree/throbber.gif") center center no-repeat; }
-
-.jstree-default-small .jstree-file {
-  background: url("../images/jstree/32px.png") -103px -71px no-repeat; }
-
-.jstree-default-small .jstree-folder {
-  background: url("../images/jstree/32px.png") -263px -7px no-repeat; }
-
-.jstree-default-small.jstree-rtl .jstree-node {
-  background-image: url("data:image/png;base64,iVBORw0KGgoAAAANSUhEUgAAABIAAAACAQMAAABv1h6PAAAABlBMVEUAAAAdHRvEkCwcAAAAAXRSTlMAQObYZgAAAAxJREFUCNdjAAMHBgAAiABBI4gz9AAAAABJRU5ErkJggg=="); }
-
-.jstree-default-small.jstree-rtl .jstree-last {
-  background: transparent; }
-
-.jstree-default-large .jstree-node {
-  min-height: 32px;
-  line-height: 32px;
-  margin-left: 32px;
-  min-width: 32px; }
-
-.jstree-default-large .jstree-anchor {
-  line-height: 32px;
-  height: 32px; }
-
-.jstree-default-large .jstree-icon {
-  width: 32px;
-  height: 32px;
-  line-height: 32px; }
-
-.jstree-default-large .jstree-icon:empty {
-  width: 32px;
-  height: 32px;
-  line-height: 32px; }
-
-.jstree-default-large.jstree-rtl .jstree-node {
-  margin-right: 32px; }
-
-.jstree-default-large .jstree-wholerow {
-  height: 32px; }
-
-.jstree-default-large .jstree-node,
-.jstree-default-large .jstree-icon {
-  background-image: url("../images/jstree/32px.png"); }
-
-.jstree-default-large .jstree-node {
-  background-position: -288px 0px;
-  background-repeat: repeat-y; }
-
-.jstree-default-large .jstree-last {
-  background: transparent; }
-
-.jstree-default-large .jstree-open > .jstree-ocl {
-  background-position: -128px 0px; }
-
-.jstree-default-large .jstree-closed > .jstree-ocl {
-  background-position: -96px 0px; }
-
-.jstree-default-large .jstree-leaf > .jstree-ocl {
-  background-position: -64px 0px; }
-
-.jstree-default-large .jstree-themeicon {
-  background-position: -256px 0px; }
-
-.jstree-default-large > .jstree-no-dots .jstree-node,
-.jstree-default-large > .jstree-no-dots .jstree-leaf > .jstree-ocl {
-  background: transparent; }
-
-.jstree-default-large > .jstree-no-dots .jstree-open > .jstree-ocl {
-  background-position: -32px 0px; }
-
-.jstree-default-large > .jstree-no-dots .jstree-closed > .jstree-ocl {
-  background-position: 0px 0px; }
-
-.jstree-default-large .jstree-disabled {
-  background: transparent; }
-
-.jstree-default-large .jstree-disabled.jstree-hovered {
-  background: transparent; }
-
-.jstree-default-large .jstree-disabled.jstree-clicked {
-  background: #efefef; }
-
-.jstree-default-large .jstree-checkbox {
-  background-position: -160px 0px; }
-
-.jstree-default-large .jstree-checkbox:hover {
-  background-position: -160px -32px; }
-
-.jstree-default-large.jstree-checkbox-selection .jstree-clicked > .jstree-checkbox,
-.jstree-default-large .jstree-checked > .jstree-checkbox {
-  background-position: -224px 0px; }
-
-.jstree-default-large.jstree-checkbox-selection .jstree-clicked > .jstree-checkbox:hover,
-.jstree-default-large .jstree-checked > .jstree-checkbox:hover {
-  background-position: -224px -32px; }
-
-.jstree-default-large .jstree-anchor > .jstree-undetermined {
-  background-position: -192px 0px; }
-
-.jstree-default-large .jstree-anchor > .jstree-undetermined:hover {
-  background-position: -192px -32px; }
-
-.jstree-default-large > .jstree-striped {
-  background-size: auto 64px; }
-
-.jstree-default-large.jstree-rtl .jstree-node {
-  background-image: url("data:image/png;base64,iVBORw0KGgoAAAANSUhEUgAAABgAAAACAQMAAAB49I5GAAAABlBMVEUAAAAdHRvEkCwcAAAAAXRSTlMAQObYZgAAAAxJREFUCNdjAAMOBgAAGAAJMwQHdQAAAABJRU5ErkJggg==");
-  background-position: 100% 1px;
-  background-repeat: repeat-y; }
-
-.jstree-default-large.jstree-rtl .jstree-last {
-  background: transparent; }
-
-.jstree-default-large.jstree-rtl .jstree-open > .jstree-ocl {
-  background-position: -128px -32px; }
-
-.jstree-default-large.jstree-rtl .jstree-closed > .jstree-ocl {
-  background-position: -96px -32px; }
-
-.jstree-default-large.jstree-rtl .jstree-leaf > .jstree-ocl {
-  background-position: -64px -32px; }
-
-.jstree-default-large.jstree-rtl > .jstree-no-dots .jstree-node,
-.jstree-default-large.jstree-rtl > .jstree-no-dots .jstree-leaf > .jstree-ocl {
-  background: transparent; }
-
-.jstree-default-large.jstree-rtl > .jstree-no-dots .jstree-open > .jstree-ocl {
-  background-position: -32px -32px; }
-
-.jstree-default-large.jstree-rtl > .jstree-no-dots .jstree-closed > .jstree-ocl {
-  background-position: 0px -32px; }
-
-.jstree-default-large .jstree-themeicon-custom {
-  background-color: transparent;
-  background-image: none;
-  background-position: 0 0; }
-
-.jstree-default-large > .jstree-container-ul .jstree-loading > .jstree-ocl {
-  background: url("../images/jstree/throbber.gif") center center no-repeat; }
-
-.jstree-default-large .jstree-file {
-  background: url("../images/jstree/32px.png") -96px -64px no-repeat; }
-
-.jstree-default-large .jstree-folder {
-  background: url("../images/jstree/32px.png") -256px 0px no-repeat; }
-
-.jstree-default-large.jstree-rtl .jstree-node {
-  background-image: url("data:image/png;base64,iVBORw0KGgoAAAANSUhEUgAAACAAAAACAQMAAAAD0EyKAAAABlBMVEUAAAAdHRvEkCwcAAAAAXRSTlMAQObYZgAAAAxJREFUCNdjgIIGBgABCgCBvVLXcAAAAABJRU5ErkJggg=="); }
-
-.jstree-default-large.jstree-rtl .jstree-last {
-  background: transparent; }
-
-@media (max-width: 768px) {
-  #jstree-dnd.jstree-dnd-responsive {
-    line-height: 40px;
-    font-weight: bold;
-    font-size: 1.1em;
-    text-shadow: 1px 1px white; }
-  #jstree-dnd.jstree-dnd-responsive > i {
-    background: transparent;
-    width: 40px;
-    height: 40px; }
-  #jstree-dnd.jstree-dnd-responsive > .jstree-ok {
-    background-image: url("../images/jstree/40px.png");
-    background-position: 0 -200px;
-    background-size: 120px 240px; }
-  #jstree-dnd.jstree-dnd-responsive > .jstree-er {
-    background-image: url("../images/jstree/40px.png");
-    background-position: -40px -200px;
-    background-size: 120px 240px; }
-  #jstree-marker.jstree-dnd-responsive {
-    border-left-width: 10px;
-    border-top-width: 10px;
-    border-bottom-width: 10px;
-    margin-top: -10px; } }
-
-@media (max-width: 768px) {
-  .jstree-default-responsive {
-    /*
-		.jstree-open > .jstree-ocl,
-		.jstree-closed > .jstree-ocl { border-radius:20px; background-color:white; }
-		*/ }
-  .jstree-default-responsive .jstree-icon {
-    background-image: url("../images/jstree/40px.png"); }
-  .jstree-default-responsive .jstree-node,
-  .jstree-default-responsive .jstree-leaf > .jstree-ocl {
-    background: transparent; }
-  .jstree-default-responsive .jstree-node {
-    min-height: 40px;
-    line-height: 40px;
-    margin-left: 40px;
-    min-width: 40px;
-    white-space: nowrap; }
-  .jstree-default-responsive .jstree-anchor {
-    line-height: 40px;
-    height: 40px; }
-  .jstree-default-responsive .jstree-icon,
-  .jstree-default-responsive .jstree-icon:empty {
-    width: 40px;
-    height: 40px;
-    line-height: 40px; }
-  .jstree-default-responsive > .jstree-container-ul > .jstree-node {
-    margin-left: 0; }
-  .jstree-default-responsive.jstree-rtl .jstree-node {
-    margin-left: 0;
-    margin-right: 40px; }
-  .jstree-default-responsive.jstree-rtl .jstree-container-ul > .jstree-node {
-    margin-right: 0; }
-  .jstree-default-responsive .jstree-ocl,
-  .jstree-default-responsive .jstree-themeicon,
-  .jstree-default-responsive .jstree-checkbox {
-    background-size: 120px 240px; }
-  .jstree-default-responsive .jstree-leaf > .jstree-ocl {
-    background: transparent; }
-  .jstree-default-responsive .jstree-open > .jstree-ocl {
-    background-position: 0 0px !important; }
-  .jstree-default-responsive .jstree-closed > .jstree-ocl {
-    background-position: 0 -40px !important; }
-  .jstree-default-responsive.jstree-rtl .jstree-closed > .jstree-ocl {
-    background-position: -40px 0px !important; }
-  .jstree-default-responsive .jstree-themeicon {
-    background-position: -40px -40px; }
-  .jstree-default-responsive .jstree-checkbox,
-  .jstree-default-responsive .jstree-checkbox:hover {
-    background-position: -40px -80px; }
-  .jstree-default-responsive.jstree-checkbox-selection .jstree-clicked > .jstree-checkbox,
-  .jstree-default-responsive.jstree-checkbox-selection .jstree-clicked > .jstree-checkbox:hover,
-  .jstree-default-responsive .jstree-checked > .jstree-checkbox,
-  .jstree-default-responsive .jstree-checked > .jstree-checkbox:hover {
-    background-position: 0 -80px; }
-  .jstree-default-responsive .jstree-anchor > .jstree-undetermined,
-  .jstree-default-responsive .jstree-anchor > .jstree-undetermined:hover {
-    background-position: 0 -120px; }
-  .jstree-default-responsive .jstree-anchor {
-    font-weight: bold;
-    font-size: 1.1em;
-    text-shadow: 1px 1px white; }
-  .jstree-default-responsive > .jstree-striped {
-    background: transparent; }
-  .jstree-default-responsive .jstree-wholerow {
-    border-top: 1px solid rgba(255, 255, 255, 0.7);
-    border-bottom: 1px solid rgba(64, 64, 64, 0.2);
-    background: #ebebeb;
-    height: 40px; }
-  .jstree-default-responsive .jstree-wholerow-hovered {
-    background: #e7f4f9; }
-  .jstree-default-responsive .jstree-wholerow-clicked {
-    background: #beebff; }
-  .jstree-default-responsive .jstree-children .jstree-last > .jstree-wholerow {
-    box-shadow: inset 0 -6px 3px -5px #666666; }
-  .jstree-default-responsive .jstree-children .jstree-open > .jstree-wholerow {
-    box-shadow: inset 0 6px 3px -5px #666666;
-    border-top: 0; }
-  .jstree-default-responsive .jstree-children .jstree-open + .jstree-open {
-    box-shadow: none; }
-  .jstree-default-responsive .jstree-node,
-  .jstree-default-responsive .jstree-icon,
-  .jstree-default-responsive .jstree-node > .jstree-ocl,
-  .jstree-default-responsive .jstree-themeicon,
-  .jstree-default-responsive .jstree-checkbox {
-    background-image: url("../images/jstree/40px.png");
-    background-size: 120px 240px; }
-  .jstree-default-responsive .jstree-node {
-    background-position: -80px 0;
-    background-repeat: repeat-y; }
-  .jstree-default-responsive .jstree-last {
-    background: transparent; }
-  .jstree-default-responsive .jstree-leaf > .jstree-ocl {
-    background-position: -40px -120px; }
-  .jstree-default-responsive .jstree-last > .jstree-ocl {
-    background-position: -40px -160px; }
-  .jstree-default-responsive .jstree-themeicon-custom {
-    background-color: transparent;
-    background-image: none;
-    background-position: 0 0; }
-  .jstree-default-responsive .jstree-file {
-    background: url("../images/jstree/40px.png") 0 -160px no-repeat;
-    background-size: 120px 240px; }
-  .jstree-default-responsive .jstree-folder {
-    background: url("../images/jstree/40px.png") -40px -40px no-repeat;
-    background-size: 120px 240px; } }
-
-.jstree-default > .jstree-container-ul > .jstree-node {
-  margin-left: 0;
-  margin-right: 0; }
-
-.tour-tour > .popover-title {
-  background-color: #2c3143;
-  color: #ffffff; }
-
-.flex-vertical-container, .history-panel, .dataset-collection-panel,
-.flex-horizontal-container {
-  display: -webkit-flex;
-  display: -ms-flexbox;
-  display: flex;
-  /* force ff to squish beyond content:
-       https://developer.mozilla.org/en-US/Firefox/Releases/34/Site_Compatibility#CSS */
-  -webkit-flex-wrap: wrap;
-  -ms-flex-wrap: wrap;
-  property: wrap;
-  -webkit-align-items: stretch;
-  -ms-align-items: stretch;
-  property: stretch;
-  -ms-flex-align: stretch;
-  -webkit-align-content: stretch;
-  -ms-align-content: stretch;
-  property: stretch;
-  -ms-flex-line-pack: stretch;
-  -webkit-justify-content: flex-start;
-  -ms-justify-content: flex-start;
-  property: flex-start;
-  -ms-flex-pack: start; }
-
-.flex-vertical-container, .history-panel, .dataset-collection-panel {
-  flex-flow: column nowrap; }
-
-.flex-horizontal-container {
-  flex-flow: row nowrap; }
-
-.flex-row,
-.flex-column,
-.history-panel > .list-items,
-.dataset-collection-panel > .list-items {
-  -webkit-flex: 1 1 auto;
-  -ms-flex: 1 1 auto;
-  property: 1 1 auto;
-  -webkit-align-self: auto;
-  -ms-align-self: auto;
-  property: auto;
-  -ms-flex-item-align: auto; }
-
-.charts-client .charts-buttons {
-  position: absolute;
-  right: 0px;
-  z-index: 1000;
-  width: 170px;
-  top: 4px; }
-  .charts-client .charts-buttons .btn, .charts-client .charts-buttons input[type="submit"], .charts-client .charts-buttons
-  button, .charts-client .charts-buttons .action-button, .charts-client .charts-buttons .menubutton {
-    background: white;
-    color: #666;
-    border: none; }
-    .charts-client .charts-buttons .btn .icon, .charts-client .charts-buttons input[type="submit"] .icon, .charts-client .charts-buttons
-    button .icon, .charts-client .charts-buttons .action-button .icon, .charts-client .charts-buttons .menubutton .icon {
-      font-size: 1.5em; }
-    .charts-client .charts-buttons .btn .fa-check-square, .charts-client .charts-buttons input[type="submit"] .fa-check-square, .charts-client .charts-buttons
-    button .fa-check-square, .charts-client .charts-buttons .action-button .fa-check-square, .charts-client .charts-buttons .menubutton .fa-check-square {
-      color: #3d7a3d; }
-
-.charts-client .charts-center {
-  float: left;
-  width: 70%;
-  overflow: hidden;
-  padding: 10px 5px 10px 10px; }
-  .charts-client .charts-center .charts-viewer {
-    height: inherit;
-    min-height: 50px; }
-    .charts-client .charts-center .charts-viewer .info {
-      position: absolute;
-      margin: 40px 20px 50px 10px;
-      width: 50%;
-      word-break: break-word; }
-    .charts-client .charts-center .charts-viewer .text {
-      position: relative;
-      margin-left: 5px;
-      top: -1px;
-      font-size: 1em;
-      display: inline; }
-    .charts-client .charts-center .charts-viewer .icon {
-      font-size: 1.2em;
-      display: inline-block; }
-    .charts-client .charts-center .charts-viewer .charts-viewer-container {
-      float: left;
-      display: block;
-      height: 100%; }
-    .charts-client .charts-center .charts-viewer .charts-viewer-canvas {
-      display: block;
-      width: 100%;
-      min-height: 100px;
-      height: inherit; }
-
-.charts-client .charts-right {
-  float: left;
-  width: 30%;
-  height: 100vh;
-  padding-bottom: 32px;
-  padding-top: 32px;
-  overflow: hidden;
-  display: flex;
-  flex-direction: column; }
-  .charts-client .charts-right .charts-editor {
-    display: block;
-    flex: 1;
-    overflow: auto;
-    padding: 5px 10px 30px 5px; }
-    .charts-client .charts-right .charts-editor .charts-description {
-      margin-bottom: 20px; }
-      .charts-client .charts-right .charts-editor .charts-description .charts-description-image-td {
-        vertical-align: top; }
-      .charts-client .charts-right .charts-editor .charts-description .charts-description-image {
-        width: 50px;
-        height: 43px;
-        margin-right: 10px; }
-      .charts-client .charts-right .charts-editor .charts-description .charts-description-title {
-        font-weight: bold; }
-      .charts-client .charts-right .charts-editor .charts-description .charts-description-text {
-        margin-top: 5px;
-        word-break: break-word; }
-
-.charts-client.charts-fullscreen .charts-buttons {
-  position: absolute;
-  right: 0px; }
-
-.charts-client.charts-fullscreen .charts-center {
-  width: 100%; }
-
-.charts-client.charts-fullscreen .charts-right {
-  display: none; }
-
-.unselectable, .unified-panel-header, .unified-panel-footer, .panel-collapse, .menubutton {
-  -webkit-touch-callout: none;
-  -webkit-user-select: none;
-  -moz-user-select: none;
-  -ms-user-select: none;
-  -o-user-select: none;
-  -khtml-user-select: none;
-  user-select: none; }
-
-.parent-width {
-  width: 100%;
-  *width: 90%; }
-
-.clear::after, .list-panel .controls .list-actions::after {
-  display: block;
-  clear: both;
-  content: ""; }
-
-body {
-  background: #fff;
-  color: #212529;
-  margin: 10px; }
-  body.full-content {
-    overflow: hidden;
-    margin: 0;
-    padding: 0;
-    width: 100%;
-    height: 100%; }
-
-#everything {
-  display: flex;
-  flex-direction: column;
-  position: absolute;
-  top: 0;
-  left: 0;
-  margin: 0;
-  padding: 0;
-  width: 100%;
-  height: 100%; }
-
-#columns {
-  flex: 1;
-  position: relative; }
-
-#background {
-  position: absolute;
-  background: #fff;
-  z-index: -1;
-  top: 0;
-  left: 0;
-  margin: 0;
-  padding: 0;
-  width: 100%;
-  height: 100%; }
-
-#messagebox {
-  width: 100%;
-  height: 2.5rem !important;
-  overflow: hidden;
-  border-bottom: solid #999 1px;
-  font-size: 90%;
-  display: none; }
-
-#inactivebox {
-  width: 100%;
-  height: 2.5rem !important;
-  overflow: hidden;
-  border-bottom: solid #999 1px;
-  font-size: 90%;
-  display: none; }
-
-#left,
-#center,
-#right {
-  position: absolute;
-  top: 0;
-  height: 100%;
-  overflow: hidden;
-  background: #fff; }
-
-#left {
-  left: 0px;
-  width: 18rem;
-  z-index: 200;
-  border-right: none; }
-
-#center {
-  left: 18rem;
-  right: 18rem;
-  overflow: hidden;
-  z-index: 1; }
-  #center .center-container {
-    position: absolute;
-    width: 100%;
-    height: 100%; }
-    #center .center-container .center-panel {
-      display: none;
-      position: absolute;
-      width: 100%;
-      height: 100%;
-      padding: 1rem 1.5rem;
-      overflow: auto; }
-    #center .center-container .center-frame {
-      position: absolute;
-      width: 100%;
-      height: 100%; }
-
-#right {
-  width: 18rem;
-  right: 0px;
-  z-index: 200;
-  border-left: none; }
-
-#left,
-#right,
-.unified-panel {
-  background: #f8f9fa;
-  display: flex;
-  flex-direction: column; }
-
-#left,
-#right,
-.unified-panel {
-  background: #f8f9fa;
-  display: flex;
-  flex-direction: column; }
-
-.unified-panel-header {
-  height: 2.5rem;
-  z-index: 1000;
-  font-size: 1rem;
-  font-weight: bold;
-  display: flex;
-  align-items: center;
-  color: #555; }
-  .unified-panel-header a {
-    color: #555; }
-  .unified-panel-header .unified-panel-header-inner {
-    width: 100%;
-    align-items: center;
-    justify-content: space-between; }
-  .unified-panel-header .panel-header-buttons {
-    order: 9999; }
-  .unified-panel-header .panel-header-button {
-    text-decoration: none;
-    display: inline-block;
-    cursor: pointer;
-    width: 1.2rem;
-    text-align: center;
-    padding: 0px; }
-    .unified-panel-header .panel-header-button:not(:last-child) {
-      margin-right: 2px; }
-    .unified-panel-header .panel-header-button:hover {
-      color: maroon;
-      transition: color 0.25s linear; }
-      @media screen and (prefers-reduced-motion: reduce) {
-        .unified-panel-header .panel-header-button:hover {
-          transition: none; } }
-    .unified-panel-header .panel-header-button .caret {
-      margin-top: 7px; }
-    .unified-panel-header .panel-header-button.popup {
-      padding-right: 1.75em;
-      background: url(../images/dropdownarrow.png) no-repeat right 7px; }
-
-.unified-panel-footer, .panel-collapse {
-  position: relative;
-  height: 25px;
-  line-height: 25px;
-  width: 100%;
-  z-index: 1000;
-  border-top: none;
-  background: #f8f9fa;
-  color: #555; }
-  .unified-panel-footer a, .panel-collapse a {
-    color: #555; }
-  .unified-panel-footer .drag, .panel-collapse .drag {
-    position: absolute;
-    top: 0;
-    right: 0;
-    padding: 0 5px;
-    text-align: center;
-    height: 25px;
-    width: 20px;
-    background-image: url(../images/visualization/draggable_horizontal.png);
-    background-repeat: no-repeat;
-    background-position: 50% 50%;
-    cursor: col-resize; }
-
-#right > .unified-panel-footer .drag, #right > .panel-collapse .drag {
-  left: 0; }
-
-.panel-collapse {
-  font-size: 4/3em;
-  z-index: 201;
-  cursor: pointer;
-  display: block;
-  position: fixed;
-  left: 0;
-  top: inherit;
-  bottom: 0;
-  padding: 0 5px;
-  text-align: center;
-  height: 25px;
-  line-height: 25px;
-  width: 20px;
-  background: none;
-  border-right: none;
-  border-top: none;
-  background: #f8f9fa; }
-  .panel-collapse:before {
-    content: "\f053"; }
-  .panel-collapse.hidden:before {
-    content: "\f054"; }
-  .panel-collapse.right {
-    left: inherit;
-    right: 0;
-    border-right: none;
-    border-left: none; }
-    .panel-collapse.right.right:before {
-      content: "\f054"; }
-    .panel-collapse.right.right.hidden:before {
-      content: "\f053"; }
-
-.menu-bg {
-  background: whiteSmoke top repeat-x; }
-
-div.unified-panel-body {
-  width: 100%;
-  height: 100%;
-  padding: 0px;
-  flex: 1;
-  overflow: auto; }
-
-div.unified-panel-body-background {
-  background: none repeat scroll 0 0 #f8f9fa; }
-
-#dd-helper {
-  background: white;
-  opacity: 0;
-  z-index: 900;
-  position: absolute;
-  top: 0;
-  left: 0;
-  width: 100%;
-  height: 100%;
-  display: none; }
-
-.panel-error-message,
-.panel-warning-message,
-.panel-done-message,
-.panel-info-message {
-  height: 2.5rem;
-  line-height: 2.5rem;
-  padding: 0px;
-  padding-left: 2.5rem;
-  background-color: #f4a3a5;
-  background-image: url(error_small.png);
-  background-repeat: no-repeat;
-  background-position: 0.5rem 50%; }
-
-.panel-warning-message {
-  background-image: url(warn_small.png);
-  background-color: #ffcc9a; }
-
-.panel-done-message {
-  background-image: url(ok_small.png);
-  background-color: #c2ebc2; }
-
-.panel-info-message {
-  background-image: url(info_icon.svg);
-  background-size: 1.5rem;
-  background-color: #a6c9e1; }
-  .panel-info-message svg:path {
-    fill: black; }
-
-#masthead {
-  padding: 0;
-  margin-bottom: 0px;
-  background-color: #2c3143;
-  height: 3rem; }
-  #masthead .navbar-nav {
-    min-height: 100%; }
-    #masthead .navbar-nav > li {
-      min-height: 100%;
-      display: flex;
-      align-items: center; }
-      #masthead .navbar-nav > li.active {
-        background: black; }
-      #masthead .navbar-nav > li .nav-link {
-        cursor: pointer;
-        text-decoration: none; }
-        #masthead .navbar-nav > li .nav-link:hover {
-          color: gold; }
-        #masthead .navbar-nav > li .nav-link.nav-icon {
-          font-size: 1.7em; }
-        #masthead .navbar-nav > li .nav-link.toggle {
-          color: gold; }
-      #masthead .navbar-nav > li .nav-note {
-        font-weight: bold;
-        font-size: 10px;
-        position: relative;
-        right: 5px;
-        top: 10px;
-        color: gold;
-        width: 0px; }
-  #masthead .navbar-brand {
-    position: absolute;
-    left: 0;
-    font-family: verdana;
-    font-weight: bold;
-    font-size: 20px;
-    color: white;
-    padding: 5px 20px 12px;
-    margin-left: -15px;
-    text-decoration: none; }
-    #masthead .navbar-brand .navbar-brand-image {
-      display: inline;
-      width: 26px;
-      margin-left: 0.35em;
-      border: none; }
-    #masthead .navbar-brand .navbar-brand-title {
-      color: white; }
-
-.quota-meter-container {
-  position: absolute;
-  right: 0;
-  height: 32px; }
-
-.quota-meter {
-  position: absolute;
-  top: 8px;
-  right: 8px;
-  height: 16px;
-  width: 100px; }
-
-.quota-meter-bar {
-  position: absolute;
-  top: 0;
-  left: 0;
-  height: 16px;
-  background-color: #25537b; }
-
-.quota-meter-bar-warn {
-  background-color: #fe7f02; }
-
-.quota-meter-bar-error {
-  background-color: #e31a1e; }
-
-.quota-meter-text {
-  position: absolute;
-  top: 50%;
-  left: 0;
-  width: 100px;
-  height: 16px;
-  margin-top: -7px;
-  text-align: center;
-  z-index: 9001;
-  white-space: nowrap; }
-  .quota-meter-text a {
-    font-size: 12px;
-    text-decoration: none; }
-
-div.metadataForm {
-  border: solid #aaaaaa 1px; }
-
-div.metadataFormTitle {
-  font-weight: bold;
-  padding: 5px;
-  padding-left: 10px;
-  padding-right: 10px;
-  background: #cccccc;
-  background-repeat: repeat-x;
-  background-position: top;
-  border-bottom: solid #aaaaaa 1px; }
-
-div.metadataFormBody {
-  background: #ffffff;
-  padding: 5px 0; }
-
-div.metadataFormBody div.metadataFormTitle {
-  background: transparent;
-  border: none;
-  font-weight: bold;
-  border-bottom: solid #dcb790 1px;
-  margin-bottom: 5px; }
-
-div.metadataFormDisabled div.metadataFormTitle {
-  background: #eee;
-  border-color: #999; }
-
-div.metadataFormDisabled {
-  border-color: #999; }
-
-div.metadataHelpBody {
-  width: 100%;
-  overflow: auto; }
-
-div.titleRow {
-  font-weight: bold;
-  border-bottom: dotted gray 1px;
-  margin-bottom: 0.5em;
-  padding-bottom: 0.25em; }
-
-div.toolFormBody div.toolFormTitle {
-  background: transparent;
-  border: none;
-  font-weight: bold;
-  border-bottom: solid #d6b161 1px;
-  margin-bottom: 5px; }
-
-div.toolFormDisabled div.toolFormTitle {
-  background: #f5f5f5;
-  border-color: #bfbfbf; }
-
-div.toolFormDisabled {
-  border-color: #bfbfbf; }
-
-div.toolHelp {
-  margin-top: 15px;
-  padding: 5px; }
-
-div.toolHelpBody {
-  width: 100%; }
-
-.toolForm.toolFormInCanvas {
-  border: solid #d6b161 1px;
-  -webkit-border-radius: 2px;
-  -moz-border-radius: 2px;
-  border-radius: 2px;
-  background: #ffffff;
-  margin: 0px; }
-  .toolForm.toolFormInCanvas.toolForm-active {
-    box-shadow: 0 0 0 3px #25537b;
-    -webkit-border-radius: 1px;
-    -moz-border-radius: 1px;
-    border-radius: 1px; }
-  .toolForm.toolFormInCanvas .toolFormTitle {
-    font-size: 0.8rem;
-    line-height: 1.5; }
-
-div.form,
-div.toolForm {
-  border: solid #d6b161 1px;
-  -webkit-border-radius: 0.1875rem;
-  -moz-border-radius: 0.1875rem;
-  border-radius: 0.1875rem; }
-
-div.form-title,
-div.toolFormTitle {
-  padding: 5px 10px;
-  background: #ebd9b2;
-  border-bottom: solid #d6b161 1px;
-  word-wrap: break-word; }
-
-div.form-body {
-  padding: 5px 0; }
-
-div.form-row {
-  padding: 5px 10px; }
-
-div.form-title-row {
-  padding: 5px 10px; }
-
-div.repeat-group-item {
-  border-left: solid #d6b161 5px;
-  margin-left: 10px;
-  margin-bottom: 10px; }
-
-div.form-row-error {
-  background: #f4a3a5; }
-
-div.form-row label {
-  font-weight: bold;
-  display: block;
-  margin-bottom: 0.2em; }
-
-div.form-row label.inline {
-  display: inline; }
-
-div.form-row-input {
-  width: 90%;
-  float: left; }
-
-div.form-row-input label {
-  font-weight: normal;
-  display: inline; }
-
-div.form-row-error-message {
-  width: 300px;
-  float: left;
-  color: red;
-  font-weight: bold;
-  padding: 3px 0; }
-
-.form-row .help,
-.toolParamHelp {
-  color: #666; }
-  .form-row .help a,
-  .toolParamHelp a {
-    color: #666; }
-
-.form-row.form-actions {
-  background: whiteSmoke;
-  border-top: solid #ddd 1px;
-  padding-top: 10px;
-  padding-bottom: 10px;
-  margin-top: 5px; }
-
-.workflow-right {
-  background: white; }
-
-.workflow-right .right-content .section-row {
-  margin-bottom: 10px; }
-
-select {
-  padding: 2px;
-  font-size: 0.8rem;
-  line-height: 1.5; }
-
-select,
-input,
-textarea {
-  font: inherit; }
-
-.form-row {
-  display: block; }
-  .form-row select,
-  .form-row textarea,
-  .form-row input[type="text"],
-  .form-row input[type="file"],
-  .form-row input[type="password"] {
-    max-width: 90%; }
-
-textarea,
-input[type="text"],
-input[type="password"] {
-  font-size: 0.8rem;
-  line-height: 1.5;
-  border: 1px solid #aaa;
-  padding: 3px; }
-
-.search-query {
-  display: inline-block;
-  padding: 4px;
-  font-size: 0.8rem;
-  line-height: 1.5;
-  color: #495057;
-  border: 1px solid #aaa;
-  padding-left: 14px !important;
-  padding-right: 14px;
-  margin-bottom: 0;
-  -webkit-border-radius: 14px;
-  -moz-border-radius: 14px;
-  border-radius: 14px;
-  max-width: auto; }
-
-.search-query:focus {
-  border-color: rgba(24, 132, 218, 0.8);
-  outline: 0;
-  outline: thin dotted \9;
-  /* IE6-8 */ }
-
-.search-spinner {
-  position: absolute;
-  display: none;
-  right: 6px;
-  top: 5px;
-  font-size: 1.4em;
-  color: #888; }
-
-#tool-search {
-  position: relative; }
-  #tool-search #search-clear-btn {
-    position: absolute;
-    right: 6px;
-    top: 5px;
-    display: block;
-    font-size: 1.4em !important;
-    text-decoration: none;
-    color: #888; }
-    #tool-search #search-clear-btn:before {
-      content: "\f057"; }
-
-.errormessagelarge, .error-modal .modal-content,
-.warningmessagelarge,
-.donemessagelarge,
-.infomessagelarge,
-.ui-form-help .error,
-.ui-form-help .warning,
-.ui-form-help .note {
-  min-height: 36px;
-  padding-left: 52px;
-  background-image: url(error_large.png);
-  background-repeat: no-repeat;
-  background-position: 10px 5px; }
-  .errormessagelarge .messagerow, .error-modal .modal-content .messagerow,
-  .warningmessagelarge .messagerow,
-  .donemessagelarge .messagerow,
-  .infomessagelarge .messagerow,
-  .ui-form-help .error .messagerow,
-  .ui-form-help .warning .messagerow,
-  .ui-form-help .note .messagerow {
-    padding: 10px 20px; }
-
-.errormessagelarge, .error-modal .modal-content {
-  padding-left: 52px; }
-
-.warningmessagelarge {
-  padding-left: 52px;
-  background-image: url(warn_large.png); }
-
-.donemessagelarge {
-  padding-left: 52px;
-  background-image: url(ok_large.png); }
-
-.infomessagelarge {
-  background-image: url(info_large.png); }
-
-.screencastBox {
-  padding-left: 10px;
-  border-color: #aaaa66;
-  background-color: #ffffcc;
-  background-image: none; }
-
-.errormessage,
-.warningmessage,
-.donemessage,
-.infomessage,
-.errormessagesmall,
-.warningmessagesmall,
-.donemessagesmall,
-.infomessagesmall,
-.ui-form-help .error,
-.ui-form-help .warning,
-.ui-form-help .note {
-  padding: 5px;
-  padding-left: 25px;
-  min-height: 15px;
-  background-image: url(error_small.png);
-  background-repeat: no-repeat;
-  background-position: 5px 6px; }
-
-.warningmessage,
-.warningmessagesmall,
-.ui-form-help .warning {
-  background-image: url(warn_small.png); }
-
-.donemessage,
-.donemessagesmall {
-  background-image: url(ok_small.png); }
-
-.infomessage,
-.infomessagesmall,
-.ui-form-help .note {
-  background-image: url(info_small.png); }
-
-.errormark,
-.warningmark,
-.donemark,
-.infomark,
-.ok_bgr,
-.err_bgr {
-  padding-left: 20px;
-  min-height: 15px;
-  background: url(error_small.png) no-repeat; }
-
-.warningmark {
-  background-image: url(warn_small.png); }
-
-.donemark {
-  background-image: url(ok_small.png); }
-
-.infomark,
-.ok_bgr {
-  background-image: url(info_small.png); }
-
-/* I think this is only used in view details */
-table.simple {
-  font-size: 12px;
-  background: #fff;
-  margin: 1em;
-  border-collapse: collapse;
-  text-align: left; }
-
-table.simple th {
-  font-size: 14px;
-  font-weight: normal;
-  padding: 10px 8px;
-  border-bottom: 2px solid #333; }
-
-table.simple td {
-  padding: 10px 8px 0px 8px; }
-
-table.simple tbody tr:hover td {
-  color: #333; }
-
-table.tabletip {
-  width: 100%;
-  border-collapse: collapse;
-  text-align: left; }
-
-table.tabletip th {
-  white-space: nowrap;
-  border-bottom: 1px solid #444;
-  padding-right: 3px; }
-
-table.tabletip td {
-  border-bottom: 1px solid #ddd; }
-
-table.tabletip tbody tr:hover td {
-  background-color: #eee; }
-
-table.colored {
-  border-top: solid #bdc6d0 1px;
-  border-bottom: solid #bdc6d0 1px; }
-
-table.colored td,
-table.colored th {
-  text-align: left;
-  padding: 5px;
-  line-height: 1.5; }
-
-table.colored tr.header {
-  background: #f8f9fa;
-  color: contrast(spin(#a8afc6, 180));
-  background-repeat: repeat-x;
-  background-position: top;
-  border-bottom: solid #bdc6d0 1px;
-  font-weight: bold; }
-
-table.colored tr {
-  background: #ffffff; }
-
-table.colored tr.odd_row {
-  background: #f9f9f9; }
-
-div.debug {
-  margin: 10px;
-  padding: 5px;
-  background: #ffff99;
-  border: solid #ffff33 1px;
-  color: black; }
-
-.grid-table {
-  width: 100%; }
-
-.grid-header {
-  padding-bottom: 1em; }
-
-.grid-header h2 {
-  margin: 0;
-  margin-bottom: 0.5em; }
-
-.grid-header .title {
-  font-weight: bold; }
-
-.grid {
-  padding-top: 1em;
-  border-collapse: collapse;
-  width: 100%; }
-
-.grid tbody td {
-  line-height: 1.5;
-  border-top: solid #dddddd 1px;
-  border-bottom: solid #dddddd 1px;
-  padding: 5px; }
-
-.grid tbody td:empty {
-  padding: 0; }
-
-.grid thead tr {
-  height: 2em; }
-
-.grid thead th {
-  line-height: 1.5;
-  background: #f8f9fa;
-  color: contrast(#f8f9fa);
-  border-top: solid #bdc6d0 1px;
-  border-bottom: solid #bdc6d0 1px;
-  padding: 5px;
-  text-align: left;
-  white-space: nowrap; }
-
-.grid tfoot td {
-  background-color: #f8f8f8;
-  border-top: solid #dddddd 1px;
-  border-bottom: solid #dddddd 1px;
-  padding: 5px; }
-
-.grid .current, .grid .upload-ftp-base .upload-ftp-row:hover, .upload-ftp-base .grid .upload-ftp-row:hover, .grid .upload-ftp .upload-ftp-row:hover, .upload-ftp .grid .upload-ftp-row:hover, .grid .upload-ftp-full .upload-ftp-row:hover, .upload-ftp-full .grid .upload-ftp-row:hover, .grid .upload-settings tr:hover, .upload-settings .grid tr:hover {
-  background-color: #eeeeff; }
-
-.count-box {
-  min-width: 1.1em;
-  padding: 5px;
-  border-width: 1px;
-  border-style: solid;
-  text-align: center;
-  display: inline-block; }
-
-.text-filter-val {
-  border: solid 1px #aaaaaa;
-  padding: 1px 2px 1px 3px;
-  margin-right: 5px;
-  -moz-border-radius: 0.5em;
-  -webkit-border-radius: 0.5em;
-  font-style: italic; }
-
-.page-link-grid a,
-.inactive-link {
-  padding: 0px 7px 0px 7px;
-  color: #555; }
-
-.inactive-link,
-.current-filter {
-  font-weight: bold;
-  color: #000; }
-
-#advanced-search td {
-  padding: 3px; }
-
-#advanced-search table {
-  border-collapse: separate; }
-
-.delete-search-icon {
-  background: url(../images/delete_tag_icon_gray.png) center no-repeat;
-  display: inline-block;
-  width: 10px;
-  cursor: pointer;
-  height: 18px;
-  vertical-align: middle;
-  margin-left: 2px; }
-
-.search-box-input {
-  border: 0;
-  float: left;
-  outline: medium none;
-  font-style: italic;
-  font-size: inherit; }
-
-.search-box {
-  vertical-align: bottom;
-  display: inline-block;
-  padding: 0;
-  white-space: nowrap; }
-
-.gray-background {
-  background-color: #dddddd; }
-
-.loading-elt-overlay {
-  background-color: white;
-  opacity: 0.5;
-  width: 100%;
-  height: 100%;
-  z-index: 14000;
-  position: fixed;
-  display: none; }
-
-div.odd_row {
-  background: #f9f9f9; }
-
-#footer {
-  display: none; }
-
-span.toolParameterExpandableCollapsable {
-  font-weight: bold;
-  cursor: pointer; }
-
-ul.toolParameterExpandableCollapsable {
-  list-style: none; }
-
-ul.manage-table-actions {
-  float: right;
-  margin-top: -2.5em; }
-
-ul.manage-table-actions li {
-  display: block;
-  float: left;
-  margin-left: 0.5em; }
-
-.state-progress {
-  border: 1px solid gray;
-  position: relative;
-  margin-top: 2px;
-  margin-bottom: 1px; }
-  .state-progress .info {
-    color: #000000;
-    background: #ffffff; }
-  .state-progress .new {
-    background: #e9ecef; }
-  .state-progress .running {
-    background: #ffffcc; }
-  .state-progress .ok {
-    background: #c2ebc2; }
-  .state-progress .note {
-    margin-left: 1em;
-    position: absolute; }
-
-.state-color-new {
-  border-color: #bfbfbf;
-  background: #e9ecef; }
-
-.state-color-upload {
-  border-color: #63a0ca;
-  background: #a6c9e1; }
-
-.state-color-waiting {
-  border-color: #bfbfbf;
-  background: #e9ecef; }
-
-.state-color-queued {
-  border-color: #bfbfbf;
-  background: #e9ecef; }
-
-.state-color-running {
-  border-color: #aaaa66;
-  background: #ffffcc; }
-
-.state-color-ok {
-  border-color: #94db94;
-  background: #c2ebc2; }
-
-.state-color-error {
-  border-color: #eb5f62;
-  background: #f4a3a5; }
-
-.state-color-deleted {
-  border-color: #737373;
-  border-style: dotted;
-  background: #90a0af; }
-
-.state-color-hidden {
-  border-color: #bfbfbf;
-  border-style: dotted;
-  background: #e9ecef; }
-
-.state-fg-new {
-  color: #ffb030; }
-
-.state-fg-upload {
-  color: #d090d0; }
-
-.state-fg-waiting {
-  color: #e8c060; }
-
-.state-fg-queued {
-  color: #888888; }
-
-.state-fg-running {
-  color: #aaaa66; }
-
-.state-fg-ok {
-  color: #66aa66; }
-
-.state-fg-error {
-  color: #aa6666; }
-
-.state-fg-deleted {
-  color: #3399ff; }
-
-a.btn, a.action-button, a.menubutton {
-  text-decoration: none; }
-
-a.action-button {
-  color: #333;
-  text-decoration: none; }
-
-.action-button > img {
-  vertical-align: middle; }
-
-.menubutton {
-  display: inline-block;
-  cursor: pointer;
-  position: relative; }
-  .menubutton a {
-    text-decoration: none; }
-  .menubutton .menubutton-label,
-  .menubutton > label {
-    position: relative;
-    display: inline-block;
-    border-right: none;
-    text-decoration: none;
-    text-align: left;
-    max-height: 3;
-    line-height: 1.5;
-    overflow: hidden;
-    text-overflow: ellipsis; }
-  .menubutton.popup .menubutton-label {
-    margin: -5px 0;
-    border-right: solid #bfbfbf 1px;
-    padding-right: 6px; }
-  .menubutton.popup, .menubutton.popup.split {
-    padding-right: 18px; }
-    .menubutton.popup::after, .menubutton.popup.split::after {
-      display: inline-block;
-      width: 0;
-      height: 0;
-      margin-left: 0.255em;
-      vertical-align: 0.255em;
-      content: "";
-      border-top: 0.3em solid;
-      border-right: 0.3em solid transparent;
-      border-bottom: 0;
-      border-left: 0.3em solid transparent; }
-    .menubutton.popup:empty::after, .menubutton.popup.split:empty::after {
-      margin-left: 0; }
-    .menubutton.popup:after, .menubutton.popup.split:after {
-      margin-left: 0.5rem; }
-
-.menubutton.background-none {
-  background: none; }
-
-/*
-.overlay-border {
-    position: absolute;
-    top: 0;
-    left: 0;
-    height: 100%;
-    width: 100%;
-    padding: 1em;
-    margin: -1em;
-    background-color: rgba(0,0,0,0.5);
-    -moz-border-radius: 1em;
-    -webkit-border-radius: 1em;
-    z-index: -1;
-}
-*/
-div.popmenu-wrapper {
-  position: absolute;
-  top: 100%;
-  z-index: 20000; }
-  div.popmenu-wrapper ul.dropdown-menu {
-    display: block;
-    position: relative;
-    float: none; }
-
-ul.dropdown-menu a {
-  text-decoration: none; }
-
-ul.dropdown-menu li.head > a {
-  text-shadow: 0 1px 0 rgba(255, 255, 255, 0.5);
-  font-size: 11px;
-  font-weight: bold;
-  line-height: 1.5;
-  color: #adb5bd;
-  text-transform: uppercase; }
-
-ul.dropdown-menu li.head > a:hover {
-  background: inherit;
-  border-color: transparent; }
-
-.popup-arrow {
-  cursor: pointer;
-  text-decoration: none;
-  color: #555; }
-
-.popup-arrow:hover {
-  color: black; }
-
-div.permissionContainer {
-  padding-left: 20px; }
-
-.text-content hr {
-  display: block;
-  background: black;
-  color: black;
-  width: 100%;
-  height: 1px;
-  border: none;
-  background: #aaa;
-  color: #aaa; }
-
-.text-content table {
-  border-collapse: collapse;
-  border-top: 1px solid #ccc;
-  border-left: 1px solid #ccc; }
-
-.text-content blockquote {
-  color: #666; }
-
-.text-content fieldset {
-  border-color: #ccc;
-  border: 1px solid #ccc; }
-
-.text-content th,
-.text-content td {
-  border-bottom: 1px solid #ddd;
-  border-right: 1px solid #ccc; }
-
-.text-content th,
-.text-content td {
-  padding: 0.8em; }
-
-.preserve-text-breaks {
-  white-space: pre-line; }
-
-.icon-button {
-  width: 16px;
-  height: 16px;
-  display: block;
-  float: left;
-  margin-left: 2px;
-  text-indent: 20px;
-  background-repeat: no-repeat;
-  background-position: 0px 0px;
-  padding: 0; }
-
-.fa-icon-button {
-  text-align: center;
-  text-decoration: none;
-  display: inline-block;
-  cursor: pointer;
-  width: 16px;
-  height: 16px;
-  line-height: 8px; }
-  .fa-icon-button:hover {
-    color: maroon;
-    transition: color 0.25s linear; }
-    @media screen and (prefers-reduced-motion: reduce) {
-      .fa-icon-button:hover {
-        transition: none; } }
-
-.editable-text {
-  cursor: pointer; }
-
-.editable-text:hover {
-  cursor: text;
-  border: dotted #999999 1px; }
-
-.icon-button.multiinput {
-  background: url(../images/documents-stack.png) no-repeat;
-  cursor: pointer;
-  float: none;
-  display: inline-block;
-  margin-left: 10px; }
-
-.icon-button.multiinput.disabled {
-  background: url(../images/documents-stack-faded.png) no-repeat;
-  cursor: pointer; }
-
-.icon-button.link {
-  background: url(../images/silk/link.png) no-repeat;
-  cursor: pointer;
-  float: none;
-  display: inline-block;
-  margin-left: 10px; }
-
-.icon-button.link-broken {
-  background: url(../images/silk/link_break.png) no-repeat;
-  cursor: pointer;
-  float: none;
-  display: inline-block;
-  margin-left: 10px; }
-
-.workflow-invocation-complete {
-  border: solid 1px #6a6;
-  border-left-width: 5px;
-  margin: 10px 0;
-  padding-left: 5px; }
-
-.icon-btn, .ui-button-icon-plain {
-  display: inline-block;
-  height: 22px;
-  width: 22px;
-  font-size: 125%;
-  text-align: center;
-  line-height: 19px;
-  border-radius: 3px;
-  border: 1px solid #bfbfbf;
-  background-color: #f2f2f2;
-  color: #333;
-  cursor: pointer; }
-  .icon-btn:focus, .ui-button-icon-plain:focus, .icon-btn:hover, .ui-button-icon-plain:hover {
-    outline: 0;
-    background-color: white;
-    color: maroon; }
-
-.icon-btn.disabled, .disabled.ui-button-icon-plain {
-  background-color: transparent;
-  color: #bbb;
-  border-color: #bbb; }
-
-.icon-btn-group, .list-item .primary-actions, .list-panel .controls .actions, .dataset .details .actions .left, .dataset .details .actions .right {
-  display: inline-block; }
-  .icon-btn-group .icon-btn:not(:last-of-type), .list-item .primary-actions .icon-btn:not(:last-of-type), .list-panel .controls .actions .icon-btn:not(:last-of-type), .dataset .details .actions .left .icon-btn:not(:last-of-type), .dataset .details .actions .right .icon-btn:not(:last-of-type), .icon-btn-group .ui-button-icon-plain:not(:last-of-type), .list-item .primary-actions .ui-button-icon-plain:not(:last-of-type), .list-panel .controls .actions .ui-button-icon-plain:not(:last-of-type), .dataset .details .actions .left .ui-button-icon-plain:not(:last-of-type), .dataset .details .actions .right .ui-button-icon-plain:not(:last-of-type) {
-    margin: 0px;
-    border-radius: 0px;
-    border-right: none; }
-  .icon-btn-group .icon-btn:first-child, .list-item .primary-actions .icon-btn:first-child, .list-panel .controls .actions .icon-btn:first-child, .dataset .details .actions .left .icon-btn:first-child, .dataset .details .actions .right .icon-btn:first-child, .icon-btn-group .ui-button-icon-plain:first-child, .list-item .primary-actions .ui-button-icon-plain:first-child, .list-panel .controls .actions .ui-button-icon-plain:first-child, .dataset .details .actions .left .ui-button-icon-plain:first-child, .dataset .details .actions .right .ui-button-icon-plain:first-child {
-    margin-right: 0px;
-    border-top-left-radius: 3px;
-    border-bottom-left-radius: 3px; }
-  .icon-btn-group .icon-btn:last-child, .list-item .primary-actions .icon-btn:last-child, .list-panel .controls .actions .icon-btn:last-child, .dataset .details .actions .left .icon-btn:last-child, .dataset .details .actions .right .icon-btn:last-child, .icon-btn-group .ui-button-icon-plain:last-child, .list-item .primary-actions .ui-button-icon-plain:last-child, .list-panel .controls .actions .ui-button-icon-plain:last-child, .dataset .details .actions .left .ui-button-icon-plain:last-child, .dataset .details .actions .right .ui-button-icon-plain:last-child {
-    margin-left: 0px;
-    border-radius: 0px 3px 3px 0px; }
-  .icon-btn-group .icon-btn:only-child, .list-item .primary-actions .icon-btn:only-child, .list-panel .controls .actions .icon-btn:only-child, .dataset .details .actions .left .icon-btn:only-child, .dataset .details .actions .right .icon-btn:only-child, .icon-btn-group .ui-button-icon-plain:only-child, .list-item .primary-actions .ui-button-icon-plain:only-child, .list-panel .controls .actions .ui-button-icon-plain:only-child, .dataset .details .actions .left .ui-button-icon-plain:only-child, .dataset .details .actions .right .ui-button-icon-plain:only-child {
-    margin: 0px;
-    border-radius: 3px; }
-
-.list-item .info-section, .dataset .details .summary .info, .dataset .details .summary .job-error-text, .dataset .details .annotation-display .annotation {
-  border-radius: 3px;
-  border: 1px solid rgba(33, 37, 41, 0.3);
-  padding: 4px; }
-
-.list-item .vertical-spacing, .list-panel .vertical-spacing, .dataset .details .summary .dbkey:after, .dataset .details .summary, .dataset .details .actions:not(:last-child), .dataset .details .annotation-display, .dataset .details .display-applications .display-application:last-child, .dataset .details .dataset-peek, .tags-display {
-  margin-bottom: 8px; }
-
-.list-item .help-text, .list-item .details .prompt, .dataset .details .summary .datatype .value:after {
-  font-weight: normal;
-  color: #555; }
-
-.list-item {
-  border: 1px solid #bfbfbf; }
-  .list-item .warnings:not(:empty) {
-    padding-top: 4px; }
-  .list-item .warnings [class$="messagesmall"] {
-    margin: 6px 0.75rem 2px 0.75rem;
-    font-size: 90%; }
-    .list-item .warnings [class$="messagesmall"]:first-child {
-      margin-top: 0px; }
-    .list-item .warnings [class$="messagesmall"]:last-child {
-      margin-bottom: 0px; }
-  .list-item .help-text, .list-item .details .prompt {
-    font-weight: normal;
-    color: #555; }
-  .list-item .selector {
-    float: left;
-    display: none;
-    width: 2.5rem;
-    font-size: 80%;
-    color: #333;
-    cursor: pointer;
-    vertical-align: middle;
-    -webkit-touch-callout: none;
-    -webkit-user-select: none;
-    -moz-user-select: none;
-    -ms-user-select: none;
-    -o-user-select: none;
-    -khtml-user-select: none;
-    user-select: none; }
-  .list-item .selector:hover {
-    color: maroon; }
-  .list-item .title-bar {
-    cursor: pointer;
-    outline: none; }
-    .list-item .title-bar .title {
-      display: inline;
-      font-weight: bold;
-      text-decoration: underline;
-      word-wrap: break-word;
-      word-break: break-all;
-      line-height: 16px; }
-    .list-item .title-bar .subtitle {
-      color: #777;
-      font-size: 90%; }
-      .list-item .title-bar .subtitle a {
-        color: inherit; }
-    .list-item .title-bar .state-description {
-      color: #777;
-      font-size: 90%; }
-      .list-item .title-bar .state-description a {
-        color: inherit; }
-  .list-item .primary-actions {
-    float: right; }
-    .list-item .primary-actions .icon-btn, .list-item .primary-actions .ui-button-icon-plain {
-      margin-left: 2px; }
-  .list-item .details {
-    display: none; }
-    .list-item .details label {
-      margin: 0px;
-      padding: 0px;
-      font-weight: normal; }
-    .list-item .details .prompt:after {
-      content: ":";
-      margin-right: 4px; }
-
-.list-panel {
-  overflow: hidden; }
-  .list-panel .controls .name {
-    word-wrap: break-word;
-    font-weight: bold; }
-    .list-panel .controls .name input {
-      width: 100%;
-      margin: -3px 0px -3px -3px;
-      font-weight: bold; }
-  .list-panel .controls .subtitle {
-    color: #777;
-    font-size: 90%; }
-    .list-panel .controls .subtitle a {
-      color: inherit; }
-  .list-panel .controls .editable-text {
-    border: solid transparent 1px; }
-  .list-panel .controls .editable-text:hover {
-    cursor: pointer;
-    border: 1px dotted #999999; }
-  .list-panel .controls .actions {
-    float: right; }
-    .list-panel .controls .actions .icon-btn, .list-panel .controls .actions .ui-button-icon-plain {
-      margin-left: 2px; }
-  .list-panel .controls .messages::after {
-    display: block;
-    clear: both;
-    content: ""; }
-  .list-panel .controls .messages [class$="message"],
-  .list-panel .controls .messages [class$="messagesmall"] {
-    margin: 0px; }
-    .list-panel .controls .messages [class$="message"]:not(:last-child),
-    .list-panel .controls .messages [class$="messagesmall"]:not(:last-child) {
-      margin-bottom: 8px; }
-  .list-panel .controls .list-actions {
-    display: none; }
-    .list-panel .controls .list-actions .btn, .list-panel .controls .list-actions input[type="submit"], .list-panel .controls .list-actions
-    button, .list-panel .controls .list-actions .action-button, .list-panel .controls .list-actions .menubutton {
-      padding-top: 2px;
-      padding-bottom: 2px;
-      font-size: 90%; }
-    .list-panel .controls .list-actions .list-action-menu {
-      float: right; }
-  .list-panel .list-items {
-    margin: 0;
-    padding: 0; }
-    .list-panel .list-items .list-item {
-      border-width: 1px 0px 1px 0px; }
-      .list-panel .list-items .list-item:not(:last-child) {
-        border-bottom-width: 0px; }
-  .list-panel .empty-message {
-    display: none;
-    margin: 0px; }
-
-.list-item .details .list-panel {
-  margin-top: 8px;
-  border-radius: 3px;
-  background: white;
-  padding: 4px; }
-  .list-item .details .list-panel .list-items {
-    border: 1px solid #bfbfbf;
-    border-radius: 3px; }
-    .list-item .details .list-panel .list-items .list-item:first-child {
-      border-top-width: 0px;
-      border-radius: 3px 3px 0px 0px; }
-    .list-item .details .list-panel .list-items .list-item:last-child {
-      border-bottom-width: 0px;
-      border-radius: 0px 0px 3px 3px; }
-
-/*
-SCSS variables are information about icon's compiled state, stored under its original file name
-
-.icon-home {
-  width: $icon-home-width;
-}
-
-The large array-like variables contain all information about a single icon
-$icon-home: x y offset_x offset_y width height total_width total_height image_path;
-
-At the bottom of this section, we provide information about the spritesheet itself
-$spritesheet: width height image $spritesheet-sprites;
-*/
-/*
-The provided mixins are intended to be used with the array-like variables
-
-.icon-home {
-  @include sprite-width($icon-home);
-}
-
-.icon-email {
-  @include sprite($icon-email);
-}
-*/
-/*
-The `sprites` mixin generates identical output to the CSS template
-  but can be overridden inside of SCSS
-
-@include sprites($spritesheet-sprites);
-*/
-/*
-SCSS variables are information about icon's compiled state, stored under its original file name
-
-.icon-home {
-  width: $icon-home-width;
-}
-
-The large array-like variables contain all information about a single icon
-$icon-home: x y offset_x offset_y width height total_width total_height image_path;
-
-At the bottom of this section, we provide information about the spritesheet itself
-$spritesheet: width height image $spritesheet-sprites;
-*/
-/*
-The provided mixins are intended to be used with the array-like variables
-
-.icon-home {
-  @include sprite-width($icon-home);
-}
-
-.icon-email {
-  @include sprite($icon-email);
-}
-*/
-/*
-The `sprites` mixin generates identical output to the CSS template
-  but can be overridden inside of SCSS
-
-@include sprites($spritesheet-sprites);
-*/
-.state-icon {
-  display: inline-block;
-  margin-right: 4px;
-  vertical-align: middle;
-  width: 16px;
-  height: 16px;
-  line-height: 16px;
-  text-align: center;
-  font-size: 16px; }
-
-.state-icon-running, .has-job-state-mixin.state-running .state-icon, .state-running.dataset .state-icon, .state-running.dataset-collection-element .state-icon, .state-running.history-content.dataset-collection .state-icon, .has-job-state-mixin.state-setting_metadata .state-icon, .state-setting_metadata.dataset .state-icon, .state-setting_metadata.dataset-collection-element .state-icon, .state-setting_metadata.history-content.dataset-collection .state-icon, .has-job-state-mixin.state-loading .state-icon, .state-loading.dataset .state-icon, .state-loading.dataset-collection-element .state-icon, .state-loading.history-content.dataset-collection .state-icon {
-  -webkit-animation: spin 2s infinite linear;
-  -moz-animation: spin 2s infinite linear;
-  -o-animation: spin 2s infinite linear;
-  animation: spin 2s infinite linear; }
-
-@-moz-keyframes spin {
-  0% {
-    -moz-transform: rotate(0deg); }
-  100% {
-    -moz-transform: rotate(359deg); } }
-
-@-webkit-keyframes spin {
-  0% {
-    -webkit-transform: rotate(0deg); }
-  100% {
-    -webkit-transform: rotate(359deg); } }
-
-@-o-keyframes spin {
-  0% {
-    -o-transform: rotate(0deg); }
-  100% {
-    -o-transform: rotate(359deg); } }
-
-@-ms-keyframes spin {
-  .state-icon-running 0%, .has-job-state-mixin.state-running .state-icon 0%, .state-running.dataset .state-icon 0%, .state-running.dataset-collection-element .state-icon 0%, .state-running.history-content.dataset-collection .state-icon 0%, .has-job-state-mixin.state-setting_metadata .state-icon 0%, .state-setting_metadata.dataset .state-icon 0%, .state-setting_metadata.dataset-collection-element .state-icon 0%, .state-setting_metadata.history-content.dataset-collection .state-icon 0%, .has-job-state-mixin.state-loading .state-icon 0%, .state-loading.dataset .state-icon 0%, .state-loading.dataset-collection-element .state-icon 0%, .state-loading.history-content.dataset-collection .state-icon 0% {
-    -ms-transform: rotate(0deg); }
-  .state-icon-running 100%, .has-job-state-mixin.state-running .state-icon 100%, .state-running.dataset .state-icon 100%, .state-running.dataset-collection-element .state-icon 100%, .state-running.history-content.dataset-collection .state-icon 100%, .has-job-state-mixin.state-setting_metadata .state-icon 100%, .state-setting_metadata.dataset .state-icon 100%, .state-setting_metadata.dataset-collection-element .state-icon 100%, .state-setting_metadata.history-content.dataset-collection .state-icon 100%, .has-job-state-mixin.state-loading .state-icon 100%, .state-loading.dataset .state-icon 100%, .state-loading.dataset-collection-element .state-icon 100%, .state-loading.history-content.dataset-collection .state-icon 100% {
-    -ms-transform: rotate(359deg); } }
-
-@keyframes spin {
-  0% {
-    transform: rotate(0deg); }
-  100% {
-    transform: rotate(359deg); } }
-  .state-icon-running:before, .has-job-state-mixin.state-running .state-icon:before, .state-running.dataset .state-icon:before, .state-running.dataset-collection-element .state-icon:before, .state-running.history-content.dataset-collection .state-icon:before, .has-job-state-mixin.state-setting_metadata .state-icon:before, .state-setting_metadata.dataset .state-icon:before, .state-setting_metadata.dataset-collection-element .state-icon:before, .state-setting_metadata.history-content.dataset-collection .state-icon:before, .has-job-state-mixin.state-loading .state-icon:before, .state-loading.dataset .state-icon:before, .state-loading.dataset-collection-element .state-icon:before, .state-loading.history-content.dataset-collection .state-icon:before {
-    content: ""; }
-
-.state-icon-upload, .has-job-state-mixin.state-upload .state-icon, .state-upload.dataset .state-icon, .state-upload.dataset-collection-element .state-icon, .state-upload.history-content.dataset-collection .state-icon {
-  overflow: hidden; }
-  .state-icon-upload:before, .has-job-state-mixin.state-upload .state-icon:before, .state-upload.dataset .state-icon:before, .state-upload.dataset-collection-element .state-icon:before, .state-upload.history-content.dataset-collection .state-icon:before {
-    display: inline-block;
-    -webkit-animation: eclipse 2s infinite linear;
-    -moz-animation: eclipse 2s infinite linear;
-    -o-animation: eclipse 2s infinite linear;
-    animation: eclipse 2s infinite linear;
-    content: ""; }
-
-@-moz-keyframes eclipse {
-  0% {
-    -moz-transform: translate(0px, 16px); }
-  100% {
-    -moz-transform: translate(0px, -16px); } }
-
-@-webkit-keyframes eclipse {
-  0% {
-    -webkit-transform: translate(0px, 16px); }
-  100% {
-    -webkit-transform: translate(0px, -16px); } }
-
-@-o-keyframes eclipse {
-  0% {
-    -o-transform: translate(0px, 16px); }
-  100% {
-    -o-transform: translate(0px, -16px); } }
-
-@-ms-keyframes eclipse {
-  .state-icon-upload:before 0%, .has-job-state-mixin.state-upload .state-icon:before 0%, .state-upload.dataset .state-icon:before 0%, .state-upload.dataset-collection-element .state-icon:before 0%, .state-upload.history-content.dataset-collection .state-icon:before 0% {
-    -ms-transform: translate(0px, 16px); }
-  .state-icon-upload:before 100%, .has-job-state-mixin.state-upload .state-icon:before 100%, .state-upload.dataset .state-icon:before 100%, .state-upload.dataset-collection-element .state-icon:before 100%, .state-upload.history-content.dataset-collection .state-icon:before 100% {
-    -ms-transform: translate(0px, -16px); } }
-
-@keyframes eclipse {
-  0% {
-    transform: translate(0px, 16px); }
-  100% {
-    transform: translate(0px, -16px); } }
-
-.state-icon-error, .has-job-state-mixin.state-error .state-icon, .state-error.dataset .state-icon, .state-error.dataset-collection-element .state-icon, .state-error.history-content.dataset-collection .state-icon, .has-job-state-mixin.state-empty .state-icon, .state-empty.dataset .state-icon, .state-empty.dataset-collection-element .state-icon, .state-empty.history-content.dataset-collection .state-icon {
-  background-color: white;
-  border-radius: 8px; }
-  .state-icon-error:before, .has-job-state-mixin.state-error .state-icon:before, .state-error.dataset .state-icon:before, .state-error.dataset-collection-element .state-icon:before, .state-error.history-content.dataset-collection .state-icon:before, .has-job-state-mixin.state-empty .state-icon:before, .state-empty.dataset .state-icon:before, .state-empty.dataset-collection-element .state-icon:before, .state-empty.history-content.dataset-collection .state-icon:before {
-    font-size: 20px;
-    line-height: 16px;
-    color: red;
-    content: ""; }
-
-.has-job-state-mixin.state-ok, .state-ok.dataset, .state-ok.dataset-collection-element, .state-ok.history-content.dataset-collection, .has-job-state-mixin.state-failed_metadata, .state-failed_metadata.dataset, .state-failed_metadata.dataset-collection-element, .state-failed_metadata.history-content.dataset-collection {
-  background: #c2ebc2; }
-  .has-job-state-mixin.state-ok .state-icon, .state-ok.dataset .state-icon, .state-ok.dataset-collection-element .state-icon, .state-ok.history-content.dataset-collection .state-icon, .has-job-state-mixin.state-failed_metadata .state-icon, .state-failed_metadata.dataset .state-icon, .state-failed_metadata.dataset-collection-element .state-icon, .state-failed_metadata.history-content.dataset-collection .state-icon {
-    display: none; }
-
-.has-job-state-mixin.state-error, .state-error.dataset, .state-error.dataset-collection-element, .state-error.history-content.dataset-collection, .has-job-state-mixin.state-empty, .state-empty.dataset, .state-empty.dataset-collection-element, .state-empty.history-content.dataset-collection {
-  background: #f4a3a5; }
-
-.has-job-state-mixin.state-upload, .state-upload.dataset, .state-upload.dataset-collection-element, .state-upload.history-content.dataset-collection {
-  background: #a6c9e1; }
-
-.has-job-state-mixin.state-queued, .state-queued.dataset, .state-queued.dataset-collection-element, .state-queued.history-content.dataset-collection {
-  background: #e9ecef; }
-  .has-job-state-mixin.state-queued .state-icon:before, .state-queued.dataset .state-icon:before, .state-queued.dataset-collection-element .state-icon:before, .state-queued.history-content.dataset-collection .state-icon:before {
-    content: ""; }
-
-.has-job-state-mixin.state-running, .state-running.dataset, .state-running.dataset-collection-element, .state-running.history-content.dataset-collection, .has-job-state-mixin.state-setting_metadata, .state-setting_metadata.dataset, .state-setting_metadata.dataset-collection-element, .state-setting_metadata.history-content.dataset-collection {
-  background: #ffffcc; }
-
-.has-job-state-mixin.state-paused, .state-paused.dataset, .state-paused.dataset-collection-element, .state-paused.history-content.dataset-collection {
-  background: #d9edf7; }
-  .has-job-state-mixin.state-paused .state-icon:before, .state-paused.dataset .state-icon:before, .state-paused.dataset-collection-element .state-icon:before, .state-paused.history-content.dataset-collection .state-icon:before {
-    content: ""; }
-
-.has-job-state-mixin.state-discarded, .state-discarded.dataset, .state-discarded.dataset-collection-element, .state-discarded.history-content.dataset-collection {
-  background: #e9ecef; }
-  .has-job-state-mixin.state-discarded .state-icon:before, .state-discarded.dataset .state-icon:before, .state-discarded.dataset-collection-element .state-icon:before, .state-discarded.history-content.dataset-collection .state-icon:before {
-    content: ""; }
-
-.has-job-state-mixin.state-noPermission, .state-noPermission.dataset, .state-noPermission.dataset-collection-element, .state-noPermission.history-content.dataset-collection {
-  background: #e9ecef;
-  filter: alpha(opacity=60);
-  -moz-opacity: 0.6;
-  opacity: 0.6; }
-  .has-job-state-mixin.state-noPermission .state-icon, .state-noPermission.dataset .state-icon, .state-noPermission.dataset-collection-element .state-icon, .state-noPermission.history-content.dataset-collection .state-icon {
-    font-size: 20px; }
-    .has-job-state-mixin.state-noPermission .state-icon:before, .state-noPermission.dataset .state-icon:before, .state-noPermission.dataset-collection-element .state-icon:before, .state-noPermission.history-content.dataset-collection .state-icon:before {
-      content: ""; }
-
-.has-job-state-mixin.state-new, .state-new.dataset, .state-new.dataset-collection-element, .state-new.history-content.dataset-collection {
-  background: #e9ecef; }
-  .has-job-state-mixin.state-new .state-icon:before, .state-new.dataset .state-icon:before, .state-new.dataset-collection-element .state-icon:before, .state-new.history-content.dataset-collection .state-icon:before {
-    content: ""; }
-
-.has-job-state-mixin.state-loading, .state-loading.dataset, .state-loading.dataset-collection-element, .state-loading.history-content.dataset-collection {
-  background: #e9ecef; }
-
-.blinking {
-  animation: blinker 500ms linear infinite; }
-
-@keyframes blinker {
-  50% {
-    opacity: 0; } }
-
-.dataset .details .summary .blurb {
-  margin-bottom: 2px; }
-
-.dataset .details .summary .datatype,
-.dataset .details .summary .dbkey {
-  display: inline; }
-  .dataset .details .summary .datatype .value,
-  .dataset .details .summary .dbkey .value {
-    font-weight: bold; }
-
-.dataset .details .summary .datatype .value:after {
-  content: ",";
-  margin-right: 4px; }
-
-.dataset .details .summary .dbkey:after {
-  content: " ";
-  display: block; }
-
-.dataset .details .summary .info {
-  overflow: auto; }
-  .dataset .details .summary .info .value {
-    white-space: pre-line; }
-
-.dataset .details .summary .job-error-text {
-  overflow: auto;
-  white-space: pre; }
-
-.dataset .details .actions .metafile-dropdown {
-  display: inline-block; }
-
-.dataset .details .actions .visualizations-dropdown {
-  display: inline-block; }
-
-.dataset .details .actions .left {
-  float: left; }
-  .dataset .details .actions .left .icon-btn, .dataset .details .actions .left .ui-button-icon-plain {
-    margin-right: 2px; }
-
-.dataset .details .actions .right {
-  float: right; }
-  .dataset .details .actions .right .icon-btn, .dataset .details .actions .right .ui-button-icon-plain {
-    margin-left: 2px; }
-
-.dataset .details .tags-display {
-  display: none; }
-
-.dataset .details .annotation-display {
-  display: none; }
-  .dataset .details .annotation-display .annotation {
-    white-space: pre-wrap;
-    overflow: auto; }
-  .dataset .details .annotation-display .annotation:empty:after {
-    position: relative;
-    top: -4px;
-    font-size: 10px;
-    font-style: italic;
-    color: grey;
-    content: "Click here to edit annotation"; }
-  .dataset .details .annotation-display textarea {
-    margin: 0px 0px 2px 0px;
-    display: inline-block;
-    border-radius: 3px;
-    width: 100%; }
-
-.dataset .details .toolhelp {
-  width: 100%;
-  background: #eee;
-  border-radius: 3px;
-  margin-top: 5px;
-  padding: 3px; }
-
-.dataset .details .dataset-peek {
-  width: 100%;
-  margin: 0px;
-  border-radius: 3px;
-  background: white;
-  color: black;
-  font-size: 10px;
-  overflow: auto; }
-  .dataset .details .dataset-peek th {
-    color: white;
-    background: #25537b; }
-  .dataset .details .dataset-peek table,
-  .dataset .details .dataset-peek th,
-  .dataset .details .dataset-peek tr,
-  .dataset .details .dataset-peek td {
-    font-family: Monaco, Menlo, Consolas, "Courier New", monospace;
-    font-size: 10px; }
-
-pre.peek {
-  background: white;
-  color: black;
-  width: 100%;
-  font-size: 10px;
-  overflow: auto; }
-  pre.peek th {
-    color: white;
-    background: #25537b; }
-  pre.peek table,
-  pre.peek th,
-  pre.peek tr,
-  pre.peek td {
-    font-family: Monaco, Menlo, Consolas, "Courier New", monospace;
-    font-size: 10px; }
-
-.history-panel > .controls {
-  flex: 0 0 auto; }
-  .history-panel > .controls .title .name {
-    margin-left: -1px; }
-  .history-panel > .controls .title input {
-    font-weight: bold; }
-  .history-panel > .controls .subtitle:not(:empty) span + span:before {
-    content: ", "; }
-  .history-panel > .controls .history-size {
-    float: left; }
-  .history-panel > .controls .actions:empty {
-    height: 22px; }
-  .history-panel > .controls .messages {
-    clear: both; }
-    .history-panel > .controls .messages .quota-message {
-      display: none; }
-  .history-panel > .controls .tags-display,
-  .history-panel > .controls .annotation-display {
-    display: none;
-    margin-bottom: 8px; }
-    .history-panel > .controls .tags-display .prompt,
-    .history-panel > .controls .annotation-display .prompt {
-      display: block;
-      margin: 0px;
-      padding: 0px;
-      font-size: 90%;
-      font-weight: normal;
-      color: #555; }
-    .history-panel > .controls .tags-display .prompt:after,
-    .history-panel > .controls .annotation-display .prompt:after {
-      content: ":"; }
-  .history-panel > .controls .annotation-display .annotation {
-    background: white;
-    border-radius: 3px;
-    border: 1px solid rgba(33, 37, 41, 0.5);
-    padding: 4px;
-    white-space: pre-wrap;
-    overflow: auto; }
-  .history-panel > .controls .annotation-display .annotation:empty:after {
-    position: relative;
-    top: -4px;
-    font-size: 10px;
-    font-style: italic;
-    color: grey;
-    content: "Click here to edit annotation"; }
-  .history-panel > .controls .annotation-display textarea {
-    margin: 0px 0px 2px 0px;
-    border-radius: 3px;
-    width: 100%; }
-  .history-panel > .controls .list-pagination {
-    width: 100%;
-    text-align: center;
-    margin: 0;
-    border-top: 1px solid #bfbfbf; }
-    .history-panel > .controls .list-pagination button {
-      margin: 0;
-      padding: 0;
-      width: 25%;
-      max-width: 128px;
-      height: 20px;
-      color: transparent;
-      overflow: hidden; }
-    .history-panel > .controls .list-pagination .pages {
-      -moz-appearance: none;
-      -webkit-appearance: none;
-      appearance: none;
-      margin: 0;
-      padding: 0;
-      width: 48%;
-      max-width: 256px;
-      height: 20px;
-      box-shadow: none;
-      text-align: center;
-      text-align-last: center; }
-      .history-panel > .controls .list-pagination .pages:focus {
-        outline: none; }
-      .history-panel > .controls .list-pagination .pages:hover {
-        cursor: pointer; }
-    .history-panel > .controls .list-pagination:empty {
-      display: none; }
-    .history-panel > .controls .list-pagination > * {
-      border: none;
-      border-radius: 0px;
-      background: transparent; }
-      .history-panel > .controls .list-pagination > *.pages {
-        color: grey;
-        text-decoration: underline; }
-      .history-panel > .controls .list-pagination > *:hover, .history-panel > .controls .list-pagination > *:focus, .history-panel > .controls .list-pagination > *:active {
-        background: #f2f2f2;
-        color: #333;
-        box-shadow: none;
-        text-decoration: none; }
-    .history-panel > .controls .list-pagination:hover > *:not([disabled]) {
-      color: #333; }
-
-.history-panel .history-drop-target-help {
-  margin: 10px 10px 4px 10px;
-  color: grey;
-  font-size: 80%;
-  font-style: italic;
-  text-align: center; }
-
-.history-panel .history-drop-target {
-  min-height: 64px;
-  margin: 0px 10px 10px 10px;
-  border: 1px dashed black;
-  border-radius: 3px; }
-
-.history-panel > .list-items {
-  overflow-x: hidden;
-  overflow-y: auto; }
-  .history-panel > .list-items:not(:empty) {
-    border-top: 1px solid #bfbfbf; }
-  .history-panel > .list-items:empty {
-    flex-grow: 0 !important; }
-  .history-panel > .list-items .list-item:first-child {
-    border-top-width: 0px; }
-
-.history-panel .loading-indicator,
-.history-panel .contents-loading-indicator {
-  display: inline-block;
-  width: 100%;
-  padding: 16px;
-  text-align: center;
-  color: grey; }
-
-.history-panel .history-content.dataset .title-bar .title .hid:after,
-.history-panel .history-content.dataset-collection .title-bar .title .hid:after {
-  content: ":"; }
-
-.history-panel .history-content.dataset div.nametags,
-.history-panel .history-content.dataset-collection div.nametags {
-  max-height: 26px;
-  overflow-y: auto; }
-  .history-panel .history-content.dataset div.nametags span.badge,
-  .history-panel .history-content.dataset-collection div.nametags span.badge {
-    display: inline-block;
-    margin-right: 2px;
-    text-decoration: none; }
-
-.history-panel > .controls.collapsed {
-  margin: 0px;
-  padding: 4px 8px 4px;
-  flex-basis: 32px; }
-  .history-panel > .controls.collapsed .messages,
-  .history-panel > .controls.collapsed .title,
-  .history-panel > .controls.collapsed .subtitle,
-  .history-panel > .controls.collapsed .history-size,
-  .history-panel > .controls.collapsed .tags-display .prompt,
-  .history-panel > .controls.collapsed .annotation-display .prompt {
-    display: none; }
-  .history-panel > .controls.collapsed .search {
-    margin-bottom: 4px; }
-  .history-panel > .controls.collapsed .actions {
-    margin-bottom: 0; }
-  .history-panel > .controls.collapsed .list-pagination .prev,
-  .history-panel > .controls.collapsed .list-pagination .next {
-    display: none; }
-  .history-panel > .controls.collapsed .list-pagination .pages {
-    float: left; }
-
-.history-panel.wide > .controls .actions:empty {
-  height: auto; }
-
-.history-panel .dataset-collection .subtitle {
-  margin-top: 2px; }
-
-.annotated-history-panel > .controls {
-  margin: 0px; }
-  .annotated-history-panel > .controls .name {
-    font-size: 150%;
-    margin-bottom: 4px; }
-  .annotated-history-panel > .controls .subtitle {
-    display: block;
-    white-space: pre-wrap; }
-    .annotated-history-panel > .controls .subtitle:empty {
-      display: none; }
-  .annotated-history-panel > .controls .history-size {
-    float: none;
-    margin: 0; }
-
-.annotated-history-panel .headers.contents-container {
-  margin-bottom: 0;
-  border-bottom: 2px solid grey;
-  cursor: unset; }
-  .annotated-history-panel .headers.contents-container > * {
-    vertical-align: middle;
-    padding: 8px;
-    font-weight: bold; }
-  .annotated-history-panel .headers.contents-container .additional-info {
-    text-align: right; }
-
-.annotated-history-panel .contents-container {
-  display: table;
-  table-layout: fixed;
-  width: 100%;
-  cursor: pointer;
-  border-bottom: 1px solid rgba(128, 128, 128, 0.5); }
-  .annotated-history-panel .contents-container > * {
-    display: table-cell;
-    vertical-align: top;
-    width: 50%; }
-  .annotated-history-panel .contents-container .additional-info:not(.header) {
-    /* top and bottom should be == title-bar padding */
-    padding: 8px;
-    white-space: pre-wrap; }
-
-.annotated-history-panel > .list-items {
-  width: 100%;
-  border-bottom: 1px solid lightgrey; }
-
-.annotated-history-panel .empty-message {
-  margin-top: 8px; }
-
-.embedded-item.display.history .annotated-history-panel > .controls .name {
-  display: none; }
-
-.current-history-panel > .controls .list-pagination {
-  font-size: 90%; }
-  .current-history-panel > .controls .list-pagination > * {
-    font-size: inherit; }
-
-.current-history-panel .list-item.history-content.current-content {
-  border-left: 5px solid #4e5777; }
-
-#right.history-right-panel .unified-panel-body {
-  display: -webkit-flex; }
-  #right.history-right-panel .unified-panel-body .middle {
-    overflow: auto;
-    width: 100%;
-    display: -webkit-flex !important; }
-
-.multi-panel-history {
-  display: -webkit-box;
-  display: -webkit-flex;
-  display: -ms-flexbox;
-  display: flex;
-  -webkit-flex-direction: column;
-  -ms-flex-direction: column;
-  flex-direction: column;
-  /* ---------------------- header & footer */
-  /* ---------------------- middle */ }
-  .multi-panel-history .flex-row-container,
-  .multi-panel-history .flex-column-container {
-    display: -webkit-box;
-    display: -webkit-flex;
-    display: -ms-flexbox;
-    display: flex;
-    /* force ff to squish beyond content:
-           https://developer.mozilla.org/en-US/Firefox/Releases/34/Site_Compatibility#CSS */
-    min-width: 0px;
-    min-height: 0px;
-    -webkit-align-items: stretch;
-    -ms-align-items: stretch;
-    align-items: stretch;
-    -webkit-align-content: stretch;
-    -ms-align-content: stretch;
-    align-content: stretch;
-    -webkit-justify-content: flex-start;
-    -ms-flex-pack: start;
-    justify-content: flex-start; }
-  .multi-panel-history .flex-row-container {
-    -webkit-flex-direction: column !important;
-    -ms-flex-direction: column !important;
-    flex-direction: column !important; }
-  .multi-panel-history .flex-column-container {
-    -webkit-flex-direction: row;
-    -ms-flex-direction: row;
-    flex-direction: row; }
-  .multi-panel-history .flex-row,
-  .multi-panel-history .flex-column,
-  .multi-panel-history .history-panel > .list-items,
-  .multi-panel-history .dataset-collection-panel > .list-items {
-    -webkit-flex: 1 1 auto;
-    -ms-flex: 1 1 auto;
-    flex: 1 1 auto;
-    -webkit-align-self: auto;
-    -ms-flex-item-align: auto;
-    align-self: auto; }
-  .multi-panel-history > .header,
-  .multi-panel-history > .footer {
-    width: 100%;
-    background-color: lightgrey; }
-    .multi-panel-history > .header .btn, .multi-panel-history > .header input[type="submit"], .multi-panel-history > .header
-    button, .multi-panel-history > .header .action-button, .multi-panel-history > .header .menubutton,
-    .multi-panel-history > .footer .btn,
-    .multi-panel-history > .footer input[type="submit"],
-    .multi-panel-history > .footer
-    button,
-    .multi-panel-history > .footer .action-button,
-    .multi-panel-history > .footer .menubutton {
-      height: 21px; }
-  .multi-panel-history > .header {
-    min-height: 29px;
-    max-height: 29px; }
-    .multi-panel-history > .header .more-options .btn, .multi-panel-history > .header .more-options input[type="submit"], .multi-panel-history > .header .more-options
-    button, .multi-panel-history > .header .more-options .action-button, .multi-panel-history > .header .more-options .menubutton {
-      width: 100%;
-      height: 26px; }
-    .multi-panel-history > .header .more-options input[type="checkbox"] {
-      margin-top: 1px; }
-    .multi-panel-history > .header .popover {
-      min-width: 290px; }
-  .multi-panel-history > .footer {
-    min-height: 0;
-    max-height: 0; }
-  .multi-panel-history .smaller-btn {
-    height: 20px;
-    line-height: normal;
-    font-size: 90%;
-    padding-top: 0px;
-    padding-bottom: 0px; }
-  .multi-panel-history .control-column {
-    margin-top: 4px; }
-    .multi-panel-history .control-column .search-control {
-      display: inline-block;
-      width: 40%; }
-      .multi-panel-history .control-column .search-control .search-clear,
-      .multi-panel-history .control-column .search-control .search-loading {
-        margin-top: -22px; }
-    .multi-panel-history .control-column input.search-query {
-      font-size: 90%;
-      height: 21px;
-      line-height: normal;
-      padding: 2px 2px 1px 2px; }
-    .multi-panel-history .control-column .open-more-options {
-      padding: 2px 6px 2px 6px;
-      font-size: 100%; }
-    .multi-panel-history .control-column .header-info {
-      display: inline-block;
-      padding: 2px 4px 2px 4px;
-      color: grey; }
-    .multi-panel-history .control-column.control-column-right, .multi-panel-history .control-column.control-column-left {
-      margin-right: 8px;
-      margin-left: 8px; }
-      .multi-panel-history .control-column.control-column-right > *, .multi-panel-history .control-column.control-column-left > * {
-        margin: 0px 4px 4px 0px; }
-    .multi-panel-history .control-column.control-column-center {
-      text-align: center;
-      max-height: 22px;
-      -webkit-flex: 0 1 auto;
-      -ms-flex: 0 1 auto;
-      flex: 0 1 auto;
-      /* truncate */
-      overflow: hidden;
-      text-overflow: ellipsis;
-      white-space: nowrap;
-      max-height: 22px; }
-    .multi-panel-history .control-column.control-column-right {
-      text-align: right; }
-  .multi-panel-history .outer-middle {
-    overflow: auto; }
-  .multi-panel-history .middle {
-    min-width: 100%;
-    margin: 0px 0px 0px 0px;
-    background-color: white;
-    padding: 8px 0px; }
-  .multi-panel-history .history-column {
-    width: 312px;
-    margin: 0px 8px 0px 0px; }
-    .multi-panel-history .history-column:first-child {
-      position: fixed;
-      z-index: 10;
-      background-color: white;
-      width: 320px;
-      padding-left: 8px; }
-      .multi-panel-history .history-column:first-child .history-panel {
-        border: 1px solid black;
-        box-shadow: 4px 4px 4px rgba(96, 96, 96, 0.3); }
-    .multi-panel-history .history-column:nth-child(2) {
-      margin-left: 328px; }
-    .multi-panel-history .history-column:last-child {
-      margin-right: 0px; }
-    .multi-panel-history .history-column .panel-controls {
-      width: 100%;
-      height: 24px;
-      background-color: white; }
-      .multi-panel-history .history-column .panel-controls .panel-menu {
-        z-index: 1; }
-        .multi-panel-history .history-column .panel-controls .panel-menu .dropdown-menu a {
-          text-align: left; }
-      .multi-panel-history .history-column .panel-controls .current-label {
-        display: inline-block;
-        color: grey;
-        padding-left: 2px;
-        margin-top: 2px; }
-    .multi-panel-history .history-column .history-panel {
-      width: 100%;
-      border: 1px solid grey;
-      border-radius: 3px 3px 0px 0px;
-      background-color: #f8f9fa;
-      overflow: auto; }
-      .multi-panel-history .history-column .history-panel > .controls .subtitle {
-        min-height: 15px;
-        margin: -4px 0px 8px; }
-        .multi-panel-history .history-column .history-panel > .controls .subtitle span + span:before {
-          content: ", "; }
-      .multi-panel-history .history-column .history-panel > .controls .list-pagination {
-        font-size: 90%; }
-        .multi-panel-history .history-column .history-panel > .controls .list-pagination > * {
-          font-size: inherit; }
-  .multi-panel-history .histories-loading-indicator {
-    width: 8px;
-    transform: rotate(90deg);
-    transform-origin: left top 0;
-    margin-left: 16px;
-    white-space: nowrap;
-    color: grey; }
-    .multi-panel-history .histories-loading-indicator span {
-      margin-right: 8px; }
-
-.dataset-collection-element .title-bar .subtitle {
-  margin-top: 2px; }
-
-.dataset-collection-element .details {
-  display: none; }
-
-.dataset-collection-panel .vertically-spaced {
-  margin-top: 4px; }
-
-.dataset-collection-panel > .controls .navigation .back span {
-  font-weight: bold; }
-
-.dataset-collection-panel > .controls .title .name {
-  font-weight: bold; }
-
-.dataset-collection-panel > .list-items {
-  overflow-x: hidden;
-  overflow-y: auto; }
-
-.job.list-item {
-  border: 1px solid #bfbfbf; }
-  .job.list-item .title-bar .subtitle {
-    color: grey;
-    font-size: 80%; }
-  .job.list-item > .details {
-    padding: 0px; }
-    .job.list-item > .details .params {
-      padding: 0px 8px 0px 8px; }
-      .job.list-item > .details .params .param .prompt,
-      .job.list-item > .details .params .input .prompt {
-        font-size: 80%;
-        color: grey; }
-      .job.list-item > .details .params .param .value,
-      .job.list-item > .details .params .input .value {
-        display: inline-block;
-        font-weight: bold; }
-    .job.list-item > .details .list-panel {
-      padding: 0px; }
-      .job.list-item > .details .list-panel .list-items {
-        border: 0px;
-        border-radius: 0px; }
-        .job.list-item > .details .list-panel .list-items .list-item {
-          border: 0px;
-          border-radius: 0px;
-          border-top: 1px solid #bfbfbf; }
-
-.collection-creator {
-  height: 100%;
-  overflow: hidden;
-  -webkit-user-select: none;
-  -moz-user-select: none;
-  -ms-user-select: none; }
-  .collection-creator ol,
-  .collection-creator li {
-    list-style: none;
-    padding: 0;
-    margin: 0; }
-  .collection-creator > *:not(.popover) {
-    padding: 0px 8px 0px 8px; }
-  .collection-creator .btn, .collection-creator input[type="submit"], .collection-creator
-  button, .collection-creator .action-button, .collection-creator .menubutton {
-    border-color: #bfbfbf; }
-  .collection-creator .vertically-spaced {
-    margin-top: 8px; }
-  .collection-creator .scroll-container {
-    overflow: auto; }
-  .collection-creator .truncate {
-    overflow: hidden;
-    white-space: nowrap;
-    text-overflow: ellipsis; }
-  .collection-creator .empty-message {
-    color: grey;
-    font-style: italic; }
-  .collection-creator.flex-row-container,
-  .collection-creator .flex-row-container,
-  .collection-creator .flex-column-container {
-    display: -webkit-box;
-    display: -webkit-flex;
-    display: -ms-flexbox;
-    display: flex;
-    -webkit-align-items: stretch;
-    -ms-align-items: stretch;
-    align-items: stretch;
-    -webkit-align-content: stretch;
-    -ms-align-content: stretch;
-    align-content: stretch; }
-  .collection-creator.flex-row-container,
-  .collection-creator .flex-row-container {
-    -webkit-flex-direction: column !important;
-    -ms-flex-direction: column !important;
-    flex-direction: column !important; }
-  .collection-creator .flex-row {
-    -webkit-flex: 1 auto;
-    -ms-flex: 1 auto;
-    flex: 1 0 auto; }
-  .collection-creator .flex-row.no-flex {
-    -webkit-flex: 0 auto;
-    -ms-flex: 0 auto;
-    flex: 0 0 auto; }
-  .collection-creator .flex-column-container {
-    -webkit-flex-direction: row;
-    -ms-flex-direction: row;
-    flex-direction: row; }
-  .collection-creator .flex-column, .collection-creator .history-panel > .list-items, .collection-creator .dataset-collection-panel > .list-items {
-    -webkit-flex: 1 auto;
-    -ms-flex: 1 auto;
-    flex: 1 1 auto; }
-  .collection-creator .flex-column.no-flex, .collection-creator .history-panel > .no-flex.list-items, .collection-creator .dataset-collection-panel > .no-flex.list-items {
-    -webkit-flex: 0 auto;
-    -ms-flex: 0 auto;
-    flex: 0 0 auto; }
-  .collection-creator .choose-filters .help {
-    margin-bottom: 2px;
-    font-size: 90%;
-    color: grey; }
-  .collection-creator .choose-filters button {
-    width: 100%;
-    margin-top: 2px; }
-  .collection-creator .header .alert, .collection-creator .header .errormessagelarge, .collection-creator .header .error-modal .modal-content, .error-modal .collection-creator .header .modal-content, .collection-creator .header
-  .warningmessagelarge, .collection-creator .header
-  .donemessagelarge, .collection-creator .header
-  .infomessagelarge, .collection-creator .header
-  .ui-form-help .error,
-  .ui-form-help .collection-creator .header .error, .collection-creator .header
-  .ui-form-help .warning,
-  .ui-form-help .collection-creator .header .warning, .collection-creator .header
-  .ui-form-help .note,
-  .ui-form-help .collection-creator .header .note, .collection-creator .header .errormessage, .collection-creator .header
-  .warningmessage, .collection-creator .header
-  .donemessage, .collection-creator .header
-  .infomessage, .collection-creator .header
-  .errormessagesmall, .collection-creator .header
-  .warningmessagesmall, .collection-creator .header
-  .donemessagesmall, .collection-creator .header
-  .infomessagesmall {
-    display: none; }
-    .collection-creator .header .alert li, .collection-creator .header .errormessagelarge li, .collection-creator .header .error-modal .modal-content li, .error-modal .collection-creator .header .modal-content li, .collection-creator .header
-    .warningmessagelarge li, .collection-creator .header
-    .donemessagelarge li, .collection-creator .header
-    .infomessagelarge li, .collection-creator .header
-    .ui-form-help .error li,
-    .ui-form-help .collection-creator .header .error li, .collection-creator .header
-    .ui-form-help .warning li,
-    .ui-form-help .collection-creator .header .warning li, .collection-creator .header
-    .ui-form-help .note li,
-    .ui-form-help .collection-creator .header .note li, .collection-creator .header .errormessage li, .collection-creator .header
-    .warningmessage li, .collection-creator .header
-    .donemessage li, .collection-creator .header
-    .infomessage li, .collection-creator .header
-    .errormessagesmall li, .collection-creator .header
-    .warningmessagesmall li, .collection-creator .header
-    .donemessagesmall li, .collection-creator .header
-    .infomessagesmall li {
-      list-style: circle;
-      margin-left: 32px; }
-  .collection-creator .column {
-    width: 30%; }
-  .collection-creator .column-title {
-    height: 22px;
-    line-height: 22px;
-    overflow: hidden; }
-    .collection-creator .column-title:hover {
-      text-decoration: underline;
-      cursor: pointer; }
-    .collection-creator .column-title .title {
-      font-weight: bold; }
-    .collection-creator .column-title .title-info {
-      color: grey; }
-      .collection-creator .column-title .title-info:before {
-        content: " - "; }
-  .collection-creator .paired-column {
-    text-align: center;
-    width: 22%; }
-  .collection-creator .header .main-help {
-    margin-bottom: 17px;
-    overflow: hidden;
-    padding: 15px;
-    background: #f8f8f8; }
-    .collection-creator .header .main-help:not(.expanded) {
-      max-height: 49px; }
-      .collection-creator .header .main-help:not(.expanded) .help-content p:first-child {
-        overflow: hidden;
-        white-space: nowrap;
-        text-overflow: ellipsis; }
-      .collection-creator .header .main-help:not(.expanded) .help-content > *:not(:first-child) {
-        display: none; }
-    .collection-creator .header .main-help.expanded {
-      max-height: none; }
-    .collection-creator .header .main-help .help-content i {
-      cursor: help;
-      border-bottom: 1px dotted grey;
-      font-style: normal; }
-    .collection-creator .header .main-help .help-content ul,
-    .collection-creator .header .main-help .help-content li {
-      list-style: circle;
-      margin-left: 16px; }
-    .collection-creator .header .main-help .help-content .scss-help {
-      display: inline-block;
-      width: 100%;
-      text-align: right; }
-    .collection-creator .header .main-help .more-help {
-      float: right; }
-  .collection-creator .header .column-headers .column-header .unpaired-filter {
-    width: 100%; }
-    .collection-creator .header .column-headers .column-header .unpaired-filter .search-query {
-      width: 100%;
-      height: 22px; }
-  .collection-creator .header .paired-column a:not(:last-child) {
-    margin-right: 8px; }
-  .collection-creator .header .reverse-column .column-title {
-    text-align: right; }
-  .collection-creator .flex-bordered-vertically, .collection-creator .unpaired-columns, .collection-creator .paired-columns {
-    height: 0;
-    border: 1px solid lightgrey;
-    border-width: 1px 0 1px 0; }
-  .collection-creator .column-datasets {
-    list-style: none;
-    overflow: hidden; }
-    .collection-creator .column-datasets .dataset {
-      height: 32px;
-      margin-top: 2px;
-      border: 1px solid lightgrey;
-      border-radius: 3px;
-      padding: 0 8px 0 8px;
-      line-height: 28px;
-      cursor: pointer; }
-      .collection-creator .column-datasets .dataset:last-of-type {
-        margin-bottom: 2px; }
-      .collection-creator .column-datasets .dataset.unpaired {
-        border-color: grey; }
-      .collection-creator .column-datasets .dataset.paired {
-        margin-left: 34px;
-        margin-right: 34px;
-        border: 2px solid grey;
-        background: #aff1af; }
-        .collection-creator .column-datasets .dataset.paired span {
-          display: inline-block;
-          overflow: hidden; }
-        .collection-creator .column-datasets .dataset.paired .forward-dataset-name {
-          text-align: right;
-          border-right: 1px solid grey;
-          padding-right: 8px; }
-          .collection-creator .column-datasets .dataset.paired .forward-dataset-name:after {
-            margin-left: 8px;
-            font-family: FontAwesome;
-            content: "\f061"; }
-        .collection-creator .column-datasets .dataset.paired .pair-name-column {
-          text-align: center; }
-          .collection-creator .column-datasets .dataset.paired .pair-name-column .pair-name:hover {
-            text-decoration: underline; }
-        .collection-creator .column-datasets .dataset.paired .reverse-dataset-name {
-          border-left: 1px solid grey;
-          padding-left: 8px; }
-          .collection-creator .column-datasets .dataset.paired .reverse-dataset-name:before {
-            margin-right: 8px;
-            font-family: FontAwesome;
-            content: "\f060"; }
-      .collection-creator .column-datasets .dataset:hover {
-        border-color: black; }
-      .collection-creator .column-datasets .dataset.selected {
-        border-color: black;
-        background: black;
-        color: white; }
-        .collection-creator .column-datasets .dataset.selected a {
-          color: white; }
-  .collection-creator .unpaired-columns .forward-column .dataset.unpaired {
-    margin-right: 32px; }
-  .collection-creator .unpaired-columns .paired-column .dataset.unpaired {
-    border-color: lightgrey;
-    color: lightgrey; }
-    .collection-creator .unpaired-columns .paired-column .dataset.unpaired:hover {
-      border-color: black;
-      color: black; }
-  .collection-creator .unpaired-columns .reverse-column .dataset.unpaired {
-    text-align: right;
-    margin-left: 32px; }
-  .collection-creator .flexible-partition .flexible-partition-drag {
-    width: 100%;
-    height: 8px;
-    cursor: ns-resize;
-    line-height: 2px;
-    text-align: center;
-    color: lightgrey; }
-    .collection-creator .flexible-partition .flexible-partition-drag:before {
-      content: "..."; }
-    .collection-creator .flexible-partition .flexible-partition-drag:hover {
-      background: lightgrey;
-      color: black; }
-  .collection-creator .flexible-partition .column-header {
-    width: 100%;
-    text-align: center; }
-    .collection-creator .flexible-partition .column-header .column-title {
-      display: inline; }
-    .collection-creator .flexible-partition .column-header > *:not(:last-child) {
-      margin-right: 8px; }
-    .collection-creator .flexible-partition .column-header .remove-extensions-link {
-      display: none; }
-  .collection-creator .paired-columns {
-    margin-bottom: 8px; }
-    .collection-creator .paired-columns .column-datasets {
-      width: 100%;
-      overflow: auto; }
-    .collection-creator .paired-columns .unpair-btn {
-      float: right;
-      margin-top: -32px;
-      width: 31px;
-      height: 32px;
-      border-color: transparent;
-      background: transparent;
-      font-size: 120%; }
-      .collection-creator .paired-columns .unpair-btn:hover {
-        border-color: #bfbfbf;
-        background: #dedede; }
-    .collection-creator .paired-columns .empty-message {
-      text-align: center; }
-  .collection-creator .element-drop-placeholder {
-    width: 60px;
-    height: 3px;
-    margin: 2px 0px 0px 14px;
-    background: black; }
-    .collection-creator .element-drop-placeholder:before {
-      float: left;
-      font-size: 120%;
-      margin: -9px 0px 0px -8px;
-      font-family: FontAwesome;
-      content: "\f0da"; }
-    .collection-creator .element-drop-placeholder:last-child {
-      margin-bottom: 8px; }
-  .collection-creator .footer {
-    padding-bottom: 8px; }
-    .collection-creator .footer .attributes .setting-prompt {
-      line-height: 32px;
-      padding-left: 10px; }
-      .collection-creator .footer .attributes .setting-prompt .remove-extensions {
-        display: inline-block;
-        width: 24px;
-        height: 24px; }
-      .collection-creator .footer .attributes .setting-prompt .hide-originals {
-        display: inline-block;
-        width: 24px;
-        height: 24px; }
-    .collection-creator .footer .attributes .collection-name-prompt {
-      margin: 5px 4px 0 0; }
-    .collection-creator .footer .attributes .collection-name-prompt.validation-warning:before {
-      content: "(required)";
-      margin-right: 4px;
-      color: red; }
-    .collection-creator .footer .attributes .collection-name {
-      width: 50%; }
-      .collection-creator .footer .attributes .collection-name.validation-warning {
-        border-color: red; }
-    .collection-creator .footer .actions .other-options > * {
-      display: none;
-      margin-left: 4px; }
-
-.collection-creator.list-collection-creator .footer {
-  margin-top: 8px; }
-
-.collection-creator.list-collection-creator .main-help {
-  cursor: pointer; }
-
-.collection-creator.list-collection-creator .collection-elements-controls {
-  margin-bottom: 8px; }
-  .collection-creator.list-collection-creator .collection-elements-controls .clear-selected {
-    display: none; }
-
-.collection-creator.list-collection-creator .collection-elements {
-  max-height: 400px;
-  border: 0px solid lightgrey;
-  overflow-y: auto;
-  overflow-x: hidden; }
-
-.collection-creator.list-collection-creator .collection-element {
-  height: 32px;
-  margin: 2px 4px 0px 4px;
-  opacity: 1;
-  border: 1px solid lightgrey;
-  border-radius: 3px;
-  padding: 0 8px 0 8px;
-  line-height: 28px;
-  cursor: pointer;
-  overflow: hidden; }
-  .collection-creator.list-collection-creator .collection-element:last-of-type {
-    margin-bottom: 2px; }
-  .collection-creator.list-collection-creator .collection-element:hover {
-    border-color: black; }
-  .collection-creator.list-collection-creator .collection-element.selected {
-    border-color: black;
-    background: black;
-    color: white; }
-    .collection-creator.list-collection-creator .collection-element.selected a {
-      color: white; }
-  .collection-creator.list-collection-creator .collection-element.dragging {
-    opacity: 0.4; }
-    .collection-creator.list-collection-creator .collection-element.dragging button {
-      display: none; }
-  .collection-creator.list-collection-creator .collection-element .name:hover {
-    text-decoration: underline; }
-  .collection-creator.list-collection-creator .collection-element button {
-    margin-top: 3px; }
-
-.collection-creator.list-collection-creator .element-drop-placeholder {
-  margin-left: 8px; }
-  .collection-creator.list-collection-creator .element-drop-placeholder:before {
-    margin: -8.5px 0px 0px -8px; }
-
-.collection-creator.list-collection-creator .empty-message {
-  margin: 8px;
-  color: grey;
-  font-style: italic;
-  text-align: center; }
-
-.collection-creator.list-collection-creator .no-elements-left-message {
-  text-align: left; }
-
-.collection-creator.pair-collection-creator .footer {
-  margin-top: 8px; }
-
-.collection-creator.pair-collection-creator .main-help {
-  cursor: pointer; }
-
-.collection-creator.pair-collection-creator .collection-elements-controls {
-  margin-bottom: 8px; }
-  .collection-creator.pair-collection-creator .collection-elements-controls .clear-selected {
-    display: none; }
-
-.collection-creator.pair-collection-creator .collection-elements {
-  max-height: 400px;
-  border: 0px solid lightgrey;
-  overflow-y: auto;
-  overflow-x: hidden; }
-
-.collection-creator.pair-collection-creator .collection-element {
-  height: 32px;
-  margin: 2px 4px 0px 4px;
-  opacity: 1;
-  border: 1px solid lightgrey;
-  border-radius: 3px;
-  padding: 0 8px 0 8px;
-  line-height: 28px;
-  cursor: pointer;
-  overflow: hidden; }
-  .collection-creator.pair-collection-creator .collection-element:last-of-type {
-    margin-bottom: 2px; }
-  .collection-creator.pair-collection-creator .collection-element:hover {
-    border-color: black; }
-  .collection-creator.pair-collection-creator .collection-element button {
-    margin-top: 3px; }
-  .collection-creator.pair-collection-creator .collection-element .identifier:after {
-    content: ":";
-    margin-right: 6px; }
-  .collection-creator.pair-collection-creator .collection-element .name:hover {
-    text-decoration: none; }
-
-.collection-creator.pair-collection-creator .empty-message {
-  margin: 8px;
-  color: grey;
-  font-style: italic;
-  text-align: center; }
-
-.collection-creator.list-of-pairs-collection-creator .column-headers {
-  margin-bottom: 8px; }
-
-.search-input .search-query {
-  width: 100%;
-  padding-right: 24px; }
-
-.search-input .search-clear,
-.search-input .search-loading {
-  position: relative;
-  display: inline-block;
-  float: right;
-  margin-top: -24px;
-  margin-right: 4px;
-  font-size: 1.4em;
-  line-height: 23px;
-  color: grey; }
-
-.search-input .search-clear:hover {
-  color: #25537b;
-  cursor: pointer; }
-
-.dataset-choice {
-  border: 1px solid lightgrey;
-  border-radius: 3px;
-  overflow: hidden;
-  padding: 10px 8px 8px 8px; }
-  .dataset-choice:hover {
-    border-color: black;
-    cursor: pointer; }
-    .dataset-choice:hover > * {
-      cursor: pointer; }
-  .dataset-choice .prompt {
-    margin-right: 8px; }
-    .dataset-choice .prompt:after {
-      content: ":"; }
-    .dataset-choice .prompt:empty {
-      display: none; }
-  .dataset-choice .none-selected-msg {
-    color: grey; }
-  .dataset-choice .selected {
-    display: inline-block; }
-    .dataset-choice .selected .title {
-      font-weight: bold; }
-    .dataset-choice .selected .subtitle {
-      color: grey; }
-      .dataset-choice .selected .subtitle:before {
-        content: "-";
-        margin: 0px 4px 0px 4px; }
-      .dataset-choice .selected .subtitle i {
-        font-style: normal; }
-        .dataset-choice .selected .subtitle i:not(:last-child):after {
-          content: ", "; }
-
-.dataset-choice.multi .selected {
-  display: block;
-  font-weight: normal; }
-
-.dataset-choice.multi table {
-  width: 100%;
-  margin-top: 8px;
-  cursor: pointer; }
-  .dataset-choice.multi table:hover {
-    border-color: black; }
-  .dataset-choice.multi table tr:nth-child(even) {
-    background-color: aliceblue; }
-  .dataset-choice.multi table th {
-    padding: 0px;
-    font-weight: normal;
-    font-size: 80%;
-    color: grey; }
-  .dataset-choice.multi table th:not(:last-child),
-  .dataset-choice.multi table td:not(:last-child) {
-    padding-right: 8px; }
-  .dataset-choice.multi table td.cell-name {
-    font-weight: bold; }
-
-.dataset-choice-modal .list-panel .list-item.dataset {
-  border-left-width: 1px;
-  border-right-width: 1px; }
-
-.dataset-choice-modal .list-panel .controls .title .name {
-  font-size: 120%; }
-
-.peek-column-selector {
-  border-radius: 3px;
-  border: 1px solid #5f6990; }
-
-.peek-column-selector td,
-.peek-column-selector th {
-  padding: 4px 10px 4px 4px; }
-
-.peek-column-selector th:last-child {
-  width: 100%; }
-
-.peek-column-selector .top-left {
-  width: 10%;
-  white-space: normal;
-  vertical-align: top;
-  text-align: right;
-  font-family: "Lucida Grande", verdana, arial, helvetica, sans-serif;
-  font-weight: normal; }
-
-.peek-column-selector .renamable-header:hover {
-  background-color: black; }
-
-.peek-column-selector .control td.control-prompt {
-  background-color: #5f6990;
-  padding: 0px 4px 0px 8px;
-  text-align: right;
-  color: white; }
-
-.peek-column-selector .control td {
-  padding: 1px;
-  font-family: "Lucida Grande", verdana, arial, helvetica, sans-serif;
-  color: grey; }
-
-.peek-column-selector .control td .button {
-  min-width: 28px;
-  border: 1px solid grey;
-  border-radius: 3px;
-  padding: 4px;
-  color: grey; }
-
-.peek-column-selector .control td:hover .button {
-  background-color: #eee;
-  border: 1px solid black;
-  cursor: pointer;
-  color: black; }
-
-.peek-column-selector .control td.disabled .button,
-.peek-column-selector .control td.disabled:hover .button {
-  background-color: transparent;
-  border: 1px solid #ccc;
-  cursor: not-allowed;
-  color: #ccc; }
-
-.peek-column-selector .control td.selected .button {
-  background-color: black;
-  border: 1px solid black;
-  color: white; }
-
-.pagination {
-  margin: 0px; }
-
-.pagination-scroll-container {
-  display: inline-block;
-  background-color: #f8f8f8;
-  border-radius: 3px;
-  border: 1px solid #bfbfbf;
-  overflow: auto; }
-
-.pagination-scroll-container .pagination-page-list {
-  margin: 3px 0px 3px 0px; }
-
-.pagination-scroll-container .pagination-page-list > li:first-child > a,
-.pagination-scroll-container .pagination-page-list > li:first-child > span {
-  border-radius: 0px;
-  border-left: 0px; }
-
-.pagination-scroll-container .pagination-page-list > li:last-child > a,
-.pagination-scroll-container .pagination-page-list > li:last-child > span {
-  border-radius: 0px; }
-
-.pagination-scroll-container .pagination-page-list > li > a {
-  float: none;
-  position: static;
-  border: 1px solid #bfbfbf;
-  border-width: 0px 0px 0px 1px; }
-
-.error-modal .modal-content > * {
-  padding: 0;
-  margin: 0;
-  border: none; }
-
-.error-modal .modal-content .error-details {
-  display: none;
-  margin-top: 8px; }
-  .error-modal .modal-content .error-details pre {
-    border-radius: 3px;
-    background: white;
-    padding: 8px;
-    white-space: pre-wrap;
-    color: black; }
-
-.error-modal .modal-content .modal-footer {
-  margin-top: 8px; }
-  .error-modal .modal-content .modal-footer .buttons {
-    width: 100%;
-    float: none; }
-    .error-modal .modal-content .modal-footer .buttons > * {
-      float: right; }
-
-.toolMenuContainer {
-  color: #212529;
-  background: #f8f9fa;
-  min-height: 100%; }
-  .toolMenuContainer a {
-    color: #212529; }
-
-div.toolSectionPad {
-  margin: 0;
-  padding: 0;
-  height: 5px;
-  font-size: 0px; }
-
-div.toolSectionWrapper {
-  margin-bottom: 5px; }
-
-div.toolSectionDetailsInner {
-  margin-left: 5px;
-  margin-right: 5px; }
-
-div.toolSectionTitle {
-  font-weight: 500;
-  font-size: 1rem; }
-
-div.toolPanelLabel {
-  padding-top: 10px;
-  padding-bottom: 5px;
-  font-weight: bold;
-  color: gray;
-  text-transform: uppercase; }
-
-div.toolTitle {
-  padding-top: 5px;
-  padding-bottom: 5px;
-  margin-left: 10px;
-  margin-right: 10px;
-  display: block; }
-  div.toolTitle .labels {
-    float: right;
-    margin-left: 2px; }
-
-div a.tool-link {
-  text-decoration: none;
-  display: block; }
-  div a.tool-link span.tool-old-link {
-    text-decoration: underline; }
-
-div.toolSectionBody div.toolPanelLabel {
-  padding-top: 5px;
-  padding-bottom: 5px;
-  margin-left: 16px;
-  margin-right: 10px;
-  display: list-item;
-  list-style: none outside; }
-
-div.toolTitleNoSection {
-  padding-bottom: 5px;
-  font-weight: bold; }
-
-#loading_indicator {
-  position: fixed;
-  right: 10px;
-  top: 10px;
-  height: 32px;
-  width: 32px;
-  display: none;
-  background: url(largespinner.gif); }
-
-#content_table td {
-  text-align: right;
-  white-space: nowrap;
-  padding: 2px 10px; }
-
-#content_table th {
-  white-space: nowrap;
-  padding: 2px 10px; }
-
-#content_table td.stringalign {
-  text-align: left; }
-
-#content_table .dark_row {
-  background-color: #ddd; }
-
-#content_table th {
-  background-color: #aaa; }
-
-.toolMenuAndView .toolForm {
-  float: left;
-  background-color: white;
-  margin: 10px; }
-
-.text-and-autocomplete-select {
-  background: none;
-  position: relative;
-  padding-right: 18px; }
-  .text-and-autocomplete-select:after {
-    margin-top: 6px;
-    position: absolute;
-    top: 2px;
-    right: 6px;
-    width: 10px;
-    height: 10px;
-    opacity: 80;
-    -ms-filter: "progid:DXImageTransform.Microsoft.Alpha(Opacity=${opacityPercent})";
-    filter: "alpha(opacity=${opacityPercent})"; }
-    .text-and-autocomplete-select:after::after {
-      display: inline-block;
-      width: 0;
-      height: 0;
-      margin-left: 0.255em;
-      vertical-align: 0.255em;
-      content: "";
-      border-top: 0.3em solid;
-      border-right: 0.3em solid transparent;
-      border-bottom: 0;
-      border-left: 0.3em solid transparent; }
-    .text-and-autocomplete-select:after:empty::after {
-      margin-left: 0; }
-
-.icon-button.general-question {
-  background: url(question-octagon-frame.png) no-repeat;
-  float: right;
-  margin-top: 3px;
-  margin-right: 4px; }
-
-.icon-button.tag-question {
-  background: url(question-balloon.png) no-repeat;
-  float: right;
-  margin-top: 3px;
-  margin-right: 4px; }
-
-/*
-SCSS variables are information about icon's compiled state, stored under its original file name
-
-.icon-home {
-  width: $icon-home-width;
-}
-
-The large array-like variables contain all information about a single icon
-$icon-home: x y offset_x offset_y width height total_width total_height image_path;
-
-At the bottom of this section, we provide information about the spritesheet itself
-$spritesheet: width height image $spritesheet-sprites;
-*/
-/*
-The provided mixins are intended to be used with the array-like variables
-
-.icon-home {
-  @include sprite-width($icon-home);
-}
-
-.icon-email {
-  @include sprite($icon-email);
-}
-*/
-/*
-The `sprites` mixin generates identical output to the CSS template
-  but can be overridden inside of SCSS
-
-@include sprites($spritesheet-sprites);
-*/
-.icon-button.tag {
-  background-image: url(sprite-fugue.png);
-  background-position: -16px -112px;
-  width: 16px;
-  height: 16px; }
-
-.icon-button.tags {
-  background-image: url(sprite-fugue.png);
-  background-position: -32px -112px;
-  width: 16px;
-  height: 16px; }
-
-.icon-button.tag--plus {
-  background-image: url(sprite-fugue.png);
-  background-position: 0px -112px;
-  width: 16px;
-  height: 16px; }
-
-.icon-button.toggle-expand {
-  background-image: url(sprite-fugue.png);
-  background-position: -80px -112px;
-  width: 16px;
-  height: 16px; }
-
-.icon-button.toggle {
-  background-image: url(sprite-fugue.png);
-  background-position: -48px -112px;
-  width: 16px;
-  height: 16px; }
-
-.icon-button.toggle:hover {
-  background-image: url(sprite-fugue.png);
-  background-position: -96px -112px;
-  width: 16px;
-  height: 16px; }
-
-.icon-button.arrow-circle {
-  background-image: url(sprite-fugue.png);
-  background-position: -32px 0px;
-  width: 16px;
-  height: 16px; }
-
-.icon-button.chevron {
-  background-image: url(sprite-fugue.png);
-  background-position: -32px -64px;
-  width: 16px;
-  height: 16px; }
-
-.icon-button.bug {
-  background-image: url(sprite-fugue.png);
-  background-position: -64px -32px;
-  width: 16px;
-  height: 16px; }
-
-.icon-button.disk {
-  background-image: url(sprite-fugue.png);
-  background-position: -16px -80px;
-  width: 16px;
-  height: 16px; }
-
-.icon-button.information {
-  background-image: url(sprite-fugue.png);
-  background-position: -96px -80px;
-  width: 16px;
-  height: 16px; }
-
-.icon-button.annotate {
-  background-image: url(sprite-fugue.png);
-  background-position: -112px -96px;
-  width: 16px;
-  height: 16px; }
-
-.icon-button.go-to-full-screen {
-  background-image: url(sprite-fugue.png);
-  background-position: 0px 0px;
-  width: 16px;
-  height: 16px; }
-
-.icon-button.import {
-  background-image: url(sprite-fugue.png);
-  background-position: -112px -80px;
-  width: 16px;
-  height: 16px; }
-
-.icon-button.plus-button {
-  background-image: url(sprite-fugue.png);
-  background-position: -112px -48px;
-  width: 16px;
-  height: 16px; }
-
-.icon-button.plus-button:hover {
-  background-image: url(sprite-fugue.png);
-  background-position: -112px -64px;
-  width: 16px;
-  height: 16px; }
-
-.icon-button.gear {
-  background-image: url(sprite-fugue.png);
-  background-position: -96px 0px;
-  width: 16px;
-  height: 16px; }
-
-.icon-button.chart_curve {
-  background-image: url(sprite-fugue.png);
-  background-position: -64px -48px;
-  width: 16px;
-  height: 16px; }
-
-.icon-button.disk--arrow {
-  background-image: url(sprite-fugue.png);
-  background-position: -80px -64px;
-  width: 16px;
-  height: 16px; }
-
-.icon-button.disk--arrow:hover {
-  background-image: url(sprite-fugue.png);
-  background-position: 0px -80px;
-  width: 16px;
-  height: 16px; }
-
-.icon-button.cross-circle {
-  background-image: url(sprite-fugue.png);
-  background-position: -80px 0px;
-  width: 16px;
-  height: 16px; }
-
-.icon-button.cross-circle:hover {
-  background-image: url(sprite-fugue.png);
-  background-position: -80px -16px;
-  width: 16px;
-  height: 16px; }
-
-.icon-button.arrow-split {
-  background-image: url(sprite-fugue.png);
-  background-position: -16px -32px;
-  width: 16px;
-  height: 16px; }
-
-.icon-button.arrow-split:hover {
-  background-image: url(sprite-fugue.png);
-  background-position: -32px -32px;
-  width: 16px;
-  height: 16px; }
-
-.icon-button.chevron-expand:hover {
-  background-image: url(sprite-fugue.png);
-  background-position: -16px -64px;
-  width: 16px;
-  height: 16px; }
-
-.icon-button.chevron-expand {
-  background-image: url(sprite-fugue.png);
-  background-position: 0px -64px;
-  width: 16px;
-  height: 16px; }
-
-.noscript-overlay {
-  position: absolute;
-  width: 100%;
-  height: 100%;
-  background: white;
-  z-index: 10000; }
-  .noscript-overlay > div {
-    margin: 64px 0px 0px 64px; }
-
-#for_bears {
-  display: none; }
-
-.chat-modal {
-  overflow: hidden; }
-
-.modal-header-body {
-  padding: 2px; }
-
-.communication-iframe {
-  width: 100%;
-  height: 100%; }
-
-.close-modal {
-  float: right;
-  cursor: pointer; }
-
-.expand-compress-modal {
-  cursor: pointer;
-  font-size: 12px;
-  margin-left: 93.2%; }
-
-#change_password .progress,
-#registrationForm .progress {
-  width: 200px;
-  margin-left: 20px; }
-
-#change_password .progress-bar,
-#registrationForm .progress-bar {
-  color: black;
-  text-align: left; }
-
-.wf {
-  overflow: auto; }
-  .wf th {
-    white-space: nowrap; }
-  .wf td:first-child {
-    white-space: nowrap; }
-
-.wf-action span {
-  padding-left: 3px;
-  font-family: "Lucida Grande", verdana, arial, helvetica, sans-serif; }
-
-.wf-nodata {
-  padding-left: 1%; }
-
-.wf-back {
-  margin-left: 0.5%; }
-
-.other-options {
-  margin-bottom: 2%; }
-
-.hidden_description_layer {
-  position: absolute;
-  top: 0;
-  bottom: 0;
-  left: 0;
-  right: 0;
-  background: rgba(200, 200, 200, 0.6);
-  visibility: hidden;
-  opacity: 0;
-  font-size: 2em;
-  display: flex;
-  align-items: center;
-  justify-content: center;
-  /* transition effect. not necessary */
-  transition: opacity 0.2s, visibility 0.2s; }
-
-.hidden_description_layer.dragover {
-  visibility: visible;
-  opacity: 1; }
-
-/* Temporary tag editor display; will be moved to a scoped Vue SFC upon refactoring */
-.tags-display .select2-container {
-  max-height: 80px;
-  overflow: auto;
-  min-width: 0px; }
-  .tags-display .select2-container .select2-choices {
-    border-radius: 3px; }
-
-/* For Vue */
-[v-cloak] {
-  display: none; }
->>>>>>> 9713556b
+../../scripts/bundled/base.css