#!/usr/bin/env python
"""
This script will retrieve a list of dictionaries (one for each category) from the Tool Shed defined
by the --from_tool_shed parameter, which should be a base Tool Shed URL.  It will retrieve the category
name and description from each dictionary and create a new category with that name and description in
the Tool Shed defined by the --to_tool_shed parameter (a different base Tool Shed URL).  Categories
that already exist with a specified name in the Tool Shed in which the categories are being created
will not be affected.

This script is very useful for populating a new development Tool Shed with the set of categories that
currently exist in either the test or main public Galaxy Tool Sheds.  This will streamline building
new repository hierarchies in the development Tool Shed and exporting them into a capsule that can be
imported into one of the public Tool Sheds.

Here is a working example of how to use this script to retrieve the current set of categories that are
available in the test public Tool Shed and create each of them in a local development Tool Shed.

./create_categories.py -a <api key> -f http://testtoolshed.g2.bx.psu.edu -t http://localhost:9009
"""
from __future__ import print_function

import argparse

from common import get, submit


def main(options):
    api_key = options.api
    from_tool_shed = options.from_tool_shed.rstrip('/')
    to_tool_shed = options.to_tool_shed.rstrip('/')
    # Get the categories from the specified Tool Shed.
    url = '%s/api/categories' % from_tool_shed
    category_dicts = get(url)
    create_response_dicts = []
    for category_dict in category_dicts:
        name = category_dict.get('name', None)
        description = category_dict.get('description', None)
        if name is not None and description is not None:
            data = dict(name=name,
                        description=description)
            url = '%s/api/categories' % to_tool_shed
            try:
                response = submit(url, data, api_key)
            except Exception as e:
                response = str(e)
<<<<<<< HEAD
                print "Error attempting to create category using URL: ", url, " exception: ", str(e)
=======
                print("Error attempting to create category using URL: ", url, " exception: ", e)
>>>>>>> 2f2acb98
            create_response_dict = dict(response=response)
            create_response_dicts.append(create_response_dict)


if __name__ == '__main__':
    parser = argparse.ArgumentParser(description='Retrieve a list of categories from a Tool Shed and create them in another Tool Shed.')
    parser.add_argument("-a", "--api", dest="api", required=True, help="API Key for Tool Shed in which categories will be created")
    parser.add_argument("-f", "--from_tool_shed", dest="from_tool_shed", required=True, help="URL of Tool Shed from which to retrieve the categories")
    parser.add_argument("-t", "--to_tool_shed", dest="to_tool_shed", required=True, help="URL of Tool Shed in which to create the categories")
    options = parser.parse_args()
    main(options)<|MERGE_RESOLUTION|>--- conflicted
+++ resolved
@@ -43,11 +43,7 @@
                 response = submit(url, data, api_key)
             except Exception as e:
                 response = str(e)
-<<<<<<< HEAD
-                print "Error attempting to create category using URL: ", url, " exception: ", str(e)
-=======
                 print("Error attempting to create category using URL: ", url, " exception: ", e)
->>>>>>> 2f2acb98
             create_response_dict = dict(response=response)
             create_response_dicts.append(create_response_dict)
 
