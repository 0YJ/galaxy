--- conflicted
+++ resolved
@@ -40,13 +40,7 @@
 
 def build_index(search_url, dataset_file):
     url = "%s/index?%s" % (search_url, urllib.urlencode({"docfile": dataset_file}))
-<<<<<<< HEAD
-    request = urllib2.Request(url)
-    request.get_method = lambda: "PUT"
-    urllib2.urlopen(request)
-=======
     requests.put(url)
->>>>>>> 2f2acb98
 
 
 def create_dataset_file(dataset_iter):
