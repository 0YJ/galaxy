--- conflicted
+++ resolved
@@ -16,44 +16,43 @@
 /* This will be part of the charts/viz standard lib in 23.1 */
 const slashCleanup = /(\/)+/g;
 function prefixedDownloadUrl(root, path) {
-    return `${root}/${path}`.replace(slashCleanup, "/");
+  return `${root}/${path}`.replace(slashCleanup, "/");
 }
 
 function MyApp(props) {
-    return (
-        <H5GroveProvider url={props.url} filepath={props.name} axiosConfig={{ params: { file: props.name } }}>
-            <App explorerOpen={props.explorer} />
-        </H5GroveProvider>
-    );
+  return (
+    <H5GroveProvider
+      url={props.url}
+      filepath={props.name}
+      axiosConfig={{ params: { file: props.name } }}
+    >
+      <App explorerOpen={props.explorer} />
+    </H5GroveProvider>
+  );
 }
 
 window.bundleEntries = window.bundleEntries || {};
 window.bundleEntries.load = function (options) {
-<<<<<<< HEAD
-    var dataset = options.dataset;
-    var settings = options.chart.settings;
-    var explorer = settings.get('explorer');
-    var url = window.location.origin + prefixedDownloadUrl(options.root, "/api/datasets/" + dataset.id + "/content");
-    reactRender(
-      <MyApp
-        url={url}
-        name={dataset.name}
-        filepath={dataset.file_name}
-        explorer={explorer}
-      />,
-      document.getElementById(options.target)
-    )
-    options.chart.state('ok', 'Chart drawn.');
-=======
-    const dataset = options.dataset;
-    const settings = options.chart.settings;
-    const explorer = settings.get("explorer");
-    const url = window.location.origin + "/api/datasets/" + dataset.id + "/content";
-    const root = createRoot(document.getElementById(options.target));
-    root.render(<MyApp url={url} name={dataset.name} filepath={dataset.file_name} explorer={explorer} />);
-    options.chart.state("ok", "Chart drawn.");
->>>>>>> 0eb6bdd8
-    options.process.resolve();
+  const dataset = options.dataset;
+  const settings = options.chart.settings;
+  const explorer = settings.get("explorer");
+  const url =
+    window.location.origin +
+    prefixedDownloadUrl(
+      options.root,
+      "/api/datasets/" + dataset.id + "/content"
+    );
+  const root = createRoot(document.getElementById(options.target));
+  root.render(
+    <MyApp
+      url={url}
+      name={dataset.name}
+      filepath={dataset.file_name}
+      explorer={explorer}
+    />
+  );
+  options.chart.state("ok", "Chart drawn.");
+  options.process.resolve();
 };
 
 export default MyApp;