.hg*
# Downloaded and locally built eggs
eggs
scripts/scramble/build
scripts/scramble/lib
scripts/scramble/archives

# Python virtualenv
.venv

# Database stuff
database/beaker_sessions
database/citations
database/community_files
database/compiled_templates
database/files
database/jobs_directory
database/job_working_directory
database/pbs
database/test_errors
database/tmp
database/*.sqlite
database/openid_consumer_cache
database/dependencies

# Python bytecode
*.pyc

# Galaxy Runtime Files
*.lock
*.log
*.pid

# Tool Shed Runtime Files
tool_shed_webapp.lock
tool_shed_webapp.log
tool_shed_webapp.pid
hgweb.config*
lib/tool_shed/scripts/bootstrap_tool_shed/user_info.xml

# Reports Runtime Files
reports_webapp.lock
reports_webapp.log
reports_webapp.pid

# Jupyter Runtime Files
.ipynb_checkpoints

# Config files
universe_wsgi.ini
reports_wsgi.ini
reports.ini
tool_shed_wsgi.ini

# Config files.
datatypes_conf.xml
tool_conf.xml
external_service_types_conf.xml
migrated_tools_conf.xml
shed_tool_conf.xml
tool_data_table_conf.xml
tool_sheds_conf.xml
integrated_tool_panel.xml
openid_conf.xml
shed_tool_data_table_conf.xml
job_conf.xml
data_manager_conf.xml
shed_data_manager_conf.xml
object_store_conf.xml
job_metrics_conf.xml
workflow_schedulers_conf.xml
config/*
config/plugins/interactive_environments/**/*.ini
!config/plugins
static/welcome.html.*
static/welcome.html

# Tool data.
tool-data/annotation_profiler_options.xml
tool-data/annotation_profiler_valid_builds.txt
tool-data/gatk_annotations.txt
tool-data/gd.restriction_enzymes.txt
tool-data/gd.species.txt
tool-data/shared/igv/igv_build_sites.txt
tool-data/shared/rviewer/rviewer_build_sites.txt
tool-data/shared/ncbi/builds.txt
tool-data/shared/ucsc/builds.txt
tool-data/shared/ucsc/manual_builds.txt
tool-data/shared/ensembl/builds.txt
tool-data/shared/ucsc/publicbuilds.txt
tool-data/shared/ucsc/ucsc_build_sites.txt
tool-data/*.loc
tool-data/genome/*
tool-data/*.sample
tool-data/testtoolshed.g2.bx.psu.edu/
tool-data/toolshed.g2.bx.psu.edu/
tool-data/**/*.fa

# Test output
test-data-cache
run_framework_tests.html
run_functional_tests.html
run_toolshed_tests.html
run_api_tests.html
test/tool_shed/tmp/*
.coverage
htmlcov
run_unit_tests.html
test/unit/**.log
.tox

# Project files
*.kpf

# Chrom len files
*.len

# Jars
tool-data/shared/jars/

# CSS build artifacts.
sprite-*.less

# JS, Local node_modules, and bower_components directories
static/scripts/bundled/[0-9]*
node_modules
bower_components

# Documentation build files.
doc/build
doc/schema.md
doc/source/dev/schema.rst

# Misc
*.orig
.DS_Store
*.rej
<<<<<<< HEAD
*~
=======
*~
.idea
>>>>>>> 696a1eda
<|MERGE_RESOLUTION|>--- conflicted
+++ resolved
@@ -135,9 +135,5 @@
 *.orig
 .DS_Store
 *.rej
-<<<<<<< HEAD
 *~
-=======
-*~
-.idea
->>>>>>> 696a1eda
+.idea