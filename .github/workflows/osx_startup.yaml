name: macOS startup
on:
  push:
    paths-ignore:
      - 'doc/**'
      - 'lib/galaxy_test/selenium/**'
  pull_request:
    paths-ignore:
      - 'doc/**'
      - 'lib/galaxy_test/selenium/**'
concurrency:
  group: ${{ github.workflow }}-${{ github.ref }}
  cancel-in-progress: true
jobs:
  test:
    name: Startup test
    runs-on: macos-latest
    strategy:
      fail-fast: false
      matrix:
        python-version: ['3.7', '3.11']
    defaults:
      run:
        shell: bash -l {0}
    steps:
      - uses: actions/checkout@v3
        with:
          path: 'galaxy root'
      - uses: actions/setup-node@v3
        with:
          node-version: '18.12.1'
          cache: 'yarn'
          cache-dependency-path: 'galaxy root/client/yarn.lock'
      - name: Get full Python version
        id: full-python-version
        shell: bash
        run: echo "version=$(python -c 'import sys; print("-".join(str(v) for v in sys.version_info))')" >> $GITHUB_OUTPUT
      - name: Cache pip dir
        uses: actions/cache@v3
        id: pip-cache
        with:
          path: ~/Library/Caches/pip
          key: pip-cache-${{ matrix.python-version }}-${{ hashFiles('galaxy root/requirements.txt') }}
      - name: Cache tox env
        uses: actions/cache@v3
        with:
          path: .tox
          key: tox-cache-${{ runner.os }}-${{ steps.full-python-version.outputs.version }}-${{ hashFiles('galaxy root/requirements.txt') }}-osx
<<<<<<< HEAD
      - uses: actions/setup-node@v3
        with:
          node-version: '18.12.1'
          cache: 'yarn'
          cache-dependency-path: 'galaxy root/client/yarn.lock'
=======
>>>>>>> 07f942e3
      - name: Install miniconda  # use this job to test using Python from a conda environment
        uses: conda-incubator/setup-miniconda@v2
        with:
          activate-environment: ''
      - name: Install tox
        run: pip install tox
      - name: Run tests
        run: tox -e first_startup
        working-directory: 'galaxy root'
        env:
          GALAXY_CONDA_PYTHON_VERSION: "${{ matrix.python-version }}"<|MERGE_RESOLUTION|>--- conflicted
+++ resolved
@@ -46,14 +46,6 @@
         with:
           path: .tox
           key: tox-cache-${{ runner.os }}-${{ steps.full-python-version.outputs.version }}-${{ hashFiles('galaxy root/requirements.txt') }}-osx
-<<<<<<< HEAD
-      - uses: actions/setup-node@v3
-        with:
-          node-version: '18.12.1'
-          cache: 'yarn'
-          cache-dependency-path: 'galaxy root/client/yarn.lock'
-=======
->>>>>>> 07f942e3
       - name: Install miniconda  # use this job to test using Python from a conda environment
         uses: conda-incubator/setup-miniconda@v2
         with:
