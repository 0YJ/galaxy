[tox]
envlist = py27-lint, py27-lint-imports, py27-lint-imports-include-list, py27-unit, qunit, mako-count, web-controller-line-count, py33-lint, py34-lint, py35-lint, validate-test-tools, py27-lint-docstring-include-list, py27-lint-docstring
skipsdist = True

[testenv:py27-lint]
commands = bash .ci/flake8_wrapper.sh
whitelist_externals = bash
deps =
    flake8==3.2.1
    flake8-docstrings==1.0.2

[testenv:py33-lint]
commands = bash .ci/flake8_py3_wrapper.sh
whitelist_externals = bash
deps = flake8

[testenv:py34-lint]
commands = bash .ci/flake8_py3_wrapper.sh
whitelist_externals = bash
deps = flake8==3.2.1

[testenv:py35-lint]
commands = bash .ci/flake8_py3_wrapper.sh
whitelist_externals = bash
deps = flake8

[testenv:py27-unit]
commands = bash run_tests.sh --no-create-venv -u
whitelist_externals = bash
deps =
    nose
    NoseHTML
    mock

# Setup tox environments for linting all of Galaxy for imports and
# just a subset we expect to pass (the include import list). Once the
# include list is reduced to just the inverse of Galaxy's linting
# blacklist these can both just be removed and flake8-import-order can
# be added as a dependency to Galaxy's main linting task.
[testenv:py27-lint-imports]
commands = bash .ci/flake8_wrapper.sh
whitelist_externals = bash
skip_install = True
deps =
    flake8
    flake8-import-order==0.9

[testenv:py27-lint-imports-include-list]
commands = bash .ci/flake8_wrapper_imports.sh
whitelist_externals = bash
skip_install = True
deps =
    flake8==3.0.4
<<<<<<< HEAD
    flake8-import-order==0.11
=======
    flake8-import-order==0.9
>>>>>>> 5b3debc5

[testenv:qunit]
commands = bash run_tests.sh -q
whitelist_externals = bash

[testenv:mako-count]
commands = bash .ci/check_mako.sh
whitelist_externals = bash

[testenv:web-controller-line-count]
commands = bash .ci/check_controller.sh
whitelist_externals = bash

[testenv:first_startup]
commands = bash .ci/first_startup.sh
whitelist_externals = bash

[testenv:validate-test-tools]
commands = bash .ci/validate_test_tools.sh
whitelist_externals = bash

[testenv:py27-lint-docstring]
commands = bash .ci/flake8_wrapper_docstrings.sh --exclude
whitelist_externals = bash
skip_install = True
deps =
    flake8
    flake8-docstrings==1.0.2

[testenv:py27-lint-docstring-include-list]
commands = bash .ci/flake8_wrapper_docstrings.sh --include
whitelist_externals = bash
skip_install = True
deps =
    flake8
    flake8-docstrings==1.0.2<|MERGE_RESOLUTION|>--- conflicted
+++ resolved
@@ -51,11 +51,7 @@
 skip_install = True
 deps =
     flake8==3.0.4
-<<<<<<< HEAD
     flake8-import-order==0.11
-=======
-    flake8-import-order==0.9
->>>>>>> 5b3debc5
 
 [testenv:qunit]
 commands = bash run_tests.sh -q
