/** This is the run workflow tool form view. */
define([ 'utils/utils', 'utils/deferred', 'mvc/ui/ui-misc', 'mvc/form/form-view', 'mvc/form/form-data', 'mvc/tool/tool-form-base', 'mvc/ui/ui-modal', 'mvc/webhooks', 'mvc/workflow/workflow-icons' ],
    function( Utils, Deferred, Ui, Form, FormData, ToolFormBase, Modal, Webhooks, WorkflowIcons ) {

    var View = Backbone.View.extend({
        initialize: function( options ) {
            var self = this;
            this.modal = parent.Galaxy.modal || new Modal.View();
            this.model = options && options.model || new Backbone.Model( options );
            this.deferred = new Deferred();
            this.setElement( $( '<div/>' ).addClass( 'ui-form-composite' )
                                          .append( this.$message      = $( '<div/>' ) )
                                          .append( this.$header       = $( '<div/>' ) )
                                          .append( this.$steps        = $( '<div/>' ) ) );
            $( 'body' ).append( this.$el );
            this._configure();
            this.render();
            this._refresh();
            this.$el.on( 'click', function() { self._refresh() } );
            this.$steps.scroll( function() { self._refresh() } );
            $( window ).resize( function() { self._refresh() } );
        },

        /** Refresh height of scrollable div below header, handle scrolling by lazy loading steps */
        _refresh: function( step_index ) {
            var margin = _.reduce( this.$el.children(), function( memo, child ) {
                return memo + $( child ).outerHeight();
            }, 0 ) - this.$steps.height() + 25;
            this.$steps.css( 'height', $( window ).height() - margin );
        },

        /** Configures form/step options for each workflow step */
        _configure: function() {
            var self = this;
            this.forms = [];
            this.steps = [];
            this.links = [];
            this.parms = [];
            _.each( this.model.get( 'steps' ), function( step, i ) {
                Galaxy.emit.debug( 'tool-form-composite::initialize()', i + ' : Preparing workflow step.' );
                var icon = WorkflowIcons[ step.step_type ];
                var title = parseInt( i + 1 ) + ': ' + ( step.step_label || step.step_name );
                if ( step.annotation ) {
                    title += ' - ' + step.annotation;
                }
                if ( step.step_version ) {
                    title += ' (Galaxy Version ' + step.step_version + ')';
                }
                step = Utils.merge( {
                    index                   : i,
                    title                   : _.escape( title ),
                    icon                    : icon || '',
                    help                    : null,
                    citations               : null,
                    collapsible             : true,
                    collapsed               : i > 0 && !self._isDataStep( step ),
                    sustain_version         : true,
                    sustain_repeats         : true,
                    sustain_conditionals    : true,
                    narrow                  : true,
                    text_enable             : 'Edit',
                    text_disable            : 'Undo',
                    cls_enable              : 'fa fa-edit',
                    cls_disable             : 'fa fa-undo',
                    errors                  : step.messages,
                    initial_errors          : true,
                    cls                     : 'ui-portlet-narrow',
                    hide_operations         : true,
                    needs_refresh           : false,
                    always_refresh          : step.step_type != 'tool'
                }, step );
                self.steps[ i ] = step;
                self.links[ i ] = [];
                self.parms[ i ] = {};
            });

            // build linear index of step input pairs
            _.each( this.steps, function( step, i ) {
                FormData.visitInputs( step.inputs, function( input, name ) {
                    self.parms[ i ][ name ] = input;
                });
            });

            // iterate through data input modules and collect linked sub steps
            _.each( this.steps, function( step, i ) {
                _.each( step.output_connections, function( output_connection ) {
                    _.each( self.steps, function( sub_step, j ) {
                        sub_step.step_index === output_connection.input_step_index && self.links[ i ].push( sub_step );
                    });
                });
            });

            // convert all connected data inputs to hidden fields with proper labels,
            // and track the linked source step
            _.each( this.steps, function( step, i ) {
                _.each( self.steps, function( sub_step, j ) {
                    var connections_by_name = {};
                    _.each( step.output_connections, function( connection ) {
                        sub_step.step_index === connection.input_step_index && ( connections_by_name[ connection.input_name ] = connection );
                    });
                    _.each( self.parms[ j ], function( input, name ) {
                        var connection = connections_by_name[ name ];
                        if ( connection ) {
                            input.type = 'hidden';
                            input.help = input.step_linked ? input.help + ', ' : '';
                            input.help += 'Output dataset \'' + connection.output_name + '\' from step ' + ( parseInt( i ) + 1 );
                            input.step_linked = input.step_linked || [];
                            input.step_linked.push( step );
                        }
                    });
                });
            });

            // identify and configure workflow parameters
            var wp_count = 0;
            this.wp_inputs = {};
            function _handleWorkflowParameter( value, callback ) {
                var re = /\$\{(.+?)\}/g;
                while ( match = re.exec( String( value ) ) ) {
                    var wp_name = match[ 1 ];
                    callback( self.wp_inputs[ wp_name ] = self.wp_inputs[ wp_name ] || {
                        label   : wp_name,
                        name    : wp_name,
                        type    : 'text',
                        color   : 'hsl( ' + ( ++wp_count * 100 ) + ', 70%, 30% )',
                        style   : 'ui-form-wp-source',
                        links   : []
                    });
                }
            }
            _.each( this.steps, function( step, i ) {
                _.each( self.parms[ i ], function( input, name ) {
                    _handleWorkflowParameter( input.value, function( wp_input ) {
                        wp_input.links.push( step );
                        input.wp_linked = true;
                        input.type      = 'text';
                        input.backdrop  = true;
                        input.style     = 'ui-form-wp-target';
                    });
                });
                _.each( step.post_job_actions, function( pja ) {
                    _.each( pja.action_arguments, function( arg ) {
                        _handleWorkflowParameter( arg, function() {} );
                    });
                });
            });

            // select fields are shown for dynamic fields if all putative data inputs are available,
            // or if an explicit reference is specified as data_ref and available
            _.each( this.steps, function( step, i ) {
                if ( step.step_type == 'tool' ) {
                    var data_resolved = true;
                    FormData.visitInputs( step.inputs, function ( input, name, context ) {
                        var is_data_input = ([ 'data', 'data_collection' ]).indexOf( input.type ) != -1;
                        var data_ref = context[ input.data_ref ];
                        input.step_linked && !self._isDataStep( input.step_linked ) && ( data_resolved = false );
                        input.options && ( ( input.options.length == 0 && !data_resolved ) || input.wp_linked ) && ( input.is_workflow = true );
                        data_ref && ( input.is_workflow = ( data_ref.step_linked && !self._isDataStep( data_ref.step_linked ) ) || input.wp_linked );
                        ( is_data_input || ( input.value && input.value.__class__ == 'RuntimeValue' && !input.step_linked ) ) && ( step.collapsed = false );
                        input.value && input.value.__class__ == 'RuntimeValue' && ( input.value = null );
                        input.flavor = 'workflow';
                        if ( !is_data_input && input.type !== 'hidden' && !input.wp_linked ) {
                            if ( input.optional || ( !Utils.isEmpty( input.value ) && input.value !== '' ) ) {
                                input.collapsible_value = input.value;
                                input.collapsible_preview = true;
                            }
                        }
                    });
                }
            });
        },

        render: function() {
            var self = this;
            this.deferred.reset();
            this._renderHeader();
            this._renderMessage();
            this._renderParameters();
            this._renderHistory();
            _.each ( this.steps, function( step ) { self._renderStep( step ) } );
        },

        /** Render header */
        _renderHeader: function() {
            var self = this;
            this.execute_btn = new Ui.Button({
                icon        : 'fa-check',
                title       : 'Run workflow',
                cls         : 'btn btn-primary',
                onclick     : function() { self._execute() }
            });
            this.$header.addClass( 'ui-form-header' ).empty()
                        .append( new Ui.Label( { title: 'Workflow: ' + this.model.get( 'name' ) } ).$el )
                        .append( this.execute_btn.$el );
        },

        /** Render message */
        _renderMessage: function() {
            this.$message.empty();
            if ( this.model.get( 'has_upgrade_messages' ) ) {
                this.$message.append( new Ui.Message( {
                    message     : 'Some tools in this workflow may have changed since it was last saved or some errors were found. The workflow may still run, but any new options will have default values. Please review the messages below to make a decision about whether the changes will affect your analysis.',
                    status      : 'warning',
                    persistent  : true,
                    fade        : false
                } ).$el );
            }
            var step_version_changes = this.model.get( 'step_version_changes' );
            if ( step_version_changes && step_version_changes.length > 0 ) {
                this.$message.append( new Ui.Message( {
                    message     : 'Some tools are being executed with different versions compared to those available when this workflow was last saved because the other versions are not or no longer available on this Galaxy instance. To upgrade your workflow and dismiss this message simply edit the workflow and re-save it.',
                    status      : 'warning',
                    persistent  : true,
                    fade        : false
                } ).$el );
            }
        },

        /** Render workflow parameters */
        _renderParameters: function() {
            var self = this;
            this.wp_form = null;
            if ( !_.isEmpty( this.wp_inputs ) ) {
                this.wp_form = new Form({ title: '<b>Workflow Parameters</b>', inputs: this.wp_inputs, cls: 'ui-portlet-narrow', onchange: function() {
                        _.each( self.wp_form.input_list, function( input_def, i ) {
                            _.each( input_def.links, function( step ) { self._refreshStep( step ) } );
                        });
                    }
                });
                this._append( this.$steps.empty(), this.wp_form.$el );
            }
        },

        /** Render workflow parameters */
        _renderHistory: function() {
            this.history_form = new Form({
                cls    : 'ui-portlet-narrow',
                title  : '<b>History Options</b>',
                inputs : [{
                    type        : 'conditional',
                    name        : 'new_history',
                    test_param  : {
                        name        : 'check',
                        label       : 'Send results to a new history',
                        type        : 'boolean',
                        value       : 'false',
                        help        : ''
                    },
                    cases       : [{
                        value   : 'true',
                        inputs  : [{
                            name    : 'name',
                            label   : 'History name',
                            type    : 'text',
                            value   : this.model.get( 'name' )
                        }]
                    }]
                }]
            });
            this._append( this.$steps, this.history_form.$el );
        },

        /** Render step */
        _renderStep: function( step ) {
            var self = this;
            var form = null;
            this.deferred.execute( function( promise ) {
                self.$steps.addClass( 'ui-steps' );
                if ( step.step_type == 'tool' ) {
                    step.postchange = function( process, form ) {
                        var self = this;
                        var current_state = {
                            tool_id         : step.id,
                            tool_version    : step.version,
                            inputs          : $.extend( true, {}, form.data.create() )
                        }
                        form.wait( true );
                        Galaxy.emit.debug( 'tool-form-composite::postchange()', 'Sending current state.', current_state );
                        Utils.request({
                            type    : 'POST',
                            url     : Galaxy.root + 'api/tools/' + step.id + '/build',
                            data    : current_state,
                            success : function( data ) {
                                form.update( data );
                                form.wait( false );
                                Galaxy.emit.debug( 'tool-form-composite::postchange()', 'Received new model.', data );
                                process.resolve();
                            },
                            error   : function( response ) {
                                Galaxy.emit.debug( 'tool-form-composite::postchange()', 'Refresh request failed.', response );
                                process.reject();
                            }
                        });
                    };
                    form = new ToolFormBase( step );
                    if ( step.post_job_actions && step.post_job_actions.length ) {
                        form.portlet.append( $( '<div/>' ).addClass( 'ui-form-element-disabled' )
                            .append( $( '<div/>' ).addClass( 'ui-form-title' ).html( '<b>Job Post Actions</b>' ) )
                            .append( $( '<div/>' ).addClass( 'ui-form-preview' ).html(
                                _.reduce( step.post_job_actions, function( memo, value ) {
                                    return memo + ' ' + value.short_str;
                                }, '' ) ) )
                            );
                    }
                } else {
                    var is_simple_input = ([ 'data_input', 'data_collection_input' ]).indexOf( step.step_type ) != -1;
                    _.each( step.inputs, function( input ) { input.flavor = 'module'; input.hide_label = is_simple_input; } );
                    form = new Form( Utils.merge({
<<<<<<< HEAD
=======
                        title    : '<b>' + step.name + '</b>' + step.description,
>>>>>>> release_17.01
                        onchange : function() { _.each( self.links[ step.index ], function( link ) { self._refreshStep( link ) } ) },
                        inputs   : step.inputs && step.inputs.length > 0 ? step.inputs : [ { type: 'hidden', name: 'No options available.', ignore: null } ]
                    }, step ) );
                }
                self.forms[ step.index ] = form;
                self._append( self.$steps, form.$el );
                step.needs_refresh && self._refreshStep( step );
                form.portlet[ !self.show_progress ? 'enable' : 'disable' ]();
                self.show_progress && self.execute_btn.model.set( { wait        : true,
                                                                    wait_text   : 'Preparing...',
                                                                    percentage  : ( step.index + 1 ) * 100.0 / self.steps.length } );
                Galaxy.emit.debug( 'tool-form-composite::initialize()', step.index + ' : Workflow step state ready.', step );
                setTimeout( function() { promise.resolve() }, 0 );
            });
        },

        /** Refreshes step values from source step values */
        _refreshStep: function( step ) {
            var self = this;
            var form = this.forms[ step.index ];
            if ( form ) {
                _.each( self.parms[ step.index ], function( input, name ) {
                    if ( input.step_linked || input.wp_linked ) {
                        var field = form.field_list[ form.data.match( name ) ];
                        if ( field ) {
                            var new_value = undefined;
                            if ( input.step_linked ) {
                                new_value = { values: [] };
                                _.each( input.step_linked, function( source_step ) {
                                    if ( self._isDataStep( source_step ) ) {
                                        value = self.forms[ source_step.index ].data.create().input;
                                        value && _.each( value.values, function( v ) { new_value.values.push( v ) } );
                                    }
                                });
                                if ( !input.multiple && new_value.values.length > 0 ) {
                                    new_value = { values: [ new_value.values[ 0 ] ] };
                                }
                            } else if ( input.wp_linked ) {
                                new_value = input.value;
                                var re = /\$\{(.+?)\}/g;
                                while ( match = re.exec( input.value ) ) {
                                    var wp_field = self.wp_form.field_list[ self.wp_form.data.match( match[ 1 ] ) ];
                                    var wp_value = wp_field && wp_field.value();
                                    if ( wp_value ) {
                                        new_value = new_value.replace( new RegExp( '\\' + match[ 0 ], 'g' ), wp_value );
                                    }
                                }
                            }
                            if ( new_value !== undefined ) {
                                field.value( new_value );
                            }
                        }
                    }
                });
                form.trigger( 'change' );
            } else {
                step.needs_refresh = true;
            }
        },

        /** Refresh the history after job submission while form is shown */
        _refreshHistory: function() {
            var self = this;
            var history = parent.Galaxy && parent.Galaxy.currHistoryPanel && parent.Galaxy.currHistoryPanel.model;
            this._refresh_history && clearTimeout( this._refresh_history );
            if ( history ) {
                history.refresh().success( function() {
                    if ( history.numOfUnfinishedShownContents() === 0 ) {
                        self._refresh_history = setTimeout( function() { self._refreshHistory() }, history.UPDATE_DELAY );
                    }
                });
            }
        },

        /** Build remaining steps */
        _execute: function() {
            var self = this;
            this.show_progress = true;
            this._enabled( false );
            this.deferred.execute( function( promise ) {
                setTimeout( function() { promise.resolve(); self._submit(); }, 0 );
            });
        },

        /** Validate and submit workflow */
        _submit: function() {
            var self = this;
            var history_form_data = this.history_form.data.create();
            var job_def = {
                new_history_name      : history_form_data[ 'new_history|name' ] ? history_form_data[ 'new_history|name' ] : null,
                history_id            : !history_form_data[ 'new_history|name' ] ? this.model.get( 'history_id' ) : null,
                replacement_params    : this.wp_form ? this.wp_form.data.create() : {},
                parameters            : {},
                // Tool form will submit flat maps for each parameter
                // (e.g. "repeat_0|cond|param": "foo" instead of nested
                // data structures).
                parameters_normalized : true,
                // Tool form always wants a list of invocations back
                // so that inputs can be batched.
                batch                 : true
            };
            var validated = true;
            for ( var i in this.forms ) {
                var form = this.forms[ i ];
                var job_inputs  = form.data.create();
                var step        = self.steps[ i ];
                var step_index  = step.step_index;
                form.trigger( 'reset' );
                for ( var job_input_id in job_inputs ) {
                    var input_value = job_inputs[ job_input_id ];
                    var input_id    = form.data.match( job_input_id );
                    var input_field = form.field_list[ input_id ];
                    var input_def   = form.input_list[ input_id ];
                    if ( !input_def.step_linked ) {
                        if ( this._isDataStep( step ) ) {
                            validated = input_value && input_value.values && input_value.values.length > 0;
                        } else {
                            validated = input_def.optional || ( input_def.is_workflow && input_value !== '' ) || ( !input_def.is_workflow && input_value !== null );
                        }
                        if ( !validated ) {
                            form.highlight( input_id );
                            break;
                        }
                        job_def.parameters[ step_index ] = job_def.parameters[ step_index ] || {};
                        job_def.parameters[ step_index ][ job_input_id ] = job_inputs[ job_input_id ];
                    }
                }
                if ( !validated ) {
                    break;
                }
            }
            if ( !validated ) {
                self._enabled( true );
                Galaxy.emit.debug( 'tool-form-composite::submit()', 'Validation failed.', job_def );
            } else {
                Galaxy.emit.debug( 'tool-form-composite::submit()', 'Validation complete.', job_def );
                Utils.request({
                    type    : 'POST',
                    url     : Galaxy.root + 'api/workflows/' + this.model.id + '/invocations',
                    data    : job_def,
                    success : function( response ) {
                        Galaxy.emit.debug( 'tool-form-composite::submit', 'Submission successful.', response );
                        self.$el.children().hide();
                        self.$el.append( self._templateSuccess( response ) );

                        // Show Webhook if job is running
                        if ($.isArray( response ) && response.length > 0) {
                            self.$el.append( $( '<div/>', { id: 'webhook-view' } ) );
                            var WebhookApp = new Webhooks.WebhookView({
                                urlRoot: Galaxy.root + 'api/webhooks/workflow'
                            });
                        }

                        self._refreshHistory();
                    },
                    error   : function( response ) {
                        Galaxy.emit.debug( 'tool-form-composite::submit', 'Submission failed.', response );
                        var input_found = false;
                        if ( response && response.err_data ) {
                            for ( var i in self.forms ) {
                                var form = self.forms[ i ];
                                var step_related_errors = response.err_data[ form.model.get( 'step_index' ) ];
                                if ( step_related_errors ) {
                                    var error_messages = form.data.matchResponse( step_related_errors );
                                    for ( var input_id in error_messages ) {
                                        form.highlight( input_id, error_messages[ input_id ] );
                                        input_found = true;
                                        break;
                                    }
                                }
                            }
                        }
                        if ( !input_found ) {
                            self.modal.show({
                                title   : 'Workflow submission failed',
                                body    : self._templateError( job_def, response && response.err_msg ),
                                buttons : {
                                    'Close' : function() {
                                        self.modal.hide();
                                    }
                                }
                            });
                        }
                    },
                    complete: function() {
                        self._enabled( true );
                    }
                });
            }
        },

        /** Append new dom to body */
        _append: function( $container, $el ) {
            $container.append( '<p/>' ).append( $el );
        },

        /** Set enabled/disabled state */
        _enabled: function( enabled ) {
            this.execute_btn.model.set( { wait: !enabled, wait_text: 'Sending...', percentage: -1 } );
            this.wp_form && this.wp_form.portlet[ enabled ? 'enable' : 'disable' ]();
            this.history_form && this.history_form.portlet[ enabled ? 'enable' : 'disable' ]();
            _.each( this.forms, function( form ) { form && form.portlet[ enabled ? 'enable' : 'disable' ]() } );
        },

        /** Is data input module/step */
        _isDataStep: function( steps ) {
            lst = $.isArray( steps ) ? steps : [ steps ] ;
            for ( var i = 0; i < lst.length; i++ ) {
                var step = lst[ i ];
                if ( !step || !step.step_type || !step.step_type.startsWith( 'data' ) ) {
                    return false;
                }
            }
            return true;
        },

        /** Templates */
        _templateSuccess: function( response ) {
            if ( $.isArray( response ) && response.length > 0 ) {
                return $( '<div/>' ).addClass( 'donemessagelarge' )
                                    .append( $( '<p/>' ).html( 'Successfully invoked workflow <b>' + Utils.sanitize( this.model.get( 'name' ) ) + '</b>' + ( response.length > 1 ? ' <b>' + response.length + ' times</b>' : '' ) + '.' ) )
                                    .append( $( '<p/>' ).append( '<b/>' ).text( 'You can check the status of queued jobs and view the resulting data by refreshing the History pane. When the job has been run the status will change from \'running\' to \'finished\' if completed successfully or \'error\' if problems were encountered.' ) );
            } else {
                return this._templateError( response, 'Invalid success response. No invocations found.' );
            }
        },

        _templateError: function( response, err_msg ) {
            return  $( '<div/>' ).addClass( 'errormessagelarge' )
                                 .append( $( '<p/>' ).text( 'The server could not complete the request. Please contact the Galaxy Team if this error persists. ' + ( JSON.stringify( err_msg ) || '' ) ) )
                                 .append( $( '<pre/>' ).text( JSON.stringify( response, null, 4 ) ) );
        }
    });
    return {
        View: View
    };
});<|MERGE_RESOLUTION|>--- conflicted
+++ resolved
@@ -306,10 +306,7 @@
                     var is_simple_input = ([ 'data_input', 'data_collection_input' ]).indexOf( step.step_type ) != -1;
                     _.each( step.inputs, function( input ) { input.flavor = 'module'; input.hide_label = is_simple_input; } );
                     form = new Form( Utils.merge({
-<<<<<<< HEAD
-=======
                         title    : '<b>' + step.name + '</b>' + step.description,
->>>>>>> release_17.01
                         onchange : function() { _.each( self.links[ step.index ], function( link ) { self._refreshStep( link ) } ) },
                         inputs   : step.inputs && step.inputs.length > 0 ? step.inputs : [ { type: 'hidden', name: 'No options available.', ignore: null } ]
                     }, step ) );
