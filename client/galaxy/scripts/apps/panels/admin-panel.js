--- conflicted
+++ resolved
@@ -12,99 +12,6 @@
         this.model = new Backbone.Model({
             title: _l("Administration")
         });
-<<<<<<< HEAD
-        this.categories = new Backbone.Collection([{
-            title : "Server",
-            items : [ {
-                title   : "Data types",
-                url     : "admin/view_datatypes_registry"
-            },{
-                title   : "Data tables",
-                url     : "admin/view_tool_data_tables"
-            },{
-                title   : "Display applications",
-                url     : "admin/display_applications"
-            },{
-                title   : "Manage jobs",
-                url     : "admin/jobs"
-            },{
-                title   : "Local data",
-                url     : "data_manager"
-            } ]
-        },{
-            title : "User Management",
-            items : [ {
-                title   : "Users",
-                url     : "admin/users",
-                target  : "__use_router__"
-            },{
-                title   : "Quotas",
-                url     : "admin/quotas",
-                target  : "__use_router__",
-                enabled : self.config.enable_quotas
-            },{
-                title   : "Groups",
-                url     : "admin/groups",
-                target  : "__use_router__"
-            },{
-                title   : "Roles",
-                url     : "admin/roles",
-                target  : "__use_router__"
-            },{
-                title   : "Forms",
-                url     : "admin/forms",
-                target  : "__use_router__"
-            },{
-                title   : "API keys",
-                url     : "userskeys/all_users"
-            },{
-                title   : "Impersonate a user",
-                url     : "admin/impersonate",
-                enabled : self.config.allow_user_impersonation
-            }]
-        },{
-            title : "Tool Management",
-            items : [ {
-                title   : "Install new tools",
-                url     : "admin_toolshed/browse_tool_sheds",
-                enabled : self.settings.is_tool_shed_installed
-            },{
-                title   : "Install new tools (Beta)",
-                url     : "admin_toolshed/browse_toolsheds",
-                enabled : self.settings.is_tool_shed_installed && self.config.enable_beta_ts_api_install
-            },{
-                title   : "Monitor installation",
-                url     : "admin_toolshed/monitor_repository_installation",
-                enabled : self.settings.installing_repository_ids
-            },{
-                title   : "Manage tools",
-                url     : "admin/repositories",
-                enabled : self.settings.is_repo_installed,
-                target  : "__use_router__"
-            },{
-                title   : "Manage metadata",
-                url     : "admin_toolshed/reset_metadata_on_selected_installed_repositories",
-                enabled : self.settings.is_repo_installed
-            },{
-                title   : "Manage whitelist",
-                url     : "admin/sanitize_whitelist"
-            },{
-                title   : "Manage dependencies",
-                url     : "admin/manage_tool_dependencies"
-            },{
-                title   : "View lineage",
-                url     : "admin/tool_versions",
-                target  : "__use_router__"
-            },{
-                title   : "View migration stages",
-                url     : "admin/review_tool_migration_stages"
-            },{
-                title   : "View error logs",
-                url     : "admin/tool_errors"
-            } ]
-        }]);
-        this.setElement( this._template() );
-=======
         this.categories = new Backbone.Collection([
             {
                 title: "Server",
@@ -116,10 +23,6 @@
                     {
                         title: "Data tables",
                         url: "admin/view_tool_data_tables"
-                    },
-                    {
-                        title: "Data libraries",
-                        url: "library_admin/browse_libraries"
                     },
                     {
                         title: "Display applications",
@@ -232,7 +135,6 @@
             }
         ]);
         this.setElement(this._template());
->>>>>>> 6b68c5d1
     },
 
     render: function() {
