var jQuery = require( 'jquery' ),
    $ = jQuery,
    GalaxyApp = require( 'galaxy' ).GalaxyApp,
    QUERY_STRING = require( 'utils/query-string-parsing' ),
    ToolPanel = require( './panels/tool-panel' ),
    HistoryPanel = require( './panels/history-panel' ),
    Page = require( 'layout/page' ),
    ToolForm = require( 'mvc/tool/tool-form' ),
    UserPreferences = require( 'mvc/user/user-preferences' ),
    CustomBuilds = require( 'mvc/user/user-custom-builds' ),
    Tours = require( 'mvc/tours' ),
    GridView = require( 'mvc/grid/grid-view' )
    Workflows = require( 'mvc/workflow/workflow' ),
    WorkflowsConfigureMenu = require( 'mvc/workflow/workflow-configure-menu' );

/** define the 'Analyze Data'/analysis/main/home page for Galaxy
 *  * has a masthead
 *  * a left tool menu to allow the user to load tools in the center panel
 *  * a right history menu that shows the user's current data
 *  * a center panel
 *  Both panels (generally) persist while the center panel shows any
 *  UI needed for the current step of an analysis, like:
 *      * tool forms to set tool parameters,
 *      * tables showing the contents of datasets
 *      * etc.
 */
window.app = function app( options, bootstrapped ){
    window.Galaxy = new GalaxyApp( options, bootstrapped );
    Galaxy.debug( 'analysis app' );
    Galaxy.params = Galaxy.config.params;

    var routingMessage = Backbone.View.extend({
        initialize: function(options) {
            this.message = options.message || "Undefined Message";
            this.msg_status = options.type || 'info';
            this.render();
		},
        render: function(){
            this.$el.html(_.escape(this.message)).addClass(this.msg_status + "message");
        }
    });

    /** Routes */
    var Router = Backbone.Router.extend({
        // TODO: not many client routes at this point - fill and remove from server.
        // since we're at root here, this may be the last to be routed entirely on the client.
        initialize : function( page, options ){
            this.page = page;
            this.options = options;
        },

        /** helper to push a new navigation state */
        push: function( url, data ) {
            data = data || {};
            data.__identifer = Math.random().toString( 36 ).substr( 2 );
            if ( !$.isEmptyObject( data ) ) {
                url += url.indexOf( '?' ) == -1 ? '?' : '&';
                url += $.param( data , true );
            }
            this.navigate( url, { 'trigger': true } );
        },

        /** override to parse query string into obj and send to each route */
        execute: function( callback, args, name ){
            Galaxy.debug( 'router execute:', callback, args, name );
            var queryObj = QUERY_STRING.parse( args.pop() );
            args.push( queryObj );
            if( callback ){
                if ( this.authenticate( args, name ) ) {
                    callback.apply( this, args );
                } else {
                    this.loginRequired();
                }
            }
        },

        routes : {
            '(/)' : 'home',
            '(/)root*' : 'home',
            '(/)tours(/)(:tour_id)' : 'show_tours',
            '(/)user(/)' : 'show_user',
            '(/)user(/)(:form_id)' : 'show_user_form',
            '(/)workflow(/)' : 'show_workflows',
<<<<<<< HEAD
            '(/)custom_builds' : 'show_custom_builds',
            '(/)workflow/run(/)' : 'show_run',
=======
            '(/)pages(/)(:action_id)' : 'show_pages',
>>>>>>> 9d1a382f
            '(/)workflow/configure_menu(/)' : 'show_configure_menu',
            '(/)workflow/import_workflow' : 'show_import_workflow',
            '(/)custom_builds' : 'show_custom_builds'
        },

        require_login: [
            'show_user',
            'show_user_form',
            'show_workflows',
            'show_configure_menu'
        ],

        loginRequired: function() {
            this.page.display( new routingMessage({type: 'error', message: "You must be logged in to make this request."}) );
        },

        authenticate: function( args, name ) {
            return ( Galaxy.user && Galaxy.user.id ) || this.require_login.indexOf( name ) == -1;
        },

        show_tours : function( tour_id ){
            if ( tour_id ){
                Tours.giveTour( tour_id );
            } else {
                this.page.display( new Tours.ToursView() );
            }
        },

        show_user : function(){
            this.page.display( new UserPreferences.View() );
        },

        show_user_form : function( form_id ) {
            this.page.display( new UserPreferences.Forms( { form_id: form_id, user_id: Galaxy.params.id } ) );
        },

        show_pages : function( action_id ) {
            this.page.display( new GridView( { url_base: Galaxy.root + 'page/list_published', dict_format: true } ) );
        },

        show_workflows : function(){
            this.page.display( new Workflows.View() );
        },

        show_run : function() {
            this.page.display( new Workflows.Run_Workflow_View() );
        },

        show_import_workflow : function() {
            this.page.display( new Workflows.Import_Workflow_View() );
        },

        show_configure_menu : function(){
            this.page.display( new WorkflowsConfigureMenu.View() );
        },

        show_custom_builds : function() {
            var self = this;
            var historyPanel = this.page.historyPanel.historyView;
            if ( !historyPanel || !historyPanel.model || !historyPanel.model.id ) {
                window.setTimeout(function() { self.show_custom_builds() }, 500)
                return;
            }
            this.page.display( new CustomBuilds.View() );
        },

        /**  */
        home : function( params ){
            // TODO: to router, remove Globals
            // load a tool by id (tool_id) or rerun a previous tool execution (job_id)
            if( params.tool_id || params.job_id ) {
                if ( params.tool_id === 'upload1' ) {
                    this.page.toolPanel.upload.show();
                    this._loadCenterIframe( 'welcome' );
                } else {
                    this._loadToolForm( params );
                }
            } else {
                // show the workflow run form
                if( params.workflow_id ){
                    this.page.display( new Workflows.Run_Workflow_View() )
                // load the center iframe with controller.action: galaxy.org/?m_c=history&m_a=list -> history/list
                } else if( params.m_c ){
                    this._loadCenterIframe( params.m_c + '/' + params.m_a );
                // show the workflow run form
                } else {
                    this._loadCenterIframe( 'welcome' );
                }
            }
        },

        /** load the center panel with a tool form described by the given params obj */
        _loadToolForm : function( params ){
            //TODO: load tool form code async
            params.id = params.tool_id;
            this.page.display( new ToolForm.View( params ) );
        },

        /** load the center panel iframe using the given url */
        _loadCenterIframe : function( url, root ){
            root = root || Galaxy.root;
            url = root + url;
            this.page.$( '#galaxy_main' ).prop( 'src', url );
        },

    });

    // render and start the router
    $(function(){

        Galaxy.page = new Page.View( _.extend( options, {
            Left   : ToolPanel,
            Right  : HistoryPanel,
            Router : Router
        } ) );

        // start the router - which will call any of the routes above
        Backbone.history.start({
            root        : Galaxy.root,
            pushState   : true,
        });
    });
};<|MERGE_RESOLUTION|>--- conflicted
+++ resolved
@@ -81,12 +81,9 @@
             '(/)user(/)' : 'show_user',
             '(/)user(/)(:form_id)' : 'show_user_form',
             '(/)workflow(/)' : 'show_workflows',
-<<<<<<< HEAD
             '(/)custom_builds' : 'show_custom_builds',
             '(/)workflow/run(/)' : 'show_run',
-=======
             '(/)pages(/)(:action_id)' : 'show_pages',
->>>>>>> 9d1a382f
             '(/)workflow/configure_menu(/)' : 'show_configure_menu',
             '(/)workflow/import_workflow' : 'show_import_workflow',
             '(/)custom_builds' : 'show_custom_builds'
