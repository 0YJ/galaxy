/** define the 'Analyze Data'/analysis/main/home page for Galaxy
 *  * has a masthead
 *  * a left tool menu to allow the user to load tools in the center panel
 *  * a right history menu that shows the user's current data
 *  * a center panel
 *  Both panels (generally) persist while the center panel shows any
 *  UI needed for the current step of an analysis, like:
 *      * tool forms to set tool parameters,
 *      * tables showing the contents of datasets
 *      * etc.
 */

import _ from "underscore";
import { getGalaxyInstance } from "app";
import { getAppRoot } from "onload";
import decodeUriComponent from "decode-uri-component";
import Router from "layout/router";
import ToolForm from "mvc/tool/tool-form";
import FormWrapper from "mvc/form/form-wrapper";
import Sharing from "components/Sharing.vue";
import UserPreferences from "mvc/user/user-preferences";
import CustomBuilds from "mvc/user/user-custom-builds";
import Tours from "mvc/tours";
import GridView from "mvc/grid/grid-view";
import GridShared from "mvc/grid/grid-shared";
import Workflows from "mvc/workflow/workflow";
import WorkflowImport from "components/WorkflowImport.vue";
import HistoryImport from "components/HistoryImport.vue";
import HistoryView from "components/HistoryView.vue";
import HistoryList from "mvc/history/history-list";
import PluginList from "components/PluginList.vue";
import ToolFormComposite from "mvc/tool/tool-form-composite";
import QueryStringParsing from "utils/query-string-parsing";
import Utils from "utils/utils";
import Ui from "mvc/ui/ui-misc";
import DatasetError from "mvc/dataset/dataset-error";
import DatasetEditAttributes from "mvc/dataset/dataset-edit-attributes";
import Citations from "components/Citations.vue";
import DisplayStructure from "components/DisplayStructured.vue";
import Vue from "vue";
import { CloudAuth } from "components/User/CloudAuth";

/** Routes */
export const getAnalysisRouter = Galaxy =>
    Router.extend({
        routes: {
            "(/)(#)(_=_)": "home",
            "(/)root*": "home",
            "(/)tours(/)(:tour_id)": "show_tours",
            "(/)user(/)": "show_user",
            "(/)user(/)cloud_auth": "show_cloud_auth",
            "(/)user(/)(:form_id)": "show_user_form",
            "(/)pages(/)create(/)": "show_pages_create",
            "(/)pages(/)edit(/)": "show_pages_edit",
            "(/)pages(/)sharing(/)": "show_pages_sharing",
            "(/)pages(/)(:action_id)": "show_pages",
            "(/)visualizations(/)": "show_plugins",
            "(/)visualizations(/)edit(/)": "show_visualizations_edit",
            "(/)visualizations(/)sharing(/)": "show_visualizations_sharing",
            "(/)visualizations/(:action_id)": "show_visualizations",
            "(/)workflows/import": "show_workflows_import",
            "(/)workflows/run(/)": "show_workflows_run",
            "(/)workflows(/)list": "show_workflows",
            "(/)workflows/list_published(/)": "show_workflows_published",
            "(/)workflows/create(/)": "show_workflows_create",
            "(/)histories(/)citations(/)": "show_history_citations",
            "(/)histories(/)rename(/)": "show_histories_rename",
            "(/)histories(/)sharing(/)": "show_histories_sharing",
            "(/)histories(/)import(/)": "show_histories_import",
            "(/)histories(/)permissions(/)": "show_histories_permissions",
            "(/)histories/view": "show_history_view",
            "(/)histories/show_structure": "show_history_structure",
            "(/)histories(/)(:action_id)": "show_histories",
            "(/)datasets(/)list(/)": "show_datasets",
            "(/)custom_builds": "show_custom_builds",
            "(/)datasets/edit": "show_dataset_edit_attributes",
            "(/)datasets/error": "show_dataset_error"
        },

        require_login: ["show_user", "show_user_form", "show_workflows", "show_cloud_auth"],

        authenticate: function(args, name) {
            const Galaxy = getGalaxyInstance();
            return (Galaxy.user && Galaxy.user.id) || this.require_login.indexOf(name) == -1;
        },

<<<<<<< HEAD
        _display_vue_helper: function(component, props = {}) {
            let instance = Vue.extend(component);
            let container = document.createElement("div");
            this.page.display(container);
            let vm = new instance(props).$mount(container);
            return vm;
=======
        _display_vue_helper: function(component, props) {
            const instance = Vue.extend(component);
            const vm = document.createElement("div");
            this.page.display(vm);
            new instance(props).$mount(vm);
>>>>>>> 59d93335
        },

        show_tours: function(tour_id) {
            if (tour_id) {
                Tours.giveTourById(tour_id);
            } else {
                this.page.display(new Tours.ToursView());
            }
        },

        show_user: function() {
            this.page.display(new UserPreferences.View());
        },

        show_user_form: function(form_id) {
            const Galaxy = getGalaxyInstance();
            var model = new UserPreferences.Model({
                user_id: Galaxy.params.id
            });
            this.page.display(new FormWrapper.View(_.extend(model.get(form_id), { active_tab: "user" })));
        },

        show_cloud_auth: function() {
            this._display_vue_helper(CloudAuth);
        },

        show_visualizations: function(action_id) {
            var activeTab = action_id == "list_published" ? "shared" : "user";
            this.page.display(
                new GridShared.View({
                    action_id: action_id,
                    plural: "Visualizations",
                    item: "visualization",
                    active_tab: activeTab
                })
            );
        },

        show_visualizations_edit: function() {
            this.page.display(
                new FormWrapper.View({
                    url: `visualization/edit?id=${QueryStringParsing.get("id")}`,
                    redirect: "visualizations/list",
                    active_tab: "visualization"
                })
            );
        },

        show_visualizations_sharing: function() {
            var sharingInstance = Vue.extend(Sharing);
            var vm = document.createElement("div");
            this.page.display(vm);
            new sharingInstance({
                propsData: {
                    id: QueryStringParsing.get("id"),
                    plural_name: "Visualizations",
                    model_class: "Visualization"
                }
            }).$mount(vm);
        },

        show_workflows_published: function() {
            var userFilter = QueryStringParsing.get("f-username");
            this.page.display(
                new GridView({
                    url_base: `${getAppRoot()}workflow/list_published`,
                    active_tab: "shared",
                    url_data: {
                        "f-username": userFilter == null ? "" : userFilter
                    }
                })
            );
        },

        show_history_view: function() {
            var historyInstance = Vue.extend(HistoryView);
            var vm = document.createElement("div");
            this.page.display(vm);
            new historyInstance({ propsData: { id: QueryStringParsing.get("id") } }).$mount(vm);
        },

        show_history_structure: function() {
            const displayStructureInstance = Vue.extend(DisplayStructure);
            const vm = document.createElement("div");
            this.page.display(vm);
            new displayStructureInstance({ propsData: { id: QueryStringParsing.get(" id: ") } }).$mount(vm);
        },

        show_histories: function(action_id) {
            const view = new HistoryList.View({ action_id: action_id });
            this.page.display(view);
        },

        show_history_citations: function() {
            var citationInstance = Vue.extend(Citations);
            var vm = document.createElement("div");
            this.page.display(vm);
            new citationInstance({ propsData: { id: QueryStringParsing.get("id"), source: "histories" } }).$mount(vm);
        },

        show_histories_rename: function() {
            this.page.display(
                new FormWrapper.View({
                    url: `history/rename?id=${QueryStringParsing.get("id")}`,
                    redirect: "histories/list"
                })
            );
        },

        show_histories_sharing: function() {
            var sharingInstance = Vue.extend(Sharing);
            var vm = document.createElement("div");
            this.page.display(vm);
            new sharingInstance({
                propsData: {
                    id: QueryStringParsing.get("id"),
                    plural_name: "Histories",
                    model_class: "History"
                }
            }).$mount(vm);
        },

        show_histories_import: function() {
            this._display_vue_helper(HistoryImport);
        },

        show_histories_permissions: function() {
            this.page.display(
                new FormWrapper.View({
                    url: `history/permissions?id=${QueryStringParsing.get("id")}`,
                    redirect: "histories/list"
                })
            );
        },

        show_datasets: function() {
            this.page.display(
                new GridView({
                    url_base: `${getAppRoot()}dataset/list`,
                    active_tab: "user"
                })
            );
        },

        show_pages: function(action_id) {
            var activeTab = action_id == "list_published" ? "shared" : "user";
            this.page.display(
                new GridShared.View({
                    action_id: action_id,
                    plural: "Pages",
                    item: "page",
                    active_tab: activeTab
                })
            );
        },

        show_pages_create: function() {
            this.page.display(
                new FormWrapper.View({
                    url: "page/create",
                    redirect: "pages/list",
                    active_tab: "user"
                })
            );
        },

        show_pages_edit: function() {
            this.page.display(
                new FormWrapper.View({
                    url: `page/edit?id=${QueryStringParsing.get("id")}`,
                    redirect: "pages/list",
                    active_tab: "user"
                })
            );
        },

        show_pages_sharing: function() {
            var sharingInstance = Vue.extend(Sharing);
            var vm = document.createElement("div");
            this.page.display(vm);
            new sharingInstance({
                propsData: {
                    id: QueryStringParsing.get("id"),
                    plural_name: "Pages",
                    model_class: "Page"
                }
            }).$mount(vm);
        },

        show_plugins: function() {
            var pluginListInstance = Vue.extend(PluginList);
            var vm = document.createElement("div");
            this.page.display(vm);
            new pluginListInstance().$mount(vm);
        },

        show_workflows: function() {
            this.page.display(new Workflows.View());
        },

        show_workflows_create: function() {
            this.page.display(
                new FormWrapper.View({
                    url: "workflow/create",
                    redirect: "workflow/editor",
                    active_tab: "workflow"
                })
            );
        },

        show_workflows_run: function() {
            this._loadWorkflow();
        },

        show_workflows_import: function() {
            var workflowImportInstance = Vue.extend(WorkflowImport);
            var vm = document.createElement("div");
            this.page.display(vm);
            new workflowImportInstance().$mount(vm);
        },

        show_custom_builds: function() {
            var historyPanel = this.page.historyPanel.historyView;
            if (!historyPanel || !historyPanel.model || !historyPanel.model.id) {
                window.setTimeout(() => {
                    this.show_custom_builds();
                }, 500);
                return;
            }
            this.page.display(new CustomBuilds.View());
        },

        show_dataset_edit_attributes: function() {
            this.page.display(new DatasetEditAttributes.View());
        },

        show_dataset_error: function() {
            this.page.display(new DatasetError.View());
        },

        /**  */
        home: function(params) {
            // TODO: to router, remove Globals
            // load a tool by id (tool_id) or rerun a previous tool execution (job_id)
            if (params.tool_id || params.job_id) {
                if (params.tool_id === "upload1") {
                    this.page.toolPanel.upload.show();
                    this._loadCenterIframe("welcome");
                } else {
                    this._loadToolForm(params);
                }
            } else {
                // show the workflow run form
                if (params.workflow_id) {
                    this._loadWorkflow();
                    // load the center iframe with controller.action: galaxy.org/?m_c=history&m_a=list -> history/list
                } else if (params.m_c) {
                    this._loadCenterIframe(`${params.m_c}/${params.m_a}`);
                    // show the workflow run form
                } else {
                    this._loadCenterIframe("welcome");
                }
            }
        },

        /** load the center panel with a tool form described by the given params obj */
        _loadToolForm: function(params) {
            //TODO: load tool form code async
            if (params.tool_id) {
                params.id = decodeUriComponent(params.tool_id);
            }
            if (params.version) {
                params.version = decodeUriComponent(params.version);
            }
            this.page.display(new ToolForm.View(params));
        },

        /** load the center panel iframe using the given url */
        _loadCenterIframe: function(url, root) {
            root = root || getAppRoot();
            url = root + url;
            this.page.$("#galaxy_main").prop("src", url);
        },

        /** load workflow by its url in run mode */
        _loadWorkflow: function() {
            Utils.get({
                url: `${getAppRoot()}api/workflows/${Utils.getQueryString("id")}/download?style=run`,
                success: response => {
                    this.page.display(new ToolFormComposite.View(_.extend(response, { active_tab: "workflow" })));
                },
                error: response => {
                    var error_msg = response.err_msg || "Error occurred while loading the resource.";
                    var options = {
                        message: error_msg,
                        status: "danger",
                        persistent: true,
                        active_tab: "workflow"
                    };
                    this.page.display(new Ui.Message(options));
                }
            });
        }
    });<|MERGE_RESOLUTION|>--- conflicted
+++ resolved
@@ -84,20 +84,12 @@
             return (Galaxy.user && Galaxy.user.id) || this.require_login.indexOf(name) == -1;
         },
 
-<<<<<<< HEAD
         _display_vue_helper: function(component, props = {}) {
             let instance = Vue.extend(component);
             let container = document.createElement("div");
             this.page.display(container);
             let vm = new instance(props).$mount(container);
             return vm;
-=======
-        _display_vue_helper: function(component, props) {
-            const instance = Vue.extend(component);
-            const vm = document.createElement("div");
-            this.page.display(vm);
-            new instance(props).$mount(vm);
->>>>>>> 59d93335
         },
 
         show_tours: function(tour_id) {
