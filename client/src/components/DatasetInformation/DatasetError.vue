<template>
    <div>
        <b-alert v-if="errorMessage" variant="danger" show>
            <h2 class="alert-heading h-sm">Failed to access Dataset details.</h2>
            {{ errorMessage }}
        </b-alert>
        <DatasetProvider :id="datasetId" v-slot="{ result: dataset, loading: datasetLoading }">
            <JobDetailsProvider
                v-if="!datasetLoading"
                v-slot="{ result: jobDetails, loading }"
                :job-id="dataset.creating_job"
                @error="onError">
                <div v-if="!loading">
                    <div class="page-container edit-attr">
                        <div class="response-message"></div>
                    </div>
                    <h3 class="h-lg">Dataset Error Report</h3>
                    <p>
                        An error occurred while running the tool
                        <b id="dataset-error-tool-id" class="text-break">{{ jobDetails.tool_id }}</b
                        >.
                    </p>
                    <DatasetErrorDetails
                        :tool-stderr="jobDetails.tool_stderr"
                        :job-stderr="jobDetails.job_stderr"
                        :job-messages="jobDetails.job_messages" />
                    <JobProblemProvider
                        v-slot="{ result: jobProblems }"
                        :job-id="dataset.creating_job"
                        @error="onError">
                        <div v-if="jobProblems && (jobProblems.has_duplicate_inputs || jobProblems.has_empty_inputs)">
                            <h4 class="common_problems mt-3 h-md">Detected Common Potential Problems</h4>
                            <p v-if="jobProblems.has_empty_inputs" id="dataset-error-has-empty-inputs">
                                The tool was started with one or more empty input datasets. This frequently results in
                                tool errors due to problematic input choices.
                            </p>
                            <p v-if="jobProblems.has_duplicate_inputs" id="dataset-error-has-duplicate-inputs">
                                The tool was started with one or more duplicate input datasets. This frequently results
                                in tool errors due to problematic input choices.
                            </p>
                        </div>
                    </JobProblemProvider>
                    <h4 class="mt-3 h-md">Troubleshooting</h4>
                    <p>
                        There are a number of helpful resources to self diagnose and correct problems.
                        <br />
                        Start here:
                        <b>
                            <a
                                href="https://training.galaxyproject.org/training-material/faqs/galaxy/#troubleshooting-errors"
                                target="_blank">
                                My job ended with an error. What can I do?
                            </a>
                        </b>
                    </p>
                    <h4 class="mb-3 h-md">Issue Report</h4>
                    <b-alert
                        v-for="(resultMessage, index) in resultMessages"
                        :key="index"
                        :variant="resultMessage[1]"
<<<<<<< HEAD
                        show
                        >{{ resultMessage[0] }}</b-alert
                    >
                    <div v-if="showForm" id="fieldsAndButton">
                        <span class="mr-2 font-weight-bold">{{ emailTitle }}</span>
                        <span v-if="!!currentUser?.email">{{ currentUser?.email }}</span>
                        <span v-else>{{ "You must be logged in to receive emails" | l }}</span>
                        <FormElement
                            id="dataset-error-message"
                            v-model="message"
                            :area="true"
                            title="Please provide detailed information on the activities leading to this issue:" />
                        <b-button
                            id="dataset-error-submit"
                            variant="primary"
                            class="mt-3"
                            @click="submit(dataset, jobDetails.user_email)">
                            <font-awesome-icon icon="bug" class="mr-1" />Report
                        </b-button>
                    </div>
=======
                        show>
                        <span v-html="renderMarkdown(resultMessage[0])"></span>
                    </b-alert>
                    <CurrentUser v-slot="{ user }">
                        <div v-if="showForm" id="fieldsAndButton">
                            <span class="mr-2 font-weight-bold">{{ emailTitle }}</span>
                            <span v-if="!!user.email">{{ user.email }}</span>
                            <span v-else>{{ "You must be logged in to receive emails" | l }}</span>
                            <FormElement
                                id="dataset-error-message"
                                v-model="message"
                                :area="true"
                                title="Please provide detailed information on the activities leading to this issue:" />
                            <b-button
                                id="dataset-error-submit"
                                variant="primary"
                                class="mt-3"
                                @click="submit(dataset, jobDetails.user_email)">
                                <font-awesome-icon icon="bug" class="mr-1" />Report
                            </b-button>
                        </div>
                    </CurrentUser>
>>>>>>> 3269758b
                </div>
            </JobDetailsProvider>
        </DatasetProvider>
    </div>
</template>

<script>
import { mapState } from "pinia";
import { useUserStore } from "@/stores/userStore";
import DatasetErrorDetails from "./DatasetErrorDetails";
import FormElement from "components/Form/FormElement";
import { DatasetProvider } from "components/providers";
import { JobDetailsProvider, JobProblemProvider } from "components/providers/JobProvider";
import { FontAwesomeIcon } from "@fortawesome/vue-fontawesome";
import { library } from "@fortawesome/fontawesome-svg-core";
import { faBug } from "@fortawesome/free-solid-svg-icons";
import { useMarkdown } from "@/composables/markdown";
import { sendErrorReport } from "./services";

library.add(faBug);

export default {
    components: {
        DatasetProvider,
        DatasetErrorDetails,
        FontAwesomeIcon,
        FormElement,
        JobDetailsProvider,
        JobProblemProvider,
    },
    props: {
        datasetId: {
            type: String,
            required: true,
        },
    },
    setup() {
        const { renderMarkdown } = useMarkdown({ openLinksInNewPage: true });
        return { renderMarkdown };
    },
    data() {
        return {
            message: null,
            errorMessage: null,
            resultMessages: [],
            emailTitle: this.l("Your email address"),
        };
    },
    computed: {
        ...mapState(useUserStore, ["currentUser"]),
        showForm() {
            const noResult = !this.resultMessages.length;
            const hasError = this.resultMessages.some((msg) => msg[1] === "danger");
            return noResult || hasError;
        },
    },
    methods: {
        onError(err) {
            this.errorMessage = err;
        },
        submit(dataset, userEmailJob) {
            const email = userEmailJob || this.currentUserEmail;
            const message = this.message;
            sendErrorReport(dataset, message, email).then(
                (resultMessages) => {
                    this.resultMessages = resultMessages;
                },
                (errorMessage) => {
                    this.errorMessage = errorMessage;
                }
            );
        },
    },
};
</script><|MERGE_RESOLUTION|>--- conflicted
+++ resolved
@@ -58,10 +58,9 @@
                         v-for="(resultMessage, index) in resultMessages"
                         :key="index"
                         :variant="resultMessage[1]"
-<<<<<<< HEAD
-                        show
-                        >{{ resultMessage[0] }}</b-alert
-                    >
+                        show>
+                        <span v-html="renderMarkdown(resultMessage[0])"></span>
+                    </b-alert>
                     <div v-if="showForm" id="fieldsAndButton">
                         <span class="mr-2 font-weight-bold">{{ emailTitle }}</span>
                         <span v-if="!!currentUser?.email">{{ currentUser?.email }}</span>
@@ -79,30 +78,6 @@
                             <font-awesome-icon icon="bug" class="mr-1" />Report
                         </b-button>
                     </div>
-=======
-                        show>
-                        <span v-html="renderMarkdown(resultMessage[0])"></span>
-                    </b-alert>
-                    <CurrentUser v-slot="{ user }">
-                        <div v-if="showForm" id="fieldsAndButton">
-                            <span class="mr-2 font-weight-bold">{{ emailTitle }}</span>
-                            <span v-if="!!user.email">{{ user.email }}</span>
-                            <span v-else>{{ "You must be logged in to receive emails" | l }}</span>
-                            <FormElement
-                                id="dataset-error-message"
-                                v-model="message"
-                                :area="true"
-                                title="Please provide detailed information on the activities leading to this issue:" />
-                            <b-button
-                                id="dataset-error-submit"
-                                variant="primary"
-                                class="mt-3"
-                                @click="submit(dataset, jobDetails.user_email)">
-                                <font-awesome-icon icon="bug" class="mr-1" />Report
-                            </b-button>
-                        </div>
-                    </CurrentUser>
->>>>>>> 3269758b
                 </div>
             </JobDetailsProvider>
         </DatasetProvider>
