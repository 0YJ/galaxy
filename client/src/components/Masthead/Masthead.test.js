--- conflicted
+++ resolved
@@ -23,12 +23,9 @@
     let windowManager;
     let tabs;
     let store;
-<<<<<<< HEAD
     let state;
     let actions;
     let testPinia;
-=======
->>>>>>> e47769a1
 
     function stubLoadWebhooks(items) {
         items.push({
@@ -98,11 +95,7 @@
     });
 
     it("should render simple tab item links", () => {
-<<<<<<< HEAD
         expect(wrapper.findAll("li.nav-item").length).toBe(6);
-=======
-        expect(wrapper.findAll("li.nav-item").length).toBe(5 + 1);
->>>>>>> e47769a1
         // Ensure specified link title respected.
         expect(wrapper.find("#analysis a").text()).toBe("Analyze");
         expect(wrapper.find("#analysis a").attributes("href")).toBe("root");
