--- conflicted
+++ resolved
@@ -42,15 +42,9 @@
         $sectionName.trigger("click");
         await Vue.nextTick();
         const $names = wrapper.findAll(".name");
-<<<<<<< HEAD
         expect($names.at(1).text()).toBe("name");
-        const $label = wrapper.find(".label");
+        const $label = wrapper.find(".tool-panel-label");
         expect($label.text()).toBe("text");
-=======
-        expect($names.at(1).text()).to.equal("name");
-        const $label = wrapper.find(".tool-panel-label");
-        expect($label.text()).to.equal("text");
->>>>>>> 81b379bc
         $sectionName.trigger("click");
         await Vue.nextTick();
         expect(wrapper.findAll(".name").length).toBe(1);
