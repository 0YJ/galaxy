{
  "name": "galaxy-client",
  "version": "0.1.0",
  "description": "Galaxy client application build system",
  "keywords": [
    "galaxy"
  ],
  "repository": {
    "type": "git",
    "url": "https://github.com/galaxyproject/galaxy.git"
  },
  "license": "AFL-3.0",
  "dependencies": {
    "@babel/core": "^7.1.2",
    "@babel/plugin-syntax-dynamic-import": "^7.0.0",
    "@babel/polyfill": "^7.0.0",
    "@babel/preset-env": "^7.1.0",
    "@handsontable/vue": "^2.0.0-beta1",
    "amdi18n-loader": "^0.8.0",
    "axios": "^0.18.0",
    "backbone": "1.3",
    "bibtex-parse-js": "^0.0.24",
    "bootstrap": "^4.1.3",
    "bootstrap-tour": "https://github.com/sorich87/bootstrap-tour.git#6a1028fb562f9aa68c451f0901f8cfeb43cad140",
    "bootstrap-vue": "^2.0.0-rc.11",
    "d3": "3",
<<<<<<< HEAD
    "expose-loader": "^0.7.5",
=======
    "decode-uri-component": "^0.2.0",
>>>>>>> 2a422fa6
    "font-awesome": "^4.7.0",
    "gulp-sass": "^4.0.1",
    "handsontable": "^2.0.0",
    "imports-loader": "^0.8.0",
    "jquery": "2",
    "jquery-migrate": "~1.4",
    "jquery-mousewheel": "^3.1.13",
    "jquery-ui": "^1.12.1",
    "jquery.complexify": "^0.5.2",
    "jquery.cookie": "^1.4.1",
    "latex-parser": "^0.6.2",
    "latex-to-unicode-converter": "^0.5.2",
    "popper.js": "^1.14.4",
    "pyre-to-regexp": "^0.0.5",
    "raven-js": "^3.27.0",
    "requirejs": "2.3.6",
    "underscore": "^1.9.1",
    "vue": "2.5.17"
  },
  "scripts": {
    "watch": "gulp staging && yarn run save-build-hash && concurrently -r \"yarn run webpack-watch\" \"yarn run gulp watch\"",
    "build": "NODE_ENV=development gulp staging && concurrently -r \"yarn run webpack\" \"yarn run gulp clean && yarn run gulp\" && yarn run save-build-hash",
    "build-production": "NODE_ENV=production gulp staging && concurrently -r \"yarn run webpack-production\" \"yarn run gulp clean && yarn run gulp-production\" && yarn run save-build-hash",
    "build-production-maps": "NODE_ENV=production gulp staging && concurrently -r \"yarn run webpack-production-maps\" \"yarn run gulp clean && yarn run gulp-production-maps\" && yarn run save-build-hash",
    "webpack": "webpack -d",
    "save-build-hash": "(git rev-parse HEAD 2>/dev/null || echo '') >../static/client_build_hash.txt",
    "webpack-watch": "webpack -d --watch",
    "webpack-production": "webpack -p",
    "webpack-production-maps": "GXY_BUILD_SOURCEMAPS=1 webpack -p",
    "test": "GALAXY_TEST_AS_SINGLE_PACK=true karma start --verbose --single-run --browsers PhantomJS karma.config.js",
    "test-watch": "GALAXY_TEST_AS_SINGLE_PACK=true karma start --verbose --browsers PhantomJS karma.config.js",
    "gulp": "gulp",
    "gulp-production": "NODE_ENV=production gulp",
    "gulp-production-maps": "GXY_BUILD_SOURCEMAPS=1 NODE_ENV=production gulp",
    "jshint": "jshint --exclude='galaxy/scripts/libs/**' galaxy/scripts/**/*.js",
    "build-charts": "webpack -p --config ../config/plugins/visualizations/charts/webpack.config.js",
    "build-scatterplot": "NODE_PATH=./node_modules webpack -p --config ../config/plugins/visualizations/scatterplot/webpack.config.js",
    "prettier": "concurrently -r \"yarn run prettier-style\" \"yarn run prettier-scripts\"",
    "prettier-scripts": "prettier --write --tab-width 4 --print-width 120 \"galaxy/scripts/{,!(libs)/**/}/{*.js,*.vue}\"",
    "prettier-style": "prettier --write --tab-width 4 --print-width 120 \"galaxy/style/scss/**/*.scss\"",
    "styleguide": "vue-styleguidist server",
    "styleguide:build": "vue-styleguidist build"
  },
  "devDependencies": {
    "babel-loader": "^8.0.4",
    "babel-plugin-transform-inline-environment-variables": "^0.4.3",
    "babel-plugin-transform-vue-template": "^0.4.2",
<<<<<<< HEAD
    "chai": "^4.2.0",
    "concurrently": "^4.0.1",
    "css-loader": "^1.0.0",
=======
    "babel-preset-env": "^1.7.0",
    "chai": "^4.1.2",
    "concurrently": "^4.0.1",
    "css-loader": "^0.28.11",
>>>>>>> 2a422fa6
    "del": "^3.0.0",
    "expose-loader": "^0.7.5",
    "file-loader": "^2.0.0",
    "gulp": "^3.9.1",
    "gulp-babel": "^7.0.1",
    "gulp-beautify": "^2.0.1",
    "gulp-cached": "^1.1.1",
    "gulp-if": "^2.0.2",
    "gulp-plumber": "^1.2.0",
    "gulp-sourcemaps": "^2.6.4",
    "gulp-uglify": "^3.0.0",
    "gulp-watch": "^5.0.0",
    "jshint": "^2.9.6",
    "karma": "^1.7.1",
    "karma-mocha": "^1.3.0",
    "karma-phantomjs-launcher": "^1.0.4",
    "karma-polyfill": "^1.0.0",
    "karma-qunit": "^1.2.1",
    "karma-webpack": "^2.0.6",
    "mocha": "^5.2.0",
    "node-sass": "^4.9.3",
    "phantomjs-polyfill": "0.0.2",
    "phantomjs-prebuilt": "^2.1.7",
    "prettier": "^1.14.3",
    "qunitjs": "^2.4.1",
    "sass-loader": "^7.1.0",
    "sinon": "^4.1.2",
    "style-loader": "^0.23.1",
    "vue-loader": "^15.4.2",
    "vue-styleguidist": "^1.8.9",
    "vue-template-compiler": "2.5.17",
    "webpack": "^4.20.2",
    "webpack-cli": "^3.1.2",
    "yaml-loader": "^0.5.0"
  }
}<|MERGE_RESOLUTION|>--- conflicted
+++ resolved
@@ -24,11 +24,7 @@
     "bootstrap-tour": "https://github.com/sorich87/bootstrap-tour.git#6a1028fb562f9aa68c451f0901f8cfeb43cad140",
     "bootstrap-vue": "^2.0.0-rc.11",
     "d3": "3",
-<<<<<<< HEAD
-    "expose-loader": "^0.7.5",
-=======
     "decode-uri-component": "^0.2.0",
->>>>>>> 2a422fa6
     "font-awesome": "^4.7.0",
     "gulp-sass": "^4.0.1",
     "handsontable": "^2.0.0",
@@ -76,16 +72,9 @@
     "babel-loader": "^8.0.4",
     "babel-plugin-transform-inline-environment-variables": "^0.4.3",
     "babel-plugin-transform-vue-template": "^0.4.2",
-<<<<<<< HEAD
     "chai": "^4.2.0",
     "concurrently": "^4.0.1",
     "css-loader": "^1.0.0",
-=======
-    "babel-preset-env": "^1.7.0",
-    "chai": "^4.1.2",
-    "concurrently": "^4.0.1",
-    "css-loader": "^0.28.11",
->>>>>>> 2a422fa6
     "del": "^3.0.0",
     "expose-loader": "^0.7.5",
     "file-loader": "^2.0.0",
